--- conflicted
+++ resolved
@@ -20,23 +20,6 @@
 documents cover a mix of tasks, concepts, and reference, to help a specific
 <em>audience</em> succeed.
 
-<<<<<<< HEAD
-\par Versions
-     Version-specific documentation (see the version in the title area) can be found
-     here:
-     - <a href="https://hdfgroup.github.io/hdf5/develop/index.html">HDF5 <code>develop</code> branch</a>
-     - <a href="https://hdfgroup.github.io/hdf5/v1_14_4/index.html">HDF5 1.14.x (this site)</a>
-     - <a href="https://docs.hdfgroup.org/hdf5/v1_12/index.html">HDF5 1.12.x</a>
-     - <a href="https://docs.hdfgroup.org/hdf5/v1_10/index.html">HDF5 1.10.x</a>
-     - <a href="https://docs.hdfgroup.org/hdf5/v1_8/index.html">HDF5 1.8.x</a>
-
-\par Search
-     If you are looking for a specific function, constant, type, etc., use the
-     search box in the top right-hand corner!\n Otherwise, check out the
-     \link FTS full-text search\endlink.
-
-=======
->>>>>>> 0fe0459f
 \par Offline reading
      You can <a href="https://\DWNURL/hdf5-1.14.5.doxygen.zip">download</a> it as an archive for offline reading.
 
