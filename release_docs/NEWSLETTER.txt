--- conflicted
+++ resolved
@@ -1,8 +1,4 @@
-<<<<<<< HEAD
-HDF5 version 1.14.4-3 released on 2024-05-22
-=======
 HDF5 version 1.14.5 released on 2024-09-30
->>>>>>> 0fe0459f
 
 Features included for the next major release:
 ----------------------------------------------------------------------------
@@ -11,72 +7,11 @@
   in addition to the Debian and rpm installation binaries. The Mac binaries are 
   built as universal binaries on an ARM-based Mac.
 
-<<<<<<< HEAD
-  Support for the 16-bit floating-point _Float16 C type has been added to
-  HDF5. On platforms where this type is available, this can enable more
-  efficient storage of floating-point data when an application doesn't
-  need the precision of larger floating-point datatypes. It can also allow
-  for improved performance when converting between 16-bit floating-point
-  data and data of another HDF5 datatype.
-
-* Improved type conversion performance
-=======
 * Added new routines for interacting with error stacks: H5Epause_stack, 
   H5Eresume_stack, and H5Eis_paused.  These routines can be used to indicate 
   that errors from a call to an HDF5 routine should not be pushed on to an error 
   stack.
->>>>>>> 0fe0459f
 
-  As a part of the _Float16 work, the type conversion code was overhauled,
-  which has improved the performance of type conversion code. The speedup
-  varies depending on the datatypes involved, but can be upwards of 10x
-  for compound types and 100x when converting floats to integers where the
-  library doesn't have a fast conversion path available from the compiler.
-
-* Added improvements for cloud-optimized HDF5
-
-  As a part of our continued push to improve access to HDF5 files stored in the
-  cloud, we've added a few things to make working with cloudy HDF5 files more
-  efficient:
-
-  - Page buffering setup is now more tolerant of being used with HDF5 files
-    that did not use paged storage. This avoids having to open/close/re-open
-    the file to determine appropriate page buffering settings.
-
-  - Added support for temporary credentials with the read-only S3 VFD
-
-* Added build system improvements
-
-  We are always working to ensure that HDF5 can be built on a wide variety of
-  systems with the latest compilers. In this release, we've incorporated some
-  improvements, including:
-
-  - Further improvements to cross-compiling
-  - Support for the new standards-compliant MSVC preprocessor
-  - Better support for Cygwin and MinGW, particularly with the Autotools
-  - Many other build system tweaks
-
-  If you have a system that has problems building HDF5, please let us know on
-  the HDF Group Forum (https://forum.hdfgroup.org/)
-
-* Fixed many CVE issues
-
-  Many soon-to-be-reported CVE issues were fixed in this release. These are
-  similar to previously reported CVE issues in that they involve file parsing
-  errors that generally result in a segfault. They are usually rated as
-  medium severity by NIST. These issues do not have official CVE numbers yet.
-
-  With these fixes, HDF5 will once again be CVE-free.
-
-* The release tag in GitHub will be hdf5_1.14.4
-
-  We used to use tags with names like hdf5-1_14_3, but we've been informed
-  that dashes are forbidden in version strings by many package management
-  schemes. If a patch release is necessary, we'll simply append another
-  dot and number - e.g. hdf5_1.14.4.2 (instead of our previous hdf5-1_14_4-2).
-
-* Many other improvements and bugfixes!
-
-  Please see the full release notes for detailed information regarding this
-  release, including a detailed list of changes.
 ----------------------------------------------------------------------------
+Please see the full release notes for detailed information regarding this release,
+including a detailed list of changes.
