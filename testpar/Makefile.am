#
# Copyright by The HDF Group.
# Copyright by the Board of Trustees of the University of Illinois.
# All rights reserved.
#
# This file is part of HDF5.  The full HDF5 copyright notice, including
# terms governing use, modification, and redistribution, is contained in
# the COPYING file, which can be found at the root of the source code
# distribution tree, or in https://support.hdfgroup.org/ftp/HDF5/releases.
# If you do not have access to either file, you may request a copy from
# help@hdfgroup.org.
##
## Makefile.am
## Run automake to generate a Makefile.in from this file.
##
#
# hdf5 Parallel Library Test Makefile(.in)
#

include $(top_srcdir)/config/commence.am

AM_CPPFLAGS+=-I$(top_srcdir)/src -I$(top_srcdir)/test

# Test programs.  These are our main targets.
#
<<<<<<< HEAD
TEST_PROG_PARA=t_mpi t_bigio testphdf5 t_cache t_cache_image t_pflush1 t_pflush2 t_pshutdown t_prestart t_init_term t_shapesame
=======
TEST_PROG_PARA=t_mpi t_bigio testphdf5 t_cache t_cache_image t_pflush1 t_pflush2 t_pread t_pshutdown t_prestart t_init_term t_shapesame t_filters_parallel
>>>>>>> 08470439

check_PROGRAMS = $(TEST_PROG_PARA)

testphdf5_SOURCES=testphdf5.c t_dset.c t_file.c t_file_image.c t_mdset.c \
	t_ph5basic.c t_coll_chunk.c t_span_tree.c t_chunk_alloc.c t_filter_read.c \
	t_prop.c

# The tests all depend on the hdf5 library and the test library
LDADD = $(LIBH5TEST) $(LIBHDF5)

# Temporary files
# MPItest.h5 is from t_mpi
# Para*.h5 are from testphdf
# shutdown.h5 is from t_pshutdown
# after_mpi_fin.h5 is from t_init_term
# go is used for debugging. See testphdf5.c.
CHECK_CLEANFILES+=MPItest.h5 Para*.h5 CacheTestDummy.h5 shutdown.h5  after_mpi_fin.h5 go

include $(top_srcdir)/config/conclude.am<|MERGE_RESOLUTION|>--- conflicted
+++ resolved
@@ -23,11 +23,7 @@
 
 # Test programs.  These are our main targets.
 #
-<<<<<<< HEAD
-TEST_PROG_PARA=t_mpi t_bigio testphdf5 t_cache t_cache_image t_pflush1 t_pflush2 t_pshutdown t_prestart t_init_term t_shapesame
-=======
 TEST_PROG_PARA=t_mpi t_bigio testphdf5 t_cache t_cache_image t_pflush1 t_pflush2 t_pread t_pshutdown t_prestart t_init_term t_shapesame t_filters_parallel
->>>>>>> 08470439
 
 check_PROGRAMS = $(TEST_PROG_PARA)
 
