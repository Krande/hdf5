
# Copyright by The HDF Group.
# All rights reserved.
#
# This file is part of HDF5.  The full HDF5 copyright notice, including
# terms governing use, modification, and redistribution, is contained in
# the COPYING file, which can be found at the root of the source code
# distribution tree, or in https://www.hdfgroup.org/licenses.
# If you do not have access to either file, you may request a copy from
# help@hdfgroup.org.
#

##############################################################################
##############################################################################
###           T E S T I N G                                                ###
##############################################################################
##############################################################################

# make test dir
file (MAKE_DIRECTORY "${PROJECT_BINARY_DIR}/H5TEST")
file (MAKE_DIRECTORY "${PROJECT_BINARY_DIR}/H5TEST/testfiles")
file (MAKE_DIRECTORY "${PROJECT_BINARY_DIR}/H5TEST/testfiles/plist_files")

# --------------------------------------------------------------------
# Copy all the HDF5 files from the source directory into the test directory
# --------------------------------------------------------------------
set (HDF5_TEST_FILES
  tnullspace.h5
)

add_custom_command (
    TARGET     accum_swmr_reader
    POST_BUILD
    COMMAND    ${CMAKE_COMMAND}
    ARGS       -E copy_if_different "$<TARGET_FILE:accum_swmr_reader>" "${PROJECT_BINARY_DIR}/H5TEST/accum_swmr_reader"
)

foreach (h5_tfile ${HDF5_TEST_FILES})
  HDFTEST_COPY_FILE("${PROJECT_SOURCE_DIR}/testfiles/${h5_tfile}" "${PROJECT_BINARY_DIR}/H5TEST/testfiles/${h5_tfile}" "HDF5_TEST_LIB_files")
endforeach ()

set (HDF5_REFERENCE_FILES
    err_compat_1
    err_compat_2
    error_test_1
    error_test_2
    links_env.out
)

foreach (ref_file ${HDF5_REFERENCE_FILES})
  HDFTEST_COPY_FILE("${PROJECT_SOURCE_DIR}/testfiles/${ref_file}" "${PROJECT_BINARY_DIR}/H5TEST/testfiles/${ref_file}" "HDF5_TEST_LIB_files")
endforeach ()

# --------------------------------------------------------------------
# Copy test files from test/testfiles/plist_files dir to test dir
# --------------------------------------------------------------------
set (HDF5_REFERENCE_PLIST_FILES
    acpl_32be
    acpl_32le
    acpl_64be
    acpl_64le
    dapl_32be
    dapl_32le
    dapl_64be
    dapl_64le
    dcpl_32be
    dcpl_32le
    dcpl_64be
    dcpl_64le
    dxpl_32be
    dxpl_32le
    dxpl_64be
    dxpl_64le
    fapl_32be
    fapl_32le
    fapl_64be
    fapl_64le
    fcpl_32be
    fcpl_32le
    fcpl_64be
    fcpl_64le
    gcpl_32be
    gcpl_32le
    gcpl_64be
    gcpl_64le
    lapl_32be
    lapl_32le
    lapl_64be
    lapl_64le
    lcpl_32be
    lcpl_32le
    lcpl_64be
    lcpl_64le
    ocpl_32be
    ocpl_32le
    ocpl_64be
    ocpl_64le
    ocpypl_32be
    ocpypl_32le
    ocpypl_64be
    ocpypl_64le
    strcpl_32be
    strcpl_32le
    strcpl_64be
    strcpl_64le
)

foreach (plistfile ${HDF5_REFERENCE_PLIST_FILES})
  HDFTEST_COPY_FILE("${PROJECT_SOURCE_DIR}/testfiles/plist_files/${plistfile}" "${PROJECT_BINARY_DIR}/H5TEST/testfiles/plist_files/${plistfile}" "HDF5_TEST_LIB_files")
  HDFTEST_COPY_FILE("${PROJECT_SOURCE_DIR}/testfiles/plist_files/def_${plistfile}" "${PROJECT_BINARY_DIR}/H5TEST/testfiles/plist_files/def_${plistfile}" "HDF5_TEST_LIB_files")
endforeach ()

# --------------------------------------------------------------------
#-- Copy all the HDF5 files from the source directory into the test directory
# --------------------------------------------------------------------
set (HDF5_REFERENCE_TEST_FILES
    aggr.h5
    bad_compound.h5
    bad_offset.h5
    be_data.h5
    be_extlink1.h5
    be_extlink2.h5
    btree_idx_1_6.h5
    btree_idx_1_8.h5
    corrupt_stab_msg.h5
    cve_2020_10812.h5
    deflate.h5
    family_v16-000000.h5
    family_v16-000001.h5
    family_v16-000002.h5
    family_v16-000003.h5
    file_image_core_test.h5
    filespace_1_6.h5
    filespace_1_8.h5
    fill_old.h5
    fill18.h5
    filter_error.h5
    fsm_aggr_nopersist.h5
    fsm_aggr_persist.h5
    group_old.h5
    h5fc_ext1_i.h5
    h5fc_ext1_f.h5
    h5fc_ext2_if.h5
    h5fc_ext2_sf.h5
    h5fc_ext3_isf.h5
    h5fc_ext_none.h5
    le_data.h5
    le_extlink1.h5
    le_extlink2.h5
    memleak_H5O_dtype_decode_helper_H5Odtype.h5
    mergemsg.h5
    multi_file_v16-r.h5
    multi_file_v16-s.h5
    noencoder.h5
    none.h5
    paged_nopersist.h5
    paged_persist.h5
    specmetaread.h5
    tarrold.h5
    tbad_msg_count.h5
    tbogus.h5
    test_filters_be.h5
    test_filters_le.h5
    th5s.h5
    tlayouto.h5
    tmisc38a.h5
    tmisc38b.h5
    tmtimen.h5
    tmtimeo.h5
    tsizeslheap.h5
)

foreach (h5_file ${HDF5_REFERENCE_TEST_FILES})
  HDFTEST_COPY_FILE("${PROJECT_SOURCE_DIR}/testfiles/${h5_file}" "${HDF5_TEST_BINARY_DIR}/H5TEST/testfiles/${h5_file}" "HDF5_TEST_LIB_files")
endforeach ()

add_custom_target(HDF5_TEST_LIB_files ALL COMMENT "Copying files needed by HDF5_TEST_LIB tests" DEPENDS ${HDF5_TEST_LIB_files_list})

set (testhdf5_CLEANFILES
    coord.h5
    dtypes10.h5
    sys_file1
    tattr.h5
    tfile1.h5
    tfile2.h5
    tfile3.h5
    tfile4.h5
    tfile5.h5
    tfile6.h5
    tfile7.h5
    tfilespace.h5
    th5o_file
    th5s1.h5
    tselect.h5
    tsohm.h5
    tsohm_dst.h5
    tsohm_src.h5
)

# Remove any output file left over from previous test run
add_test (
    NAME H5TEST-testhdf5-clear-objects
    COMMAND ${CMAKE_COMMAND} -E remove ${testhdf5_CLEANFILES}
    WORKING_DIRECTORY ${HDF5_TEST_BINARY_DIR}/H5TEST
)
set_tests_properties (H5TEST-testhdf5-clear-objects PROPERTIES FIXTURES_SETUP clear_testhdf5)
add_test (
    NAME H5TEST-testhdf5-clean-objects
    COMMAND ${CMAKE_COMMAND} -E remove ${testhdf5_CLEANFILES}
    WORKING_DIRECTORY ${HDF5_TEST_BINARY_DIR}/H5TEST
)
set_tests_properties (H5TEST-testhdf5-clean-objects PROPERTIES FIXTURES_CLEANUP clear_testhdf5)

add_test (NAME H5TEST-testhdf5-base COMMAND ${CMAKE_CROSSCOMPILING_EMULATOR} $<TARGET_FILE:testhdf5> -x file -x select)
set_tests_properties (H5TEST-testhdf5-base PROPERTIES
    FIXTURES_REQUIRED clear_testhdf5
    ENVIRONMENT "HDF5_ALARM_SECONDS=3600;srcdir=${HDF5_TEST_BINARY_DIR}/H5TEST"
    WORKING_DIRECTORY ${HDF5_TEST_BINARY_DIR}/H5TEST
)
if ("H5TEST-testhdf5-base" MATCHES "${HDF5_DISABLE_TESTS_REGEX}")
  set_tests_properties (H5TEST-testhdf5-base PROPERTIES DISABLED true)
endif ()
add_test (NAME H5TEST-testhdf5-file COMMAND ${CMAKE_CROSSCOMPILING_EMULATOR} $<TARGET_FILE:testhdf5> -o file)
set_tests_properties (H5TEST-testhdf5-file PROPERTIES
    FIXTURES_REQUIRED clear_testhdf5
    ENVIRONMENT "HDF5_ALARM_SECONDS=3600;srcdir=${HDF5_TEST_BINARY_DIR}/H5TEST"
    WORKING_DIRECTORY ${HDF5_TEST_BINARY_DIR}/H5TEST
)
if ("H5TEST-testhdf5-file" MATCHES "${HDF5_DISABLE_TESTS_REGEX}")
  set_tests_properties (H5TEST-testhdf5-file PROPERTIES DISABLED true)
endif ()
add_test (NAME H5TEST-testhdf5-select COMMAND ${CMAKE_CROSSCOMPILING_EMULATOR} $<TARGET_FILE:testhdf5> -o select)
set_tests_properties (H5TEST-testhdf5-select PROPERTIES
    FIXTURES_REQUIRED clear_testhdf5
    ENVIRONMENT "HDF5_ALARM_SECONDS=3600;srcdir=${HDF5_TEST_BINARY_DIR}/H5TEST"
    WORKING_DIRECTORY ${HDF5_TEST_BINARY_DIR}/H5TEST
)
if ("H5TEST-testhdf5-select" MATCHES "${HDF5_DISABLE_TESTS_REGEX}")
  set_tests_properties (H5TEST-testhdf5-select PROPERTIES DISABLED true)
endif ()

##############################################################################
##############################################################################
###           T H E   T E S T S  M A C R O S                               ###
##############################################################################
##############################################################################

set (test_CLEANFILES
    cmpd_dtransform.h5
    direct_chunk.h5
    dt_arith1.h5
    dt_arith2.h5
    dtransform.h5
    dtypes3.h5
    dtypes4.h5
    min_dset_ohdr_testfile.h5
    ohdr_min_a.h5
    sec2_file.h5
    single_latest.h5
    source_file.h5
    splitter_rw_file.h5
    splitter_tmp.h5
    splitter_wo_file.h5
    stdio_file.h5
    swmr0.h5
    tfile_is_accessible_non_hdf5.h5
    tfile_is_accessible.h5
    tfile1.h5.h5
    tfile8.h5
    tfile8.h5.h5
    tmisc15.h5.h5
    tstint1.h5
    tstint2.h5
    tverbounds_dtype.h5
    virtual_file1.h5
    objcopy_ext.dat
    log_vfd_out.log
    splitter.log
    tbogus.h5.copy
    tmp_vds/vds_src_2.h5
)

set (EXTLINKS_CLEANFILES
    extlinks16A-000000.h5
    extlinks16A-000001.h5
    extlinks16B-b.h5
    extlinks16B-g.h5
    extlinks16B-l.h5
    extlinks16B-r.h5
    extlinks16B-s.h5
    extlinks19B-000000.h5
    extlinks19B-000001.h5
    extlinks19B-000002.h5
    extlinks19B-000003.h5
    extlinks19B-000004.h5
    extlinks19B-000005.h5
    extlinks19B-000006.h5
    extlinks19B-000007.h5
    extlinks19B-000008.h5
    extlinks19B-000009.h5
    extlinks19B-000010.h5
    extlinks19B-000011.h5
    extlinks19B-000012.h5
    extlinks19B-000013.h5
    extlinks19B-000014.h5
    extlinks19B-000015.h5
    extlinks19B-000016.h5
    extlinks19B-000017.h5
    extlinks19B-000018.h5
    extlinks19B-000019.h5
    extlinks19B-000020.h5
    extlinks19B-000021.h5
    extlinks19B-000022.h5
    extlinks19B-000023.h5
    extlinks19B-000024.h5
    extlinks19B-000025.h5
    extlinks19B-000026.h5
    extlinks19B-000027.h5
    extlinks19B-000028.h5
)

# Remove any output file left over from previous test run
add_test (
    NAME H5TEST-clear-objects
    COMMAND ${CMAKE_COMMAND} -E remove ${test_CLEANFILES} ${EXTLINKS_CLEANFILES}
    COMMAND_EXPAND_LISTS
    WORKING_DIRECTORY ${HDF5_TEST_BINARY_DIR}/H5TEST
)
set_tests_properties (H5TEST-clear-objects PROPERTIES FIXTURES_SETUP clear_H5TEST)
add_test (
    NAME H5TEST-clean-objects
    COMMAND ${CMAKE_COMMAND} -E remove ${test_CLEANFILES} ${EXTLINKS_CLEANFILES}
    COMMAND_EXPAND_LISTS
    WORKING_DIRECTORY ${HDF5_TEST_BINARY_DIR}/H5TEST
)
set_tests_properties (H5TEST-clean-objects PROPERTIES FIXTURES_CLEANUP clear_H5TEST)

set (H5TEST_SEPARATE_TESTS
    testhdf5
    cache
    cache_image
    external_env
    flush1
    flush2
    vds_env
)
foreach (h5_test ${H5_EXPRESS_TESTS})
  if (NOT h5_test IN_LIST H5TEST_SEPARATE_TESTS)
<<<<<<< HEAD
    if (HDF5_USING_ANALYSIS_TOOL)
=======
    if (HDF5_ENABLE_USING_MEMCHECKER)
>>>>>>> 0fe0459f
      add_test (NAME H5TESTXPR-${h5_test} COMMAND ${CMAKE_CROSSCOMPILING_EMULATOR} $<TARGET_FILE:${h5_test}>)
      set_tests_properties (H5TESTXPR-${h5_test} PROPERTIES
          FIXTURES_REQUIRED clear_H5TEST
          ENVIRONMENT "srcdir=${HDF5_TEST_BINARY_DIR}/H5TEST"
          WORKING_DIRECTORY ${HDF5_TEST_BINARY_DIR}/H5TEST
      )
    else ()
      add_test (NAME H5TESTXPR-${h5_test} COMMAND "${CMAKE_COMMAND}"
          -D "TEST_EMULATOR=${CMAKE_CROSSCOMPILING_EMULATOR}"
          -D "TEST_PROGRAM=$<TARGET_FILE:${h5_test}>"
          -D "TEST_ARGS:STRING="
          -D "TEST_EXPECT=0"
          -D "TEST_SKIP_COMPARE=TRUE"
          -D "TEST_OUTPUT=${h5_test}.txt"
          -D "TEST_LIBRARY_DIRECTORY=${CMAKE_TEST_OUTPUT_DIRECTORY}"
          #-D "TEST_REFERENCE=${test}.out"
          -D "TEST_FOLDER=${HDF5_TEST_BINARY_DIR}/H5TEST"
          -P "${HDF_RESOURCES_DIR}/runTest.cmake"
      )
      set_tests_properties (H5TESTXPR-${h5_test} PROPERTIES
          FIXTURES_REQUIRED clear_H5TEST
          ENVIRONMENT "srcdir=${HDF5_TEST_BINARY_DIR}/H5TEST"
          WORKING_DIRECTORY ${HDF5_TEST_BINARY_DIR}/H5TEST
      )
    endif ()
    if ("H5TESTXPR-${h5_test}" MATCHES "${HDF5_DISABLE_TESTS_REGEX}")
      set_tests_properties (H5TESTXPR-${h5_test} PROPERTIES DISABLED true)
    endif ()
  endif ()
endforeach ()
foreach (h5_test ${H5_TESTS})
  if (NOT h5_test IN_LIST H5TEST_SEPARATE_TESTS)
    if (HDF5_ENABLE_USING_MEMCHECKER)
      add_test (NAME H5TEST-${h5_test} COMMAND ${CMAKE_CROSSCOMPILING_EMULATOR} $<TARGET_FILE:${h5_test}>)
      set_tests_properties (H5TEST-${h5_test} PROPERTIES
          FIXTURES_REQUIRED clear_H5TEST
          ENVIRONMENT "srcdir=${HDF5_TEST_BINARY_DIR}/H5TEST"
          WORKING_DIRECTORY ${HDF5_TEST_BINARY_DIR}/H5TEST
      )
    else ()
      if ("${h5_test}" STREQUAL "big" AND CYGWIN)
        add_test (NAME H5TEST-${h5_test}
            COMMAND ${CMAKE_COMMAND} -E echo "SKIP ${test}"
        )
      else ()
        add_test (NAME H5TEST-${h5_test} COMMAND "${CMAKE_COMMAND}"
            -D "TEST_EMULATOR=${CMAKE_CROSSCOMPILING_EMULATOR}"
            -D "TEST_PROGRAM=$<TARGET_FILE:${h5_test}>"
            -D "TEST_ARGS:STRING="
            -D "TEST_EXPECT=0"
            -D "TEST_SKIP_COMPARE=TRUE"
            -D "TEST_OUTPUT=${h5_test}.txt"
            -D "TEST_LIBRARY_DIRECTORY=${CMAKE_TEST_OUTPUT_DIRECTORY}"
            #-D "TEST_REFERENCE=${test}.out"
            -D "TEST_FOLDER=${HDF5_TEST_BINARY_DIR}/H5TEST"
            -P "${HDF_RESOURCES_DIR}/runTest.cmake"
        )
      endif ()
      set_tests_properties (H5TEST-${h5_test} PROPERTIES
          FIXTURES_REQUIRED clear_H5TEST
          ENVIRONMENT "srcdir=${HDF5_TEST_BINARY_DIR}/H5TEST"
          WORKING_DIRECTORY ${HDF5_TEST_BINARY_DIR}/H5TEST
      )
    endif ()
    if ("H5TEST-${h5_test}" MATCHES "${HDF5_DISABLE_TESTS_REGEX}")
      set_tests_properties (H5TEST-${h5_test} PROPERTIES DISABLED true)
    endif ()
  endif ()
endforeach ()

set_tests_properties (H5TESTXPR-fheap PROPERTIES TIMEOUT ${CTEST_VERY_LONG_TIMEOUT})
set_tests_properties (H5TEST-big PROPERTIES TIMEOUT ${CTEST_VERY_LONG_TIMEOUT})
set_tests_properties (H5TESTXPR-btree2 PROPERTIES TIMEOUT ${CTEST_VERY_LONG_TIMEOUT})
set_tests_properties (H5TESTXPR-objcopy PROPERTIES TIMEOUT ${CTEST_VERY_LONG_TIMEOUT})

#-- Adding test for cache
if (NOT CYGWIN)
  add_test (
      NAME H5TEST-cache-clear-objects
      COMMAND ${CMAKE_COMMAND} -E remove
          cache_test.h5
      WORKING_DIRECTORY ${HDF5_TEST_BINARY_DIR}/H5TEST
  )
  set_tests_properties (H5TEST-cache-clear-objects PROPERTIES FIXTURES_SETUP clear_cache)
  add_test (
      NAME H5TEST-cache-clean-objects
      COMMAND ${CMAKE_COMMAND} -E remove
          cache_test.h5
      WORKING_DIRECTORY ${HDF5_TEST_BINARY_DIR}/H5TEST
  )
  set_tests_properties (H5TEST-cache-clean-objects PROPERTIES FIXTURES_CLEANUP clear_cache)
  if (HDF5_ENABLE_USING_MEMCHECKER)
    add_test (NAME H5TEST-cache COMMAND ${CMAKE_CROSSCOMPILING_EMULATOR} $<TARGET_FILE:cache>)
  else ()
    add_test (NAME H5TEST-cache COMMAND "${CMAKE_COMMAND}"
        -D "TEST_EMULATOR=${CMAKE_CROSSCOMPILING_EMULATOR}"
        -D "TEST_PROGRAM=$<TARGET_FILE:cache>"
        -D "TEST_ARGS:STRING="
        -D "TEST_EXPECT=0"
        -D "TEST_SKIP_COMPARE=TRUE"
        -D "TEST_OUTPUT=cache.txt"
        #-D "TEST_REFERENCE=cache.out"
        -D "TEST_FOLDER=${HDF5_TEST_BINARY_DIR}/H5TEST"
        -P "${HDF_RESOURCES_DIR}/runTest.cmake"
    )
  endif ()
  set_tests_properties (H5TEST-cache PROPERTIES
      FIXTURES_REQUIRED clear_cache
      ENVIRONMENT "srcdir=${HDF5_TEST_BINARY_DIR}/H5TEST"
      WORKING_DIRECTORY ${HDF5_TEST_BINARY_DIR}/H5TEST
  )
  set_tests_properties (H5TEST-cache PROPERTIES TIMEOUT ${CTEST_VERY_LONG_TIMEOUT})
  if ("H5TEST-cache" MATCHES "${HDF5_DISABLE_TESTS_REGEX}")
    set_tests_properties (H5TEST-cache PROPERTIES DISABLED true)
  endif ()
endif ()

if (TEST_CACHE_IMAGE)
  #-- Adding test for cache_image
  add_test (
      NAME H5TEST-cache_image-clear-objects
      COMMAND ${CMAKE_COMMAND} -E remove cache_image_test.h5
      WORKING_DIRECTORY ${HDF5_TEST_BINARY_DIR}/H5TEST
  )
  set_tests_properties (H5TEST-cache_image-clear-objects PROPERTIES FIXTURES_SETUP clear_cache_image)
  add_test (
      NAME H5TEST-cache_image-clean-objects
      COMMAND ${CMAKE_COMMAND} -E remove cache_image_test.h5
      WORKING_DIRECTORY ${HDF5_TEST_BINARY_DIR}/H5TEST
  )
  set_tests_properties (H5TEST-cache_image-clean-objects PROPERTIES FIXTURES_CLEANUP clear_cache_image)
  add_test (NAME H5TEST-cache_image COMMAND ${CMAKE_CROSSCOMPILING_EMULATOR} $<TARGET_FILE:cache_image>)
  set_tests_properties (H5TEST-cache_image PROPERTIES
      FIXTURES_REQUIRED clear_cache_image
      ENVIRONMENT "srcdir=${HDF5_TEST_BINARY_DIR}/H5TEST"
      WORKING_DIRECTORY ${HDF5_TEST_BINARY_DIR}/H5TEST
  )
  if ("H5TEST-cache_image" MATCHES "${HDF5_DISABLE_TESTS_REGEX}")
    set_tests_properties (H5TEST-cache_image PROPERTIES DISABLED true)
  endif ()
endif ()

#-- Adding test for external_env
set (H5TEST_EXTERNAL_CLEANFILES
    extern_1r.raw
    extern_2r.raw
    extern_3r.raw
    extern_4r.raw
    extern_1w.raw
    extern_2w.raw
    extern_3w.raw
    extern_4w.raw
)
add_test (
    NAME H5TEST-external_env-clear-objects
    COMMAND ${CMAKE_COMMAND} -E remove ${H5TEST_EXTERNAL_CLEANFILES}
    WORKING_DIRECTORY ${HDF5_TEST_BINARY_DIR}/H5TEST
)
set_tests_properties (H5TEST-external_env-clear-objects PROPERTIES FIXTURES_SETUP clear_external_env)
add_test (
    NAME H5TEST-external_env-clean-objects
    COMMAND ${CMAKE_COMMAND} -E remove ${H5TEST_EXTERNAL_CLEANFILES}
    WORKING_DIRECTORY ${HDF5_TEST_BINARY_DIR}/H5TEST
)
set_tests_properties (H5TEST-external_env-clean-objects PROPERTIES FIXTURES_CLEANUP clear_external_env)
if (HDF5_ENABLE_USING_MEMCHECKER)
  add_test (NAME H5TEST-external_env COMMAND ${CMAKE_CROSSCOMPILING_EMULATOR} $<TARGET_FILE:external_env>)
else ()
  add_test (NAME H5TEST-external_env COMMAND "${CMAKE_COMMAND}"
        -D "TEST_EMULATOR=${CMAKE_CROSSCOMPILING_EMULATOR}"
        -D "TEST_PROGRAM=$<TARGET_FILE:external_env>"
        -D "TEST_ARGS:STRING="
        -D "TEST_ENV_VAR:STRING=HDF5_EXTFILE_PREFIX"
        -D "TEST_ENV_VALUE:STRING=\${ORIGIN}"
        -D "TEST_EXPECT=0"
        -D "TEST_SKIP_COMPARE=TRUE"
        -D "TEST_OUTPUT=external_env.txt"
        #-D "TEST_REFERENCE=external_env.out"
        -D "TEST_FOLDER=${PROJECT_BINARY_DIR}/H5TEST"
        -P "${HDF_RESOURCES_DIR}/runTest.cmake"
  )
endif ()
set_tests_properties (H5TEST-external_env PROPERTIES
    FIXTURES_REQUIRED clear_external_env
    ENVIRONMENT "srcdir=${HDF5_TEST_BINARY_DIR}/H5TEST"
    WORKING_DIRECTORY ${HDF5_TEST_BINARY_DIR}/H5TEST
)
if ("H5TEST-external_env" MATCHES "${HDF5_DISABLE_TESTS_REGEX}")
  set_tests_properties (H5TEST-external_env PROPERTIES DISABLED true)
endif ()

#-- Adding test for vds_env
add_test (
    NAME H5TEST-vds_env-clean-objects
    COMMAND ${CMAKE_COMMAND} -E remove
        tmp_vds_env/vds_env_src_2.h5
    WORKING_DIRECTORY
        ${HDF5_TEST_BINARY_DIR}/H5TEST
)
set_tests_properties (H5TEST-vds_env-clean-objects PROPERTIES FIXTURES_CLEANUP clear_vds_env)
if (HDF5_ENABLE_USING_MEMCHECKER)
  add_test (NAME H5TEST-vds_env COMMAND ${CMAKE_CROSSCOMPILING_EMULATOR} $<TARGET_FILE:vds_env>)
else ()
  add_test (NAME H5TEST-vds_env COMMAND "${CMAKE_COMMAND}"
        -D "TEST_EMULATOR=${CMAKE_CROSSCOMPILING_EMULATOR}"
        -D "TEST_PROGRAM=$<TARGET_FILE:vds_env>"
        -D "TEST_ARGS:STRING="
        -D "TEST_ENV_VAR:STRING=HDF5_VDS_PREFIX"
        -D "TEST_ENV_VALUE:STRING=\${ORIGIN}/tmp_vds_env"
        -D "TEST_EXPECT=0"
        -D "TEST_SKIP_COMPARE=TRUE"
        -D "TEST_OUTPUT=vds_env.txt"
        #-D "TEST_REFERENCE=vds_env.out"
        -D "TEST_FOLDER=${PROJECT_BINARY_DIR}/H5TEST"
        -P "${HDF_RESOURCES_DIR}/runTest.cmake"
  )
endif ()
set_tests_properties (H5TEST-vds_env PROPERTIES
    FIXTURES_REQUIRED clear_vds_env
    ENVIRONMENT "srcdir=${HDF5_TEST_BINARY_DIR}/H5TEST"
    WORKING_DIRECTORY ${HDF5_TEST_BINARY_DIR}/H5TEST
)
if ("H5TEST-vds_env" MATCHES "${HDF5_DISABLE_TESTS_REGEX}")
  set_tests_properties (H5TEST-vds_env PROPERTIES DISABLED true)
endif ()

#-- Adding test for flush1/2
set (FLUSH_CLEANFILES
    flush.h5
    flush-swmr.h5
    noflush.h5
    noflush-swmr.h5
    flush_extend.h5
    flush_extend-swmr.h5
    noflush_extend.h5
    noflush_extend-swmr.h5
)
add_test (NAME H5TEST-flush-clear-objects
    COMMAND ${CMAKE_COMMAND} -E remove ${FLUSH_CLEANFILES}
    WORKING_DIRECTORY ${HDF5_TEST_BINARY_DIR}/H5TEST
)
set_tests_properties (H5TEST-flush-clear-objects PROPERTIES FIXTURES_SETUP clear_flush)
add_test (NAME H5TEST-flush-clean-objects
    COMMAND ${CMAKE_COMMAND} -E remove ${FLUSH_CLEANFILES}
    WORKING_DIRECTORY ${HDF5_TEST_BINARY_DIR}/H5TEST
)
set_tests_properties (H5TEST-flush-clean-objects PROPERTIES FIXTURES_CLEANUP clear_flush)
if (HDF5_ENABLE_USING_MEMCHECKER)
  add_test (NAME H5TEST-flush1 COMMAND ${CMAKE_CROSSCOMPILING_EMULATOR} $<TARGET_FILE:flush1>)
else ()
  add_test (NAME H5TEST-flush1 COMMAND "${CMAKE_COMMAND}"
      -D "TEST_EMULATOR=${CMAKE_CROSSCOMPILING_EMULATOR}"
      -D "TEST_PROGRAM=$<TARGET_FILE:flush1>"
      -D "TEST_ARGS:STRING="
      -D "TEST_EXPECT=0"
      -D "TEST_SKIP_COMPARE=TRUE"
      -D "TEST_OUTPUT=flush1.txt"
      -D "TEST_FOLDER=${HDF5_TEST_BINARY_DIR}/H5TEST"
      -P "${HDF_RESOURCES_DIR}/runTest.cmake"
  )
endif ()
set_tests_properties (H5TEST-flush1 PROPERTIES
    FIXTURES_REQUIRED clear_flush
    ENVIRONMENT "srcdir=${HDF5_TEST_BINARY_DIR}/H5TEST"
    WORKING_DIRECTORY ${HDF5_TEST_BINARY_DIR}/H5TEST
)
if ("H5TEST-flush1" MATCHES "${HDF5_DISABLE_TESTS_REGEX}")
  set_tests_properties (H5TEST-flush1 PROPERTIES DISABLED true)
endif ()
if (HDF5_ENABLE_USING_MEMCHECKER)
  add_test (NAME H5TEST-flush2 COMMAND ${CMAKE_CROSSCOMPILING_EMULATOR} $<TARGET_FILE:flush2>)
else ()
  add_test (NAME H5TEST-flush2 COMMAND "${CMAKE_COMMAND}"
      -D "TEST_EMULATOR=${CMAKE_CROSSCOMPILING_EMULATOR}"
      -D "TEST_PROGRAM=$<TARGET_FILE:flush2>"
      -D "TEST_ARGS:STRING="
      -D "TEST_EXPECT=0"
      -D "TEST_SKIP_COMPARE=TRUE"
      -D "TEST_OUTPUT=flush2.txt"
      -D "TEST_FOLDER=${HDF5_TEST_BINARY_DIR}/H5TEST"
      -P "${HDF_RESOURCES_DIR}/runTest.cmake"
  )
endif ()
set_tests_properties (H5TEST-flush2 PROPERTIES
    FIXTURES_REQUIRED clear_flush
    DEPENDS H5TEST-flush1
)
if ("H5TEST-flush2" MATCHES "${HDF5_DISABLE_TESTS_REGEX}")
  set_tests_properties (H5TEST-flush2 PROPERTIES DISABLED true)
endif ()

#-- Adding test for tcheck_version
add_test (NAME H5TEST-tcheck_version-major COMMAND ${CMAKE_CROSSCOMPILING_EMULATOR} $<TARGET_FILE:tcheck_version> "-tM")
set_tests_properties (H5TEST-tcheck_version-major PROPERTIES
    WORKING_DIRECTORY ${HDF5_TEST_BINARY_DIR}/H5TEST
    WILL_FAIL "true"
)
if ("H5TEST-tcheck_version-major" MATCHES "${HDF5_DISABLE_TESTS_REGEX}")
  set_tests_properties (H5TEST-tcheck_version-major PROPERTIES DISABLED true)
endif ()
add_test (NAME H5TEST-tcheck_version-minor COMMAND ${CMAKE_CROSSCOMPILING_EMULATOR} $<TARGET_FILE:tcheck_version> "-tm")
set_tests_properties (H5TEST-tcheck_version-minor PROPERTIES
    WORKING_DIRECTORY ${HDF5_TEST_BINARY_DIR}/H5TEST
    WILL_FAIL "true"
)
if ("H5TEST-tcheck_version-minor" MATCHES "${HDF5_DISABLE_TESTS_REGEX}")
  set_tests_properties (H5TEST-tcheck_version-minor PROPERTIES DISABLED true)
endif ()
# release + 1 should pass on non-develop branches
add_test (NAME H5TEST-tcheck_version-release COMMAND ${CMAKE_CROSSCOMPILING_EMULATOR} $<TARGET_FILE:tcheck_version> "-tr")
set_tests_properties (H5TEST-tcheck_version-release PROPERTIES
    WORKING_DIRECTORY ${HDF5_TEST_BINARY_DIR}/H5TEST
)
if ("H5TEST-tcheck_version-release" MATCHES "${HDF5_DISABLE_TESTS_REGEX}")
  set_tests_properties (H5TEST-tcheck_version-release PROPERTIES DISABLED true)
endif ()

##############################################################################
##############################################################################
###           A D D I T I O N A L   T E S T S                              ###
##############################################################################
##############################################################################
# H5_CHECK_TESTS
#---------------
#    error_test
#    err_compat
#    testmeta
#    atomic_writer
#    atomic_reader
#    links_env
#    filenotclosed
#    del_many_dense_attrs
#    flushrefresh
##############################################################################
# autotools script tests
# error_test and err_compat are built at the same time as the other tests, but executed by test_error.sh
# NOT CONVERTED accum_swmr_reader is used by accum.c
# NOT CONVERTED atomic_writer and atomic_reader are stand-alone programs
# links_env is used by test_links_env.sh
# filenotclosed and del_many_dense_attrs are used by test_abort_fail.sh
# NOT CONVERTED flushrefresh is used by test_flush_refresh.sh
# NOT CONVERTED use_append_chunk, use_append_mchunks and use_disable_mdc_flushes are used by test_use_cases.sh
# NOT CONVERTED swmr_* files (besides swmr.c) are used by test_swmr.sh
# NOT CONVERTED vds_swmr_* files are used by test_vds_swmr.sh
# 'make check' doesn't run them directly, so they are not included in TEST_PROG.
# Also build testmeta, which is used for timings test.  It builds quickly
# and this lets automake keep all its test programs in one place.
##############################################################################

#-- Adding test for filenotclosed
add_test (
    NAME H5TEST-filenotclosed-clear-objects
    COMMAND ${CMAKE_COMMAND} -E remove filenotclosed.h5
    WORKING_DIRECTORY ${HDF5_TEST_BINARY_DIR}/H5TEST
)
set_tests_properties (H5TEST-filenotclosed-clear-objects PROPERTIES FIXTURES_SETUP clear_filenotclosed)
add_test (
    NAME H5TEST-filenotclosed-clean-objects
    COMMAND ${CMAKE_COMMAND} -E remove filenotclosed.h5
    WORKING_DIRECTORY ${HDF5_TEST_BINARY_DIR}/H5TEST
)
set_tests_properties (H5TEST-filenotclosed-clean-objects PROPERTIES FIXTURES_CLEANUP clear_filenotclosed)
add_test (NAME H5TEST-filenotclosed COMMAND ${CMAKE_CROSSCOMPILING_EMULATOR} $<TARGET_FILE:filenotclosed>)
set_tests_properties (H5TEST-filenotclosed PROPERTIES
    FIXTURES_REQUIRED clear_filenotclosed
    ENVIRONMENT "srcdir=${HDF5_TEST_BINARY_DIR}/H5TEST"
    WORKING_DIRECTORY ${HDF5_TEST_BINARY_DIR}/H5TEST
)
if ("H5TEST-filenotclosed" MATCHES "${HDF5_DISABLE_TESTS_REGEX}")
  set_tests_properties (H5TEST-filenotclosed PROPERTIES DISABLED true)
endif ()

#-- Adding test for del_many_dense_attrs
add_test (
    NAME H5TEST-del_many_dense_attrs-clear-objects
    COMMAND ${CMAKE_COMMAND} -E remove del_many_dense_attrs.h5
    WORKING_DIRECTORY ${HDF5_TEST_BINARY_DIR}/H5TEST
)
set_tests_properties (H5TEST-del_many_dense_attrs-clear-objects PROPERTIES FIXTURES_SETUP clear_del_many_dense_attrs)
add_test (
    NAME H5TEST-del_many_dense_attrs-clean-objects
    COMMAND ${CMAKE_COMMAND} -E remove del_many_dense_attrs.h5
    WORKING_DIRECTORY ${HDF5_TEST_BINARY_DIR}/H5TEST
)
set_tests_properties (H5TEST-del_many_dense_attrs-clean-objects PROPERTIES FIXTURES_CLEANUP clear_del_many_dense_attrs)
add_test (NAME H5TEST-del_many_dense_attrs COMMAND ${CMAKE_CROSSCOMPILING_EMULATOR} $<TARGET_FILE:del_many_dense_attrs>)
set_tests_properties (H5TEST-del_many_dense_attrs PROPERTIES
    FIXTURES_REQUIRED clear_del_many_dense_attrs
    ENVIRONMENT "srcdir=${HDF5_TEST_BINARY_DIR}/H5TEST"
    WORKING_DIRECTORY ${HDF5_TEST_BINARY_DIR}/H5TEST
)
if ("H5TEST-del_many_dense_attrs" MATCHES "${HDF5_DISABLE_TESTS_REGEX}")
  set_tests_properties (H5TEST-del_many_dense_attrs PROPERTIES DISABLED true)
endif ()

#-- Adding test for err_compat
if (HDF5_ENABLE_DEPRECATED_SYMBOLS AND NOT MINGW)
  add_test (NAME H5TEST-err_compat COMMAND "${CMAKE_COMMAND}"
      -D "TEST_EMULATOR=${CMAKE_CROSSCOMPILING_EMULATOR}"
      -D "TEST_PROGRAM=$<TARGET_FILE:err_compat>"
      -D "TEST_ARGS:STRING="
      -D "TEST_EXPECT=0"
      -D "TEST_MASK_ERROR=true"
      -D "ERROR_APPEND=1"
      -D "TEST_OUTPUT=err_compat.txt"
      -D "TEST_REFERENCE=err_compat_1"
      -D "TEST_FOLDER=${PROJECT_BINARY_DIR}/H5TEST"
      -P "${HDF_RESOURCES_DIR}/runTest.cmake"
  )
  set_tests_properties (H5TEST-err_compat PROPERTIES
      ENVIRONMENT "srcdir=${HDF5_TEST_BINARY_DIR}/H5TEST"
      WORKING_DIRECTORY ${HDF5_TEST_BINARY_DIR}/H5TEST
  )
else ()
  add_test (NAME H5TEST-err_compat COMMAND "${CMAKE_COMMAND}"
      -D "TEST_EMULATOR=${CMAKE_CROSSCOMPILING_EMULATOR}"
      -D "TEST_PROGRAM=$<TARGET_FILE:err_compat>"
      -D "TEST_ARGS:STRING="
      -D "TEST_EXPECT=0"
      -D "TEST_MASK_ERROR=true"
      -D "ERROR_APPEND=1"
      -D "TEST_OUTPUT=err_compat.txt"
      -D "TEST_REFERENCE=err_compat_2"
      -D "TEST_FOLDER=${PROJECT_BINARY_DIR}/H5TEST"
      -P "${HDF_RESOURCES_DIR}/runTest.cmake"
  )
  set_tests_properties (H5TEST-err_compat PROPERTIES
      ENVIRONMENT "srcdir=${HDF5_TEST_BINARY_DIR}/H5TEST"
      WORKING_DIRECTORY ${HDF5_TEST_BINARY_DIR}/H5TEST
  )
endif ()
if ("H5TEST-err_compat" MATCHES "${HDF5_DISABLE_TESTS_REGEX}")
  set_tests_properties (H5TEST-err_compat PROPERTIES DISABLED true)
endif ()

#-- Adding test for error_test
if (DEFAULT_API_VERSION MATCHES "v16" OR MINGW)
  add_test (NAME H5TEST-error_test COMMAND "${CMAKE_COMMAND}"
      -D "TEST_EMULATOR=${CMAKE_CROSSCOMPILING_EMULATOR}"
      -D "TEST_PROGRAM=$<TARGET_FILE:error_test>"
      -D "TEST_ARGS:STRING="
      -D "TEST_EXPECT=0"
      -D "TEST_MASK_ERROR=true"
      -D "ERROR_APPEND=1"
      -D "TEST_OUTPUT=error_test.txt"
      -D "TEST_REFERENCE=error_test_2"
      -D "TEST_FOLDER=${PROJECT_BINARY_DIR}/H5TEST"
      -P "${HDF_RESOURCES_DIR}/runTest.cmake"
  )
  set_tests_properties (H5TEST-error_test PROPERTIES
      ENVIRONMENT "srcdir=${HDF5_TEST_BINARY_DIR}/H5TEST;HDF5_PLUGIN_PRELOAD=::"
      WORKING_DIRECTORY ${HDF5_TEST_BINARY_DIR}/H5TEST
  )
else ()
  add_test (NAME H5TEST-error_test COMMAND "${CMAKE_COMMAND}"
      -D "TEST_EMULATOR=${CMAKE_CROSSCOMPILING_EMULATOR}"
      -D "TEST_PROGRAM=$<TARGET_FILE:error_test>"
      -D "TEST_ARGS:STRING="
      -D "TEST_EXPECT=0"
      -D "TEST_MASK_ERROR=true"
      -D "ERROR_APPEND=1"
      -D "TEST_OUTPUT=error_test.txt"
      -D "TEST_REFERENCE=error_test_1"
      -D "TEST_FOLDER=${PROJECT_BINARY_DIR}/H5TEST"
      -P "${HDF_RESOURCES_DIR}/runTest.cmake"
  )
  set_tests_properties (H5TEST-error_test PROPERTIES
      ENVIRONMENT "srcdir=${HDF5_TEST_BINARY_DIR}/H5TEST;HDF5_PLUGIN_PRELOAD=::"
      WORKING_DIRECTORY ${HDF5_TEST_BINARY_DIR}/H5TEST
  )
  add_test (
      NAME H5TEST-error_test-clean-objects
      COMMAND ${CMAKE_COMMAND} -E remove error_test.txt
  )
  set_tests_properties (H5TEST-error_test-clean-objects PROPERTIES
      DEPENDS H5TEST-error_test
      WORKING_DIRECTORY ${HDF5_TEST_BINARY_DIR}/H5TEST
  )
endif ()
if ("H5TEST-error_test" MATCHES "${HDF5_DISABLE_TESTS_REGEX}")
  set_tests_properties (H5TEST-error_test PROPERTIES DISABLED true)
endif ()

#-- Adding test for links_env
add_test (NAME H5TEST-links_env-clear-objects
    COMMAND ${CMAKE_COMMAND} -E remove
        extlinks_env0.h5
        extlinks_env1.h5
        tmp_links_env/extlinks_env1.h5
    WORKING_DIRECTORY
        ${HDF5_TEST_BINARY_DIR}/H5TEST
)
set_tests_properties (H5TEST-links_env-clear-objects PROPERTIES FIXTURES_SETUP clear_links_env)
add_test (NAME H5TEST-links_env-clean-objects
    COMMAND ${CMAKE_COMMAND} -E remove
        extlinks_env0.h5
        extlinks_env1.h5
        tmp_links_env/extlinks_env1.h5
    WORKING_DIRECTORY
        ${HDF5_TEST_BINARY_DIR}/H5TEST
)
set_tests_properties (H5TEST-links_env-clean-objects PROPERTIES FIXTURES_CLEANUP clear_links_env)
if (HDF5_ENABLE_USING_MEMCHECKER)
  add_test (NAME H5TEST-links_env COMMAND ${CMAKE_CROSSCOMPILING_EMULATOR} $<TARGET_FILE:links_env>)
else ()
  add_test (NAME H5TEST-links_env COMMAND "${CMAKE_COMMAND}"
      -D "TEST_EMULATOR=${CMAKE_CROSSCOMPILING_EMULATOR}"
      -D "TEST_PROGRAM=$<TARGET_FILE:links_env>"
      -D "TEST_ARGS:STRING="
      #-D "TEST_ENV_VAR:STRING=HDF5_EXT_PREFIX"
      #-D "TEST_ENV_VALUE:STRING=.:tmp_links_env"
      -D "TEST_EXPECT=0"
      -D "TEST_OUTPUT=links_env.txt"
      -D "TEST_REFERENCE=links_env.out"
      -D "TEST_FOLDER=${PROJECT_BINARY_DIR}/H5TEST"
      -P "${HDF_RESOURCES_DIR}/runTest.cmake"
  )
endif ()
set_tests_properties (H5TEST-links_env PROPERTIES
    FIXTURES_REQUIRED clear_links_env
    ENVIRONMENT "srcdir=${HDF5_TEST_BINARY_DIR}/H5TEST;HDF5_EXT_PREFIX=.:tmp_links_env"
    WORKING_DIRECTORY ${HDF5_TEST_BINARY_DIR}/H5TEST
)
if ("H5TEST-links_env" MATCHES "${HDF5_DISABLE_TESTS_REGEX}")
  set_tests_properties (H5TEST-links_env PROPERTIES DISABLED true)
endif ()

if (NOT BUILD_SHARED_LIBS)
  #-- Adding test for libinfo
  add_test (NAME H5TEST-testlibinfo
      COMMAND ${CMAKE_COMMAND} -D "TEST_PROGRAM=$<TARGET_FILE:${HDF5_LIB_TARGET}>" -P "${GREP_RUNNER}"
      WORKING_DIRECTORY ${HDF5_TEST_BINARY_DIR}/H5TEST
  )
else ()
  #-- Adding test for libinfo
  add_test (NAME H5TEST-testlibinfo
      COMMAND ${CMAKE_COMMAND} -D "TEST_PROGRAM=$<TARGET_FILE:${HDF5_LIBSH_TARGET}>" -P "${GREP_RUNNER}"
      WORKING_DIRECTORY ${HDF5_TEST_BINARY_DIR}/H5TEST
  )
endif ()
if ("H5TEST-testlibinfo" MATCHES "${HDF5_DISABLE_TESTS_REGEX}")
  set_tests_properties (H5TEST-testlibinfo PROPERTIES DISABLED true)
endif ()

##############################################################################
###    F I L T E R  P L U G I N  T E S T S
##############################################################################
if (BUILD_SHARED_LIBS)
  if (WIN32)
    set (CMAKE_SEP "\;")
    set (BIN_REL_PATH "../../")
  else ()
    set (CMAKE_SEP ":")
    set (BIN_REL_PATH "../")
  endif ()

  add_test (NAME H5PLUGIN-filter_plugin COMMAND ${CMAKE_CROSSCOMPILING_EMULATOR} $<TARGET_FILE:filter_plugin>)
  set_tests_properties (H5PLUGIN-filter_plugin PROPERTIES
      ENVIRONMENT "HDF5_PLUGIN_PATH=${CMAKE_BINARY_DIR}/filter_plugin_dir1${CMAKE_SEP}${CMAKE_BINARY_DIR}/filter_plugin_dir2;srcdir=${HDF5_TEST_BINARY_DIR}"
      WORKING_DIRECTORY ${HDF5_TEST_BINARY_DIR}
  )
  if ("H5PLUGIN-filter_plugin" MATCHES "${HDF5_DISABLE_TESTS_REGEX}")
    set_tests_properties (H5PLUGIN-filter_plugin PROPERTIES DISABLED true)
  endif ()
endif ()

option (TEST_SHELL_SCRIPTS "Enable shell script tests" ON)
if (TEST_SHELL_SCRIPTS)
  include (ShellTests.cmake)
endif()

option (ENABLE_EXTENDED_TESTS "Enable extended tests" OFF)
if (ENABLE_EXTENDED_TESTS)
##############################################################################
###    S W M R  T E S T S
##############################################################################
#       test_flush_refresh.sh: flushrefresh
#       test_use_cases.sh: use_append_chunk, use_append_mchunks, use_disable_mdc_flushes
#       test_swmr.sh: swmr*
#       test_vds_swmr.sh: vds_swmr*

#-- Adding test for flushrefresh
  file (MAKE_DIRECTORY "${PROJECT_BINARY_DIR}/H5TEST/flushrefresh_test")
  if (H5_PERL_FOUND)
    add_test (
        NAME H5TEST-testflushrefresh-clear-objects
        COMMAND ${CMAKE_COMMAND} -E remove
            flushrefresh.h5
            flushrefresh_test/flushrefresh.h5
        WORKING_DIRECTORY ${HDF5_TEST_BINARY_DIR}/H5TEST/flushrefresh_test
    )
    set_tests_properties (H5TEST-testflushrefresh-clear-objects PROPERTIES FIXTURES_SETUP clear_testflushrefresh)
    add_test (
        NAME H5TEST-testflushrefresh-clean-objects
        COMMAND ${CMAKE_COMMAND} -E remove
            flushrefresh.h5
            flushrefresh_test/flushrefresh.h5
        WORKING_DIRECTORY ${HDF5_TEST_BINARY_DIR}/H5TEST/flushrefresh_test
    )
    set_tests_properties (H5TEST-testflushrefresh-clean-objects PROPERTIES FIXTURES_CLEANUP clear_testflushrefresh)
    add_test (NAME H5TEST-testflushrefresh COMMAND "${CMAKE_COMMAND}"
        -D "TEST_EMULATOR=${CMAKE_CROSSCOMPILING_EMULATOR}"
        -D "TEST_PROGRAM=$<TARGET_FILE:flushrefresh>"
        -D "TEST_ARGS1:STRING=flushrefresh_VERIFICATION_START"
        -D "TEST_ARGS2:STRING=flushrefresh_VERIFICATION_DONE"
        -D "TEST_ERR:STRING=flushrefresh_ERROR"
        -D "TEST_EXPECT=0"
        -D "TEST_OUTPUT=flushrefresh.out"
        -D "TEST_REFERENCE=flushrefresh.txt"
        -D "TEST_FOLDER=${PROJECT_BINARY_DIR}/H5TEST/flushrefresh_test"
        -D "PERL_SCRIPT=${HDF5_SOURCE_DIR}/bin/runbkgprog"
        -D "PERL_EXECUTABLE=${PERL_EXECUTABLE}"
        -P "${HDF5_TEST_SOURCE_DIR}/flushrefreshTest.cmake"
    )
    set_tests_properties (H5TEST-testflushrefresh PROPERTIES
        FIXTURES_REQUIRED clear_testflushrefresh
        ENVIRONMENT "srcdir=${HDF5_TEST_BINARY_DIR}/H5TEST/flushrefresh_test"
        WORKING_DIRECTORY ${HDF5_TEST_BINARY_DIR}/H5TEST/flushrefresh_test
    )
    if ("H5TEST-testflushrefresh" MATCHES "${HDF5_DISABLE_TESTS_REGEX}")
      set_tests_properties (H5TEST-testflushrefresh PROPERTIES DISABLED true)
    endif ()
  else ()
    message (STATUS "Cannot execute TEST flushrefresh - perl not found")
  endif ()
endif ()

##############################################################################
##############################################################################
###                         V F D   T E S T S                              ###
##############################################################################
##############################################################################

if (HDF5_TEST_VFD)
  include (CMakeVFDTests.cmake)
endif ()

##############################################################################
##############################################################################
###                         V O L   T E S T S                              ###
##############################################################################
##############################################################################

##############################################################################
###    V O L  P L U G I N  T E S T S
##############################################################################
if (BUILD_SHARED_LIBS)
  if (WIN32)
    set (CMAKE_SEP "\;")
    set (BIN_REL_PATH "../../")
  else ()
    set (CMAKE_SEP ":")
    set (BIN_REL_PATH "../")
  endif ()

  add_test (NAME H5PLUGIN-vol_plugin COMMAND ${CMAKE_CROSSCOMPILING_EMULATOR} $<TARGET_FILE:vol_plugin>)
  set_tests_properties (H5PLUGIN-vol_plugin PROPERTIES
      ENVIRONMENT "HDF5_PLUGIN_PATH=${CMAKE_BINARY_DIR}/null_vol_plugin_dir;srcdir=${HDF5_TEST_BINARY_DIR}"
      WORKING_DIRECTORY ${HDF5_TEST_BINARY_DIR}
  )
  if ("H5PLUGIN-vol_plugin" MATCHES "${HDF5_DISABLE_TESTS_REGEX}")
    set_tests_properties (H5PLUGIN-vol_plugin PROPERTIES DISABLED true)
  endif ()
endif ()

if (HDF5_TEST_PASSTHROUGH_VOL)
  include (CMakePassthroughVOLTests.cmake)
endif ()

##############################################################################
##############################################################################
###           T H E   G E N E R A T O R S                                  ###
##############################################################################
##############################################################################

if (HDF5_BUILD_GENERATORS AND BUILD_STATIC_LIBS)
  macro (ADD_H5_GENERATOR genfile)
    add_executable (${genfile} ${HDF5_TEST_SOURCE_DIR}/${genfile}.c)
    target_include_directories (${genfile} PRIVATE "${HDF5_SRC_INCLUDE_DIRS};${HDF5_SRC_BINARY_DIR};$<$<BOOL:${HDF5_ENABLE_PARALLEL}>:${MPI_C_INCLUDE_DIRS}>")
    TARGET_C_PROPERTIES (${genfile} STATIC)
    target_link_libraries (${genfile} PRIVATE ${HDF5_TEST_LIB_TARGET} ${HDF5_LIB_TARGET})
    set_target_properties (${genfile} PROPERTIES FOLDER generator/test)

    #-----------------------------------------------------------------------------
    # Add Target to clang-format
    #-----------------------------------------------------------------------------
    if (HDF5_ENABLE_FORMATTERS)
      clang_format (HDF5_TEST_${genfile}_FORMAT ${genfile})
    endif ()
  endmacro ()

  # generator executables
  set (H5_GENERATORS
      gen_bad_offset
      gen_bad_ohdr
      gen_bogus
      gen_bounds
      gen_cross
      gen_deflate
      gen_filters
      gen_new_array
      gen_new_fill
      gen_new_group
      gen_new_mtime
      gen_new_super
      gen_noencoder
      gen_nullspace
      gen_udlinks
      space_overflow
      gen_filespace
      gen_specmetaread
      gen_sizes_lheap
      gen_file_image
      gen_plist
  )

  foreach (h5_gen ${H5_GENERATORS})
    ADD_H5_GENERATOR (${h5_gen})
  endforeach ()

endif ()<|MERGE_RESOLUTION|>--- conflicted
+++ resolved
@@ -346,11 +346,7 @@
 )
 foreach (h5_test ${H5_EXPRESS_TESTS})
   if (NOT h5_test IN_LIST H5TEST_SEPARATE_TESTS)
-<<<<<<< HEAD
-    if (HDF5_USING_ANALYSIS_TOOL)
-=======
     if (HDF5_ENABLE_USING_MEMCHECKER)
->>>>>>> 0fe0459f
       add_test (NAME H5TESTXPR-${h5_test} COMMAND ${CMAKE_CROSSCOMPILING_EMULATOR} $<TARGET_FILE:${h5_test}>)
       set_tests_properties (H5TESTXPR-${h5_test} PROPERTIES
           FIXTURES_REQUIRED clear_H5TEST
