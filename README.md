<<<<<<< HEAD
HDF5 version 1.14.4-3 released on 2024-05-22
=======
HDF5 version 1.14.5 released on 2024-09-30
>>>>>>> 0fe0459f

![HDF5 Logo](doxygen/img/HDF5.png)

[![1.14 cmake build status](https://img.shields.io/github/actions/workflow/status/HDFGroup/hdf5/cmake.yml?branch=hdf5_1_14&label=HDF5%201.14%20CMake%20CI)](https://github.com/HDFGroup/hdf5/actions/workflows/cmake.yml?query=branch%3Ahdf5_1_14)
[![1.14 autotools build status](https://img.shields.io/github/actions/workflow/status/HDFGroup/hdf5/autotools.yml?branch=hdf5_1_14&label=HDF5%201.14%20Autotools%20CI)](https://github.com/HDFGroup/hdf5/actions/workflows/autotools.yml?query=branch%3Ahdf5_1_14)
[![BSD](https://img.shields.io/badge/License-BSD-blue.svg)](https://github.com/HDFGroup/hdf5/blob/hdf5_1_14/COPYING)

[HPC configure/build/test results](https://my.cdash.org/index.php?project=HDF5)

*Please refer to the release_docs/INSTALL file for installation instructions.*

This repository contains a high-performance library's source code and a file format
specification that implements the HDF5® data model. The model has been adopted across
many industries, and this implementation has become a de facto data management standard
in science, engineering, and research communities worldwide.

The HDF Group is the developer, maintainer, and steward of HDF5 software. Find more
information about The HDF Group, the HDF5 Community, and other HDF5 software projects,
tools, and services at [The HDF Group's website](https://www.hdfgroup.org/). 

DOCUMENTATION
-------------
This release is fully functional for the API described in the documentation.

<<<<<<< HEAD
   https://docs.hdfgroup.org/hdf5/v1_14/v1_14_4/_l_b_a_p_i.html

Full Documentation and Programming Resources for this release can be found at

   https://docs.hdfgroup.org/hdf5/v1_14/v1_14_4/index.html

The latest doxygen documentation generated on changes to HDF5 1.14.x is available at:

   https://hdfgroup.github.io/hdf5/v1_14
=======
   https://support.hdfgroup.org/releases/hdf5/v1_14/v1_14_5/documentation/doxygen/_l_b_a_p_i.html

Full Documentation and Programming Resources for this release can be found at

   https://support.hdfgroup.org/releases/hdf5/v1_14/v1_14_5/documentation/doxygen/index.html

The latest doxygen documentation generated on changes to HDF5 1.14.x is available at:

   https://support.hdfgroup.org/releases/hdf5/v1_14/v1_14_5/documentation/doxygen
>>>>>>> 0fe0459f

See the [RELEASE.txt](release_docs/RELEASE.txt) file in the [release_docs/](release_docs/) directory for information specific
to the features and updates included in this release of the library.

Several more files are located within the [release_docs/](release_docs/) directory with specific
details for several common platforms and configurations.

    INSTALL - Start Here. General instructions for compiling and installing the library
    INSTALL_CMAKE  - instructions for building with CMake (Kitware.com)
    INSTALL_parallel - instructions for building and configuring Parallel HDF5
    INSTALL_Windows and INSTALL_Cygwin - MS Windows installations.



HELP AND SUPPORT
----------------
Information regarding Help Desk and Support services is available at

   https://help.hdfgroup.org 



FORUM and NEWS
--------------
The [HDF Forum](https://forum.hdfgroup.org) is provided for public announcements and discussions
of interest to the general HDF5 Community.

   - News and Announcements
   https://forum.hdfgroup.org/c/news-and-announcements-from-the-hdf-group

   - HDF5 Topics
   https://forum.hdfgroup.org/c/hdf5

These forums are provided as an open and public service for searching and reading.
Posting requires completing a simple registration and allows one to join in the
conversation.  Please read the [instructions](https://forum.hdfgroup.org/t/quickstart-guide-welcome-to-the-new-hdf-forum
) pertaining to the Forum's use and configuration.


SNAPSHOTS, PREVIOUS RELEASES AND SOURCE CODE
--------------------------------------------
Periodically development code snapshots are provided at the following URL:

   https://github.com/HDFGroup/hdf5/releases/tag/snapshot-1.14

Source packages for current and previous releases are located at:

   hdf5 1.14 releases:
   https://support.hdfgroup.org/releases/hdf5/v1_14/index.html

   Archived releases:
   https://support.hdfgroup.org/archive/support/ftp/HDF5/releases/index.html

Development code is available at our Github location:

   https://github.com/HDFGroup/hdf5.git
<|MERGE_RESOLUTION|>--- conflicted
+++ resolved
@@ -1,8 +1,4 @@
-<<<<<<< HEAD
-HDF5 version 1.14.4-3 released on 2024-05-22
-=======
 HDF5 version 1.14.5 released on 2024-09-30
->>>>>>> 0fe0459f
 
 ![HDF5 Logo](doxygen/img/HDF5.png)
 
@@ -27,17 +23,6 @@
 -------------
 This release is fully functional for the API described in the documentation.
 
-<<<<<<< HEAD
-   https://docs.hdfgroup.org/hdf5/v1_14/v1_14_4/_l_b_a_p_i.html
-
-Full Documentation and Programming Resources for this release can be found at
-
-   https://docs.hdfgroup.org/hdf5/v1_14/v1_14_4/index.html
-
-The latest doxygen documentation generated on changes to HDF5 1.14.x is available at:
-
-   https://hdfgroup.github.io/hdf5/v1_14
-=======
    https://support.hdfgroup.org/releases/hdf5/v1_14/v1_14_5/documentation/doxygen/_l_b_a_p_i.html
 
 Full Documentation and Programming Resources for this release can be found at
@@ -47,7 +32,6 @@
 The latest doxygen documentation generated on changes to HDF5 1.14.x is available at:
 
    https://support.hdfgroup.org/releases/hdf5/v1_14/v1_14_5/documentation/doxygen
->>>>>>> 0fe0459f
 
 See the [RELEASE.txt](release_docs/RELEASE.txt) file in the [release_docs/](release_docs/) directory for information specific
 to the features and updates included in this release of the library.
