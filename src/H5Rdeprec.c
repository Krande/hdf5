/* * * * * * * * * * * * * * * * * * * * * * * * * * * * * * * * * * * * * * *
 * Copyright by The HDF Group.                                               *
 * Copyright by the Board of Trustees of the University of Illinois.         *
 * All rights reserved.                                                      *
 *                                                                           *
 * This file is part of HDF5.  The full HDF5 copyright notice, including     *
 * terms governing use, modification, and redistribution, is contained in    *
 * the COPYING file, which can be found at the root of the source code       *
 * distribution tree, or in https://support.hdfgroup.org/ftp/HDF5/releases.  *
 * If you do not have access to either file, you may request a copy from     *
 * help@hdfgroup.org.                                                        *
 * * * * * * * * * * * * * * * * * * * * * * * * * * * * * * * * * * * * * * */

/*-------------------------------------------------------------------------
 *
 * Created:     H5Rdeprec.c
 *
 * Purpose:     Deprecated functions from the H5R interface.  These
 *              functions are here for compatibility purposes and may be
 *              removed in the future.  Applications should switch to the
 *              newer APIs.
 *
 *-------------------------------------------------------------------------
 */

/****************/
/* Module Setup */
/****************/

#include "H5Rmodule.h"          /* This source code file is part of the H5R module */


/***********/
/* Headers */
/***********/
/* Public headers needed by this file */
#include "H5Ppublic.h"          /* Property lists                           */

/* Private headers needed by this file */
#include "H5private.h"		    /* Generic Functions                        */
#include "H5ACprivate.h"	    /* Metadata cache                           */
#include "H5CXprivate.h"        /* API Contexts                             */
#include "H5Eprivate.h"		    /* Error handling                           */
#include "H5Gprivate.h"		    /* Groups                                   */
#include "H5Iprivate.h"         /* IDs                                      */
#include "H5Oprivate.h"		    /* Object headers                           */
#include "H5Rpkg.h"             /* References                               */


/****************/
/* Local Macros */
/****************/


/******************/
/* Local Typedefs */
/******************/


/********************/
/* Package Typedefs */
/********************/


/********************/
/* Local Prototypes */
/********************/


/*********************/
/* Package Variables */
/*********************/


/*****************************/
/* Library Private Variables */
/*****************************/


/*******************/
/* Local Variables */
/*******************/


#ifndef H5_NO_DEPRECATED_SYMBOLS

/*-------------------------------------------------------------------------
 * Function:    H5Rget_obj_type1
 *
 * Purpose:     Retrieves the type of the object that an object points to.
 *
 * Parameters:
 *      id          IN: Dataset reference object is in or location ID of
 *                      object that the dataset is located within
 *      ref_type    IN: Type of reference to query
 *      ref         IN: Reference to query
 *
 * Return:      Success:	An object type (as defined in H5Gpublic.h)
 *              Failure:    H5G_UNKNOWN
 *
 *-------------------------------------------------------------------------
 */
H5G_obj_t
H5Rget_obj_type1(hid_t id, H5R_type_t ref_type, const void *ref)
{
    H5VL_object_t    *vol_obj = NULL;        /* object token of loc_id */
    H5VL_loc_params_t loc_params;
    H5O_type_t obj_type;        /* Object type */
    H5G_obj_t ret_value;        /* Return value */

    FUNC_ENTER_API(H5G_UNKNOWN)
    H5TRACE3("Go", "iRt*x", id, ref_type, ref);

    /* Check args */
    if (ref_type <= H5R_BADTYPE || ref_type >= H5R_MAXTYPE)
        HGOTO_ERROR(H5E_ARGS, H5E_BADVALUE, H5G_UNKNOWN, "invalid reference type")
    if (ref == NULL)
        HGOTO_ERROR(H5E_ARGS, H5E_BADVALUE, H5G_UNKNOWN, "invalid reference pointer")

    /* Set location parameters */
    loc_params.type = H5VL_OBJECT_BY_SELF;
    loc_params.obj_type = H5I_get_type(id);

    /* Get the vol object */
    if (NULL == (vol_obj = H5VL_vol_object(id)))
        HGOTO_ERROR(H5E_ARGS, H5E_BADTYPE, H5G_UNKNOWN, "invalid file identifier")

    /* Get the object information */
    if (H5VL_object_get(vol_obj->data, loc_params, vol_obj->plugin->cls, H5VL_REF_GET_TYPE,
                                    H5P_DATASET_XFER_DEFAULT, H5_REQUEST_NULL, &obj_type, ref_type, ref) < 0)
        HGOTO_ERROR(H5E_REFERENCE, H5E_CANTGET, H5G_UNKNOWN, "unable to determine object type")

    /* Set return value */
    ret_value = H5G_map_obj_type(obj_type);

done:
    FUNC_LEAVE_API(ret_value)
}   /* end H5Rget_obj_type1() */


/*-------------------------------------------------------------------------
 * Function:    H5Rdereference1
 *
 * Purpose:     Opens the HDF5 object referenced.
 *
 * Parameters:
 *      id          IN: Dataset reference object is in or location ID of
 *                      object that the dataset is located within
 *      ref_type    IN: Type of reference to create
 *      ref         IN: Reference to open
 *
 * Return:      Success:	Valid HDF5 ID
 *              Failure:    H5I_INVALID_HID
 *
 *-------------------------------------------------------------------------
 */
hid_t
H5Rdereference1(hid_t obj_id, H5R_type_t ref_type, const void *_ref)
{
    H5VL_object_t *vol_obj = NULL;        /* object token of loc_id */
    H5I_type_t opened_type;
    void *opened_obj = NULL;
    H5VL_loc_params_t loc_params;
    hid_t ret_value = H5I_INVALID_HID;	/* Return value */

    FUNC_ENTER_API(H5I_INVALID_HID)
    H5TRACE3("i", "iRt*x", obj_id, ref_type, _ref);

    /* Check args */
    if (ref_type <= H5R_BADTYPE || ref_type >= H5R_MAXTYPE)
        HGOTO_ERROR(H5E_ARGS, H5E_BADVALUE, H5I_INVALID_HID, "invalid reference type")
    if (_ref == NULL)
        HGOTO_ERROR(H5E_ARGS, H5E_BADVALUE, H5I_INVALID_HID, "invalid reference pointer")

    /* Get the VOL object */
    if (NULL == (vol_obj = H5VL_vol_object(obj_id)))
        HGOTO_ERROR(H5E_ARGS, H5E_BADTYPE, H5I_INVALID_HID, "invalid file identifier")

    loc_params.type = H5VL_OBJECT_BY_REF;
    loc_params.loc_data.loc_by_ref.ref_type = ref_type;
    loc_params.loc_data.loc_by_ref._ref = _ref;
    loc_params.loc_data.loc_by_ref.lapl_id = H5P_DATASET_ACCESS_DEFAULT;
    loc_params.obj_type = H5I_get_type(obj_id);

    /* Dereference */
    if (NULL == (opened_obj = H5VL_object_open(vol_obj->data, loc_params, vol_obj->plugin->cls, &opened_type, 
                                              H5P_DATASET_XFER_DEFAULT, H5_REQUEST_NULL)))
        HGOTO_ERROR(H5E_REFERENCE, H5E_CANTOPENOBJ, H5I_INVALID_HID, "unable to dereference object")

    /* Get an atom for the object */
<<<<<<< HEAD
    if ((ret_value = H5VL_register_id(opened_type, opened_obj, vol_obj->plugin, TRUE)) < 0)
=======
    if ((ret_value = H5VL_register(opened_type, opened_obj, vol_obj->driver, TRUE)) < 0)
>>>>>>> 47f30b47
        HGOTO_ERROR(H5E_ATOM, H5E_CANTREGISTER, H5I_INVALID_HID, "unable to atomize object handle")

done:
    FUNC_LEAVE_API(ret_value)
}   /* end H5Rdereference1() */

#endif /* H5_NO_DEPRECATED_SYMBOLS */
<|MERGE_RESOLUTION|>--- conflicted
+++ resolved
@@ -190,12 +190,8 @@
         HGOTO_ERROR(H5E_REFERENCE, H5E_CANTOPENOBJ, H5I_INVALID_HID, "unable to dereference object")
 
     /* Get an atom for the object */
-<<<<<<< HEAD
-    if ((ret_value = H5VL_register_id(opened_type, opened_obj, vol_obj->plugin, TRUE)) < 0)
-=======
-    if ((ret_value = H5VL_register(opened_type, opened_obj, vol_obj->driver, TRUE)) < 0)
->>>>>>> 47f30b47
-        HGOTO_ERROR(H5E_ATOM, H5E_CANTREGISTER, H5I_INVALID_HID, "unable to atomize object handle")
+    if ((ret_value = H5VL_register(opened_type, opened_obj, vol_obj->plugin, TRUE)) < 0)
+        HGOTO_ERROR(H5E_REFERENCE, H5E_CANTREGISTER, H5I_INVALID_HID, "unable to atomize object handle")
 
 done:
     FUNC_LEAVE_API(ret_value)
