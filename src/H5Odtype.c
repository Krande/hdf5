--- conflicted
+++ resolved
@@ -1095,14 +1095,9 @@
     Decode a message and return a pointer to a memory struct
 	with the decoded information
  USAGE
-<<<<<<< HEAD
     void *H5O__dtype_decode(f, mesg_flags, p)
-	H5F_t *f;		IN: pointer to the HDF5 file struct
-=======
-    void *H5O_dtype_decode(f, mesg_flags, p)
         H5F_t    *f;            IN: pointer to the HDF5 file struct
         H5O_t    *open_oh;      IN: pointer to the object header
->>>>>>> 1008afc4
         unsigned mesg_flags;    IN: Message flags to influence decoding
         unsigned *ioflags;      IN/OUT: flags for decoding
         size_t   p_size;        IN: size of buffer *p
