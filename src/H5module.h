--- conflicted
+++ resolved
@@ -50,11 +50,7 @@
  * The <em>Abstract Data Model</em> is a conceptual model of data, data types, and data organization. The
  * abstract data model is independent of storage medium or programming environment. The
  * <em>Storage Model</em> is a standard representation for the objects of the abstract data model. The
-<<<<<<< HEAD
- * <a href="https://hdfgroup.github.io/hdf5/v1_14_4/_s_p_e_c.html">HDF5 File Format Specification</a>
-=======
  * <a href="https://\DOXURL/_s_p_e_c.html">HDF5 File Format Specification</a>
->>>>>>> 0fe0459f
  * defines the storage model.
  *
  * The <em>Programming Model</em> is a model of the computing environment and includes platforms from
@@ -105,16 +101,11 @@
  * model, and stored in a storage medium. The stored objects include header blocks, free lists, data
  * blocks, B-trees, and other objects. Each group or dataset is stored as one or more header and data
  * blocks.
-<<<<<<< HEAD
- * @see <a href="https://hdfgroup.github.io/hdf5/v1_14_4/_s_p_e_c.html">HDF5 File Format Specification</a>
- * for more information on how these objects are organized. The HDF5 library can also use other
-=======
  *
  * For more information on how these objects are organized;
  * see <a href="https://\DOXURL/_s_p_e_c.html">HDF5 File Format Specification</a>
  *
  * The HDF5 library can also use other
->>>>>>> 0fe0459f
  * libraries and modules such as compression.
  *
  * <table>
@@ -138,11 +129,7 @@
  * HDF5 abstract data model is up to the application developer. The application program only
  * needs to deal with the library and the abstract data model. Most applications need not consider
  * any details of the
-<<<<<<< HEAD
- * <a href="https://hdfgroup.github.io/hdf5/v1_14_4/_s_p_e_c.html">HDF5 File Format Specification</a>
-=======
  * <a href="https://\DOXURL/_s_p_e_c.html">HDF5 File Format Specification</a>
->>>>>>> 0fe0459f
  * or the details of how objects of abstract data model are translated to and from storage.
  *
  * \subsection subsec_data_model_abstract The Abstract Data Model
@@ -425,11 +412,7 @@
  *
  * \subsection subsec_data_model_storage The HDF5 Storage Model
  * \subsubsection subsubsec_data_model_storage_spec The Abstract Storage Model: the HDF5 Format Specification
-<<<<<<< HEAD
- * The <a href="https://hdfgroup.github.io/hdf5/v1_14_4/_s_p_e_c.html">HDF5 File Format Specification</a>
-=======
  * The <a href="https://\DOXURL/_s_p_e_c.html">HDF5 File Format Specification</a>
->>>>>>> 0fe0459f
  * defines how HDF5 objects and data are mapped to a linear
  * address space. The address space is assumed to be a contiguous array of bytes stored on some
  * random access medium. The format defines the standard for how the objects of the abstract data
