/* * * * * * * * * * * * * * * * * * * * * * * * * * * * * * * * * * * * * * *
 * Copyright by The HDF Group.                                               *
 * Copyright by the Board of Trustees of the University of Illinois.         *
 * All rights reserved.                                                      *
 *                                                                           *
 * This file is part of HDF5.  The full HDF5 copyright notice, including     *
 * terms governing use, modification, and redistribution, is contained in    *
 * the COPYING file, which can be found at the root of the source code       *
 * distribution tree, or in https://support.hdfgroup.org/ftp/HDF5/releases.  *
 * If you do not have access to either file, you may request a copy from     *
 * help@hdfgroup.org.                                                        *
 * * * * * * * * * * * * * * * * * * * * * * * * * * * * * * * * * * * * * * */

/*-------------------------------------------------------------------------
 *
 * Created:     H5C.c
 *              June 1 2004
 *              John Mainzer
 *
 * Purpose:     Functions in this file implement a generic cache for
 *              things which exist on disk, and which may be
 *	 	unambiguously referenced by their disk addresses.
 *
 *              The code in this module was initially written in
 *		support of a complete re-write of the metadata cache
 *		in H5AC.c  However, other uses for the cache code
 *		suggested themselves, and thus this file was created
 *		in an attempt to support re-use.
 *
 *		For a detailed overview of the cache, please see the
 *		header comment for H5C_t in H5Cpkg.h.
 *
 *-------------------------------------------------------------------------
 */

/**************************************************************************
 *
 *				To Do:
 *
 *	Code Changes:
 *
 *	 - Remove extra functionality in H5C__flush_single_entry()?
 *
 *	 - Change protect/unprotect to lock/unlock.
 *
 *	 - Flush entries in increasing address order in
 *	   H5C__make_space_in_cache().
 *
 *	 - Also in H5C__make_space_in_cache(), use high and low water marks
 *	   to reduce the number of I/O calls.
 *
 *	 - When flushing, attempt to combine contiguous entries to reduce
 *	   I/O overhead.  Can't do this just yet as some entries are not
 *	   contiguous.  Do this in parallel only or in serial as well?
 *
 *	 - Create MPI type for dirty objects when flushing in parallel.
 *
 *	 - Now that TBBT routines aren't used, fix nodes in memory to
 *         point directly to the skip list node from the LRU list, eliminating
 *         skip list lookups when evicting objects from the cache.
 *
 *	Tests:
 *
 *	 - Trim execution time.  (This is no longer a major issue with the
 *	   shift from the TBBT to a hash table for indexing.)
 *
 *	 - Add random tests.
 *
 **************************************************************************/

/****************/
/* Module Setup */
/****************/

#include "H5Cmodule.h"          /* This source code file is part of the H5C module */
#define H5F_FRIEND		/* suppress error about including H5Fpkg  */


/***********/
/* Headers */
/***********/
#include "H5private.h"		/* Generic Functions			*/
#include "H5Cpkg.h"		/* Cache				*/
#include "H5CXprivate.h"        /* API Contexts                         */
#include "H5Eprivate.h"		/* Error handling		  	*/
#include "H5Fpkg.h"		/* Files				*/
#include "H5FLprivate.h"	/* Free Lists                           */
#include "H5Iprivate.h"		/* IDs			  		*/
#include "H5MFprivate.h"	/* File memory management		*/
#include "H5MMprivate.h"	/* Memory management			*/
#include "H5Pprivate.h"         /* Property lists                       */


/****************/
/* Local Macros */
/****************/
#if H5C_DO_MEMORY_SANITY_CHECKS
#define H5C_IMAGE_EXTRA_SPACE 8
#define H5C_IMAGE_SANITY_VALUE "DeadBeef"
#else /* H5C_DO_MEMORY_SANITY_CHECKS */
#define H5C_IMAGE_EXTRA_SPACE 0
#endif /* H5C_DO_MEMORY_SANITY_CHECKS */


/******************/
/* Local Typedefs */
/******************/

/* Alias for pointer to cache entry, for use when allocating sequences of them */
typedef H5C_cache_entry_t *H5C_cache_entry_ptr_t;


/********************/
/* Local Prototypes */
/********************/

static herr_t H5C__pin_entry_from_client(H5C_t *cache_ptr,
    H5C_cache_entry_t *entry_ptr);

static herr_t H5C__unpin_entry_real(H5C_t *cache_ptr,
    H5C_cache_entry_t *entry_ptr, hbool_t update_rp);

static herr_t H5C__unpin_entry_from_client(H5C_t *cache_ptr,
    H5C_cache_entry_t *entry_ptr, hbool_t update_rp);

static herr_t H5C__auto_adjust_cache_size(H5F_t *f, hbool_t write_permitted);

static herr_t H5C__autoadjust__ageout(H5F_t * f,
                                      double hit_rate,
                                      enum H5C_resize_status * status_ptr,
                                      size_t * new_max_cache_size_ptr,
                                      hbool_t write_permitted);

static herr_t H5C__autoadjust__ageout__cycle_epoch_marker(H5C_t * cache_ptr);

static herr_t H5C__autoadjust__ageout__evict_aged_out_entries(H5F_t * f,
                                                       hbool_t write_permitted);

static herr_t H5C__autoadjust__ageout__insert_new_marker(H5C_t * cache_ptr);

static herr_t H5C__autoadjust__ageout__remove_all_markers(H5C_t * cache_ptr);

static herr_t H5C__autoadjust__ageout__remove_excess_markers(H5C_t * cache_ptr);

static herr_t H5C__flash_increase_cache_size(H5C_t * cache_ptr,
    size_t old_entry_size, size_t new_entry_size);

static herr_t H5C__flush_invalidate_cache(H5F_t *f, unsigned flags);

static herr_t H5C__flush_invalidate_ring(H5F_t *f, H5C_ring_t ring, unsigned flags);

static herr_t H5C__flush_ring(H5F_t *f, H5C_ring_t ring, unsigned flags);

static void * H5C__load_entry(H5F_t *             f,
#ifdef H5_HAVE_PARALLEL
                             hbool_t             coll_access,
#endif /* H5_HAVE_PARALLEL */
                             const H5C_class_t * type,
                             haddr_t             addr,
                             void *              udata);

static herr_t H5C__mark_flush_dep_dirty(H5C_cache_entry_t * entry);

static herr_t H5C__mark_flush_dep_clean(H5C_cache_entry_t * entry);

static herr_t H5C__serialize_ring(H5F_t *f, H5C_ring_t ring);
static herr_t H5C__serialize_single_entry(H5F_t *f, H5C_t *cache_ptr,
    H5C_cache_entry_t *entry_ptr);
static herr_t H5C__generate_image(H5F_t *f, H5C_t *cache_ptr,
    H5C_cache_entry_t *entry_ptr);
static herr_t H5C__verify_len_eoa(H5F_t *f, const H5C_class_t * type,
    haddr_t addr, size_t *len, hbool_t actual);

#if H5C_DO_SLIST_SANITY_CHECKS
static hbool_t H5C__entry_in_skip_list(H5C_t * cache_ptr,
                                      H5C_cache_entry_t *target_ptr);
#endif /* H5C_DO_SLIST_SANITY_CHECKS */

#if H5C_DO_EXTREME_SANITY_CHECKS
static herr_t H5C__validate_lru_list(H5C_t * cache_ptr);
static herr_t H5C__validate_pinned_entry_list(H5C_t * cache_ptr);
static herr_t H5C__validate_protected_entry_list(H5C_t * cache_ptr);
#endif /* H5C_DO_EXTREME_SANITY_CHECKS */

#ifndef NDEBUG
static void H5C__assert_flush_dep_nocycle(const H5C_cache_entry_t * entry,
                                          const H5C_cache_entry_t * base_entry);
#endif /* NDEBUG */


/*********************/
/* Package Variables */
/*********************/

/* Package initialization variable */
hbool_t H5_PKG_INIT_VAR = FALSE;

/* Declare a free list to manage the tag info struct */
H5FL_DEFINE(H5C_tag_info_t);


/*****************************/
/* Library Private Variables */
/*****************************/


/*******************/
/* Local Variables */
/*******************/

/* Declare a free list to manage the H5C_t struct */
H5FL_DEFINE_STATIC(H5C_t);

/* Declare a free list to manage arrays of cache entries */
H5FL_SEQ_DEFINE_STATIC(H5C_cache_entry_ptr_t);



/*-------------------------------------------------------------------------
 * Function:    H5C_create
 *
 * Purpose:     Allocate, initialize, and return the address of a new
 *		instance of H5C_t.
 *
 *		In general, the max_cache_size parameter must be positive,
 *		and the min_clean_size parameter must lie in the closed
 *		interval [0, max_cache_size].
 *
 *		The check_write_permitted parameter must either be NULL,
 *		or point to a function of type H5C_write_permitted_func_t.
 *		If it is NULL, the cache will use the write_permitted
 *		flag to determine whether writes are permitted.
 *
 * Return:      Success:        Pointer to the new instance.
 *
 *              Failure:        NULL
 *
 * Programmer:  John Mainzer
 *              6/2/04
 *
 * Modifications:
 *
 *              JRM -- 7/20/04
 *              Updated for the addition of the hash table.
 *
 *              JRM -- 10/5/04
 *              Added call to H5C_reset_cache_hit_rate_stats().  Also
 *              added initialization for cache_is_full flag and for
 *              resize_ctl.
 *
 *              JRM -- 11/12/04
 *              Added initialization for the new size_decreased field.
 *
 *              JRM -- 11/17/04
 *              Added/updated initialization for the automatic cache
 *              size control data structures.
 *
 *              JRM -- 6/24/05
 *              Added support for the new write_permitted field of
 *              the H5C_t structure.
 *
 *              JRM -- 7/5/05
 *              Added the new log_flush parameter and supporting code.
 *
 *              JRM -- 9/21/05
 *              Added the new aux_ptr parameter and supporting code.
 *
 *              JRM -- 1/20/06
 *              Added initialization of the new prefix field in H5C_t.
 *
 *              JRM -- 3/16/06
 *              Added initialization for the pinned entry related fields.
 *
 *              JRM -- 5/31/06
 *              Added initialization for the trace_file_ptr field.
 *
 *              JRM -- 8/19/06
 *              Added initialization for the flush_in_progress field.
 *
 *              JRM -- 8/25/06
 *              Added initialization for the slist_len_increase and
 *              slist_size_increase fields.  These fields are used
 *              for sanity checking in the flush process, and are not
 *              compiled in unless H5C_DO_SANITY_CHECKS is TRUE.
 *
 *              JRM -- 3/28/07
 *              Added initialization for the new is_read_only and
 *              ro_ref_count fields.
 *
 *              JRM -- 7/27/07
 *              Added initialization for the new evictions_enabled
 *              field of H5C_t.
 *
 *              JRM -- 12/31/07
 *              Added initialization for the new flash cache size increase
 *              related fields of H5C_t.
 *
 *              JRM -- 11/5/08
 *              Added initialization for the new clean_index_size and
 *              dirty_index_size fields of H5C_t.
 *
 *
 *              Missing entries?
 *
 *
 *              JRM -- 4/20/20
 *              Added initialization for the slist_enabled field.  Recall
 *              that the slist is used to flush metadata cache entries 
 *              in (roughly) increasing address order.  While this is 
 *              needed at flush and close, it is not used elsewhere.
 *              The slist_enabled field exists to allow us to construct 
 *              the slist when needed, and leave it empty otherwise -- thus
 *              avoiding the overhead of maintaining it.
 *              
 *                                               JRM -- 4/29/20
 *              
 *-------------------------------------------------------------------------
 */
H5C_t *
H5C_create(size_t		      max_cache_size,
           size_t		      min_clean_size,
           int			      max_type_id,
           const H5C_class_t * const * class_table_ptr,
           H5C_write_permitted_func_t check_write_permitted,
           hbool_t		      write_permitted,
           H5C_log_flush_func_t       log_flush,
           void *                     aux_ptr)
{
    int i;
    H5C_t * cache_ptr = NULL;
    H5C_t * ret_value = NULL;      /* Return value */

    FUNC_ENTER_NOAPI(NULL)

    HDassert( max_cache_size >= H5C__MIN_MAX_CACHE_SIZE );
    HDassert( max_cache_size <= H5C__MAX_MAX_CACHE_SIZE );
    HDassert( min_clean_size <= max_cache_size );

    HDassert( max_type_id >= 0 );
    HDassert( max_type_id < H5C__MAX_NUM_TYPE_IDS );
    HDassert( class_table_ptr );

    for ( i = 0; i <= max_type_id; i++ ) {
        HDassert( (class_table_ptr)[i] );
        HDassert(HDstrlen((class_table_ptr)[i]->name) > 0);
    } /* end for */

    if(NULL == (cache_ptr = H5FL_CALLOC(H5C_t)))
	HGOTO_ERROR(H5E_RESOURCE, H5E_NOSPACE, NULL, "memory allocation failed")

    if(NULL == (cache_ptr->slist_ptr = H5SL_create(H5SL_TYPE_HADDR, NULL)))
        HGOTO_ERROR(H5E_CACHE, H5E_CANTCREATE, NULL, "can't create skip list")

    if(NULL == (cache_ptr->tag_list = H5SL_create(H5SL_TYPE_HADDR, NULL)))
        HGOTO_ERROR(H5E_CACHE, H5E_CANTCREATE, NULL, "can't create skip list for tagged entry addresses")

    /* If we get this far, we should succeed.  Go ahead and initialize all
     * the fields.
     */

    cache_ptr->magic 				= H5C__H5C_T_MAGIC;

    cache_ptr->flush_in_progress		= FALSE;

    if(NULL == (cache_ptr->log_info = (H5C_log_info_t *)H5MM_calloc(sizeof(H5C_log_info_t))))
        HGOTO_ERROR(H5E_CACHE, H5E_CANTALLOC, NULL, "memory allocation failed")

    cache_ptr->aux_ptr				= aux_ptr;

    cache_ptr->max_type_id			= max_type_id;

    cache_ptr->class_table_ptr			= class_table_ptr;

    cache_ptr->max_cache_size			= max_cache_size;
    cache_ptr->min_clean_size			= min_clean_size;

    cache_ptr->check_write_permitted		= check_write_permitted;
    cache_ptr->write_permitted			= write_permitted;

    cache_ptr->log_flush			= log_flush;

    cache_ptr->evictions_enabled		= TRUE;
    cache_ptr->close_warning_received		= FALSE;

    cache_ptr->index_len			= 0;
    cache_ptr->index_size			= (size_t)0;
    cache_ptr->clean_index_size			= (size_t)0;
    cache_ptr->dirty_index_size			= (size_t)0;

    for(i = 0; i < H5C_RING_NTYPES; i++) {
        cache_ptr->index_ring_len[i]            = 0;
        cache_ptr->index_ring_size[i]           = (size_t)0;
        cache_ptr->clean_index_ring_size[i]     = (size_t)0;
        cache_ptr->dirty_index_ring_size[i]     = (size_t)0;

        cache_ptr->slist_ring_len[i]            = 0;
        cache_ptr->slist_ring_size[i]           = (size_t)0;
    } /* end for */

    for(i = 0; i < H5C__HASH_TABLE_LEN; i++)
        (cache_ptr->index)[i] = NULL;

    cache_ptr->il_len                           = 0;
    cache_ptr->il_size                          = (size_t)0;
    cache_ptr->il_head                          = NULL;
    cache_ptr->il_tail                          = NULL;

    /* Tagging Field Initializations */
    cache_ptr->ignore_tags                      = FALSE;
    cache_ptr->num_objs_corked                  = 0;

    /* slist field initializations */
    cache_ptr->slist_enabled                    = ! H5C__SLIST_OPT_ENABLED;
    cache_ptr->slist_changed                    = FALSE;
    cache_ptr->slist_len                        = 0;
    cache_ptr->slist_size                       = (size_t)0;

    /* slist_ring_len, slist_ring_size, and 
     * slist_ptr initializaed above.
     */

#if H5C_DO_SANITY_CHECKS
    cache_ptr->slist_len_increase		= 0;
    cache_ptr->slist_size_increase		= 0;
#endif /* H5C_DO_SANITY_CHECKS */

    cache_ptr->entries_removed_counter		= 0;
    cache_ptr->last_entry_removed_ptr		= NULL;
    cache_ptr->entry_watched_for_removal        = NULL;

    cache_ptr->pl_len				= 0;
    cache_ptr->pl_size				= (size_t)0;
    cache_ptr->pl_head_ptr			= NULL;
    cache_ptr->pl_tail_ptr			= NULL;

    cache_ptr->pel_len				= 0;
    cache_ptr->pel_size				= (size_t)0;
    cache_ptr->pel_head_ptr			= NULL;
    cache_ptr->pel_tail_ptr			= NULL;

    cache_ptr->LRU_list_len			= 0;
    cache_ptr->LRU_list_size			= (size_t)0;
    cache_ptr->LRU_head_ptr			= NULL;
    cache_ptr->LRU_tail_ptr			= NULL;

#ifdef H5_HAVE_PARALLEL
    cache_ptr->coll_list_len			= 0;
    cache_ptr->coll_list_size			= (size_t)0;
    cache_ptr->coll_head_ptr			= NULL;
    cache_ptr->coll_tail_ptr			= NULL;
    cache_ptr->coll_write_list			= NULL;
#endif /* H5_HAVE_PARALLEL */

#if H5C_MAINTAIN_CLEAN_AND_DIRTY_LRU_LISTS
    cache_ptr->cLRU_list_len			= 0;
    cache_ptr->cLRU_list_size			= (size_t)0;
    cache_ptr->cLRU_head_ptr			= NULL;
    cache_ptr->cLRU_tail_ptr			= NULL;

    cache_ptr->dLRU_list_len			= 0;
    cache_ptr->dLRU_list_size			= (size_t)0;
    cache_ptr->dLRU_head_ptr			= NULL;
    cache_ptr->dLRU_tail_ptr			= NULL;
#endif /* H5C_MAINTAIN_CLEAN_AND_DIRTY_LRU_LISTS */

    cache_ptr->size_increase_possible		= FALSE;
    cache_ptr->flash_size_increase_possible     = FALSE;
    cache_ptr->flash_size_increase_threshold    = 0;
    cache_ptr->size_decrease_possible		= FALSE;
    cache_ptr->resize_enabled			= FALSE;
    cache_ptr->cache_full			= FALSE;
    cache_ptr->size_decreased			= FALSE;
    cache_ptr->resize_in_progress		= FALSE;
    cache_ptr->msic_in_progress			= FALSE;

    (cache_ptr->resize_ctl).version		= H5C__CURR_AUTO_SIZE_CTL_VER;
    (cache_ptr->resize_ctl).rpt_fcn		= NULL;
    (cache_ptr->resize_ctl).set_initial_size	= FALSE;
    (cache_ptr->resize_ctl).initial_size	= H5C__DEF_AR_INIT_SIZE;
    (cache_ptr->resize_ctl).min_clean_fraction	= H5C__DEF_AR_MIN_CLEAN_FRAC;
    (cache_ptr->resize_ctl).max_size		= H5C__DEF_AR_MAX_SIZE;
    (cache_ptr->resize_ctl).min_size		= H5C__DEF_AR_MIN_SIZE;
    (cache_ptr->resize_ctl).epoch_length	= H5C__DEF_AR_EPOCH_LENGTH;

    (cache_ptr->resize_ctl).incr_mode		= H5C_incr__off;
    (cache_ptr->resize_ctl).lower_hr_threshold	= H5C__DEF_AR_LOWER_THRESHHOLD;
    (cache_ptr->resize_ctl).increment	        = H5C__DEF_AR_INCREMENT;
    (cache_ptr->resize_ctl).apply_max_increment	= TRUE;
    (cache_ptr->resize_ctl).max_increment	= H5C__DEF_AR_MAX_INCREMENT;

    (cache_ptr->resize_ctl).flash_incr_mode     = H5C_flash_incr__off;
    (cache_ptr->resize_ctl).flash_multiple      = (double)1.0f;
    (cache_ptr->resize_ctl).flash_threshold     = (double)0.25f;

    (cache_ptr->resize_ctl).decr_mode		= H5C_decr__off;
    (cache_ptr->resize_ctl).upper_hr_threshold	= (double)H5C__DEF_AR_UPPER_THRESHHOLD;
    (cache_ptr->resize_ctl).decrement	        = (double)H5C__DEF_AR_DECREMENT;
    (cache_ptr->resize_ctl).apply_max_decrement	= TRUE;
    (cache_ptr->resize_ctl).max_decrement	= H5C__DEF_AR_MAX_DECREMENT;
    (cache_ptr->resize_ctl).epochs_before_eviction = H5C__DEF_AR_EPCHS_B4_EVICT;
    (cache_ptr->resize_ctl).apply_empty_reserve = TRUE;
    (cache_ptr->resize_ctl).empty_reserve	= (double)H5C__DEF_AR_EMPTY_RESERVE;

    cache_ptr->epoch_markers_active		= 0;

    /* no need to initialize the ring buffer itself */
    cache_ptr->epoch_marker_ringbuf_first	= 1;
    cache_ptr->epoch_marker_ringbuf_last	= 0;
    cache_ptr->epoch_marker_ringbuf_size	= 0;

    /* Initialize all epoch marker entries' fields to zero/FALSE/NULL */
    HDmemset(cache_ptr->epoch_markers, 0, sizeof(cache_ptr->epoch_markers));

    /* Set non-zero/FALSE/NULL fields for epoch markers */
    for ( i = 0; i < H5C__MAX_EPOCH_MARKERS; i++ )
    {
        ((cache_ptr->epoch_markers)[i]).magic		 =
					       H5C__H5C_CACHE_ENTRY_T_MAGIC;
        ((cache_ptr->epoch_markers)[i]).addr		 = (haddr_t)i;
        ((cache_ptr->epoch_markers)[i]).type		 = H5AC_EPOCH_MARKER;
    }

    /* Initialize cache image generation on file close related fields.
     * Initial value of image_ctl must match H5C__DEFAULT_CACHE_IMAGE_CTL
     * in H5Cprivate.h.
     */
    cache_ptr->image_ctl.version            = H5C__CURR_CACHE_IMAGE_CTL_VER;
    cache_ptr->image_ctl.generate_image     = FALSE;
    cache_ptr->image_ctl.save_resize_status = FALSE;
    cache_ptr->image_ctl.entry_ageout       = -1;
    cache_ptr->image_ctl.flags              = H5C_CI__ALL_FLAGS;

    cache_ptr->serialization_in_progress= FALSE;
    cache_ptr->load_image		= FALSE;
    cache_ptr->image_loaded             = FALSE;
    cache_ptr->delete_image		= FALSE;
    cache_ptr->image_addr		= HADDR_UNDEF;
    cache_ptr->image_len		= 0;
    cache_ptr->image_data_len		= 0;

    cache_ptr->entries_loaded_counter		= 0;
    cache_ptr->entries_inserted_counter		= 0;
    cache_ptr->entries_relocated_counter	= 0;
    cache_ptr->entry_fd_height_change_counter	= 0;

    cache_ptr->num_entries_in_image	= 0;
    cache_ptr->image_entries		= NULL;
    cache_ptr->image_buffer		= NULL;

    /* initialize free space manager related fields: */
    cache_ptr->rdfsm_settled		= FALSE;
    cache_ptr->mdfsm_settled		= FALSE;

    if(H5C_reset_cache_hit_rate_stats(cache_ptr) < 0)
        /* this should be impossible... */
        HGOTO_ERROR(H5E_CACHE, H5E_SYSTEM, NULL, "H5C_reset_cache_hit_rate_stats failed")

    H5C_stats__reset(cache_ptr);

    cache_ptr->prefix[0]			= '\0';  /* empty string */

#ifndef NDEBUG
    cache_ptr->get_entry_ptr_from_addr_counter  = 0;
#endif /* NDEBUG */

    /* Set return value */
    ret_value = cache_ptr;

done:
    if(NULL == ret_value) {
        if(cache_ptr != NULL) {
            if(cache_ptr->slist_ptr != NULL)
                H5SL_close(cache_ptr->slist_ptr);

            if(cache_ptr->tag_list != NULL)
                H5SL_close(cache_ptr->tag_list);

            if(cache_ptr->log_info != NULL)
                H5MM_xfree(cache_ptr->log_info);

            cache_ptr->magic = 0;
            cache_ptr = H5FL_FREE(H5C_t, cache_ptr);
        } /* end if */
    } /* end if */

    FUNC_LEAVE_NOAPI(ret_value)
} /* H5C_create() */


/*-------------------------------------------------------------------------
 * Function:    H5C_def_auto_resize_rpt_fcn
 *
 * Purpose:     Print results of a automatic cache resize.
 *
 *		This function should only be used where HDprintf() behaves
 *		well -- i.e. not on Windows.
 *
 * Return:      void
 *
 * Programmer:  John Mainzer
 *		10/27/04
 *
 *-------------------------------------------------------------------------
 */
void
H5C_def_auto_resize_rpt_fcn(H5C_t * cache_ptr,
#ifndef NDEBUG
                            int32_t version,
#else /* NDEBUG */
                            int32_t H5_ATTR_UNUSED version,
#endif /* NDEBUG */
                            double hit_rate,
                            enum H5C_resize_status status,
                            size_t old_max_cache_size,
                            size_t new_max_cache_size,
                            size_t old_min_clean_size,
                            size_t new_min_clean_size)
{
    HDassert( cache_ptr != NULL );
    HDassert( cache_ptr->magic == H5C__H5C_T_MAGIC );
    HDassert( version == H5C__CURR_AUTO_RESIZE_RPT_FCN_VER );

    switch ( status )
    {
        case in_spec:
            HDfprintf(stdout,
                      "%sAuto cache resize -- no change. (hit rate = %lf)\n",
                      cache_ptr->prefix, hit_rate);
            break;

        case increase:
            HDassert( hit_rate < (cache_ptr->resize_ctl).lower_hr_threshold );
            HDassert( old_max_cache_size < new_max_cache_size );

            HDfprintf(stdout,
                      "%sAuto cache resize -- hit rate (%lf) out of bounds low (%6.5lf).\n",
                      cache_ptr->prefix, hit_rate,
                      (cache_ptr->resize_ctl).lower_hr_threshold);

            HDfprintf(stdout,
                    "%s	cache size increased from (%Zu/%Zu) to (%Zu/%Zu).\n",
                    cache_ptr->prefix,
                    old_max_cache_size,
                    old_min_clean_size,
                    new_max_cache_size,
                    new_min_clean_size);
            break;

        case flash_increase:
            HDassert( old_max_cache_size < new_max_cache_size );

            HDfprintf(stdout,
                    "%sflash cache resize(%d) -- size threshold = %Zu.\n",
                    cache_ptr->prefix,
                    (int)((cache_ptr->resize_ctl).flash_incr_mode),
                    cache_ptr->flash_size_increase_threshold);

            HDfprintf(stdout,
                  "%s cache size increased from (%Zu/%Zu) to (%Zu/%Zu).\n",
                   cache_ptr->prefix,
                   old_max_cache_size,
                   old_min_clean_size,
                   new_max_cache_size,
                   new_min_clean_size);
                break;

        case decrease:
            HDassert( old_max_cache_size > new_max_cache_size );

            switch ( (cache_ptr->resize_ctl).decr_mode )
            {
                case H5C_decr__off:
                    HDfprintf(stdout,
                              "%sAuto cache resize -- decrease off.  HR = %lf\n",
                              cache_ptr->prefix, hit_rate);
                    break;

                case H5C_decr__threshold:
                    HDassert( hit_rate >
                              (cache_ptr->resize_ctl).upper_hr_threshold );

                    HDfprintf(stdout,
                              "%sAuto cache resize -- decrease by threshold.  HR = %lf > %6.5lf\n",
                              cache_ptr->prefix, hit_rate,
                              (cache_ptr->resize_ctl).upper_hr_threshold);

                    HDfprintf(stdout, "%sout of bounds high (%6.5lf).\n",
                              cache_ptr->prefix,
                              (cache_ptr->resize_ctl).upper_hr_threshold);
                    break;

                case H5C_decr__age_out:
                    HDfprintf(stdout,
                              "%sAuto cache resize -- decrease by ageout.  HR = %lf\n",
                              cache_ptr->prefix, hit_rate);
                    break;

                case H5C_decr__age_out_with_threshold:
                    HDassert( hit_rate >
                              (cache_ptr->resize_ctl).upper_hr_threshold );

                    HDfprintf(stdout,
                              "%sAuto cache resize -- decrease by ageout with threshold. HR = %lf > %6.5lf\n",
                              cache_ptr->prefix, hit_rate,
                              (cache_ptr->resize_ctl).upper_hr_threshold);
                    break;

                default:
                    HDfprintf(stdout,
                              "%sAuto cache resize -- decrease by unknown mode.  HR = %lf\n",
                              cache_ptr->prefix, hit_rate);
            }

            HDfprintf(stdout,
                      "%s	cache size decreased from (%Zu/%Zu) to (%Zu/%Zu).\n",
                      cache_ptr->prefix,
                      old_max_cache_size,
                      old_min_clean_size,
                      new_max_cache_size,
                      new_min_clean_size);
            break;

        case at_max_size:
            HDfprintf(stdout,
                      "%sAuto cache resize -- hit rate (%lf) out of bounds low (%6.5lf).\n",
                      cache_ptr->prefix, hit_rate,
                      (cache_ptr->resize_ctl).lower_hr_threshold);
            HDfprintf(stdout,
                      "%s	cache already at maximum size so no change.\n",
                      cache_ptr->prefix);
            break;

        case at_min_size:
            HDfprintf(stdout,
                      "%sAuto cache resize -- hit rate (%lf) -- can't decrease.\n",
                      cache_ptr->prefix, hit_rate);
            HDfprintf(stdout, "%s	cache already at minimum size.\n",
                      cache_ptr->prefix);
            break;

        case increase_disabled:
            HDfprintf(stdout,
                      "%sAuto cache resize -- increase disabled -- HR = %lf.",
                      cache_ptr->prefix, hit_rate);
            break;

        case decrease_disabled:
            HDfprintf(stdout,
                      "%sAuto cache resize -- decrease disabled -- HR = %lf.\n",
                      cache_ptr->prefix, hit_rate);
            break;

        case not_full:
            HDassert( hit_rate < (cache_ptr->resize_ctl).lower_hr_threshold );

            HDfprintf(stdout,
                      "%sAuto cache resize -- hit rate (%lf) out of bounds low (%6.5lf).\n",
                      cache_ptr->prefix, hit_rate,
                      (cache_ptr->resize_ctl).lower_hr_threshold);
            HDfprintf(stdout,
                      "%s	cache not full so no increase in size.\n",
                      cache_ptr->prefix);
            break;

        default:
            HDfprintf(stdout, "%sAuto cache resize -- unknown status code.\n",
                      cache_ptr->prefix);
            break;
    }

    return;

} /* H5C_def_auto_resize_rpt_fcn() */


/*-------------------------------------------------------------------------
 * Function:    H5C__free_tag_list_cb
 *
 * Purpose:     Callback function to free tag nodes from the skip list.
 *
 * Return:      Non-negative on success/Negative on failure
 *
 * Programmer:  Vailin Choi
 *		January 2014
 *
 *-------------------------------------------------------------------------
 */
static herr_t
H5C__free_tag_list_cb(void *_item, void H5_ATTR_UNUSED *key, void H5_ATTR_UNUSED *op_data)
{
    H5C_tag_info_t *tag_info = (H5C_tag_info_t *)_item;

    FUNC_ENTER_STATIC_NOERR

    HDassert(tag_info);

    /* Release the item */
    tag_info = H5FL_FREE(H5C_tag_info_t, tag_info);

    FUNC_LEAVE_NOAPI(0)
}  /* H5C__free_tag_list_cb() */


/*-------------------------------------------------------------------------
 *
 * Function:    H5C_prep_for_file_close
 *
 * Purpose:     This function should be called just prior to the cache
 *		flushes at file close.  There should be no protected
 *		entries in the cache at this point.
 *
 * Return:      Non-negative on success/Negative on failure
 *
 * Programmer:  John Mainzer
 *              7/3/15
 *
 *-------------------------------------------------------------------------
 */
herr_t
H5C_prep_for_file_close(H5F_t *f)
{
    H5C_t *     cache_ptr;
    hbool_t     image_generated = FALSE;        /* Whether a cache image was generated */
    herr_t	ret_value = SUCCEED;            /* Return value */

    FUNC_ENTER_NOAPI(FAIL)

    /* Sanity checks */
    HDassert(f);
    HDassert(f->shared);
    HDassert(f->shared->cache);
    cache_ptr = f->shared->cache;
    HDassert(cache_ptr);
    HDassert(cache_ptr->magic == H5C__H5C_T_MAGIC);

    /* For now at least, it is possible to receive the
     * close warning more than once -- the following
     * if statement handles this.
     */
    if(cache_ptr->close_warning_received)
        HGOTO_DONE(SUCCEED)
    cache_ptr->close_warning_received = TRUE;

    /* Make certain there aren't any protected entries */
    HDassert(cache_ptr->pl_len == 0);

    /* Prepare cache image */
    if(H5C__prep_image_for_file_close(f, &image_generated) < 0)
        HGOTO_ERROR(H5E_CACHE, H5E_CANTCREATE, FAIL, "can't create cache image")

#ifdef H5_HAVE_PARALLEL
    if ( ( H5F_INTENT(f) & H5F_ACC_RDWR ) &&
         ( ! image_generated ) &&
         ( cache_ptr->aux_ptr != NULL ) &&
         ( f->shared->fs_persist ) ) {
        /* If persistent free space managers are enabled, flushing the
         * metadata cache may result in the deletion, insertion, and/or
         * dirtying of entries.
         *
         * This is a problem in PHDF5, as it breaks two invariants of
         * our management of the metadata cache across all processes:
         *
         * 1) Entries will not be dirtied, deleted, inserted, or moved
         *    during flush in the parallel case.
         *
         * 2) All processes contain the same set of dirty metadata
         *    entries on entry to a sync point.
         *
         * To solve this problem for the persistent free space managers,
         * serialize the metadata cache on all processes prior to the
         * first sync point on file shutdown.  The shutdown warning is
         * a convenient location for this call.
         *
         * This is sufficient since:
         *
         * 1) FSM settle routines are only invoked on file close.  Since
         *    serialization make the same settle calls as flush on file
         *    close, and since the close warning is issued after all
         *    non FSM related space allocations and just before the
         *    first sync point on close, this call will leave the caches
         *    in a consistent state across the processes if they were
         *    consistent before.
         *
         * 2) Since the FSM settle routines are only invoked once during
         *    file close, invoking them now will prevent their invocation
         *    during a flush, and thus avoid any resulting entrie dirties,
         *    deletions, insertion, or moves during the flush.
         */
        if(H5C__serialize_cache(f) < 0)
            HGOTO_ERROR(H5E_CACHE, H5E_CANTSERIALIZE, FAIL, "serialization of the cache failed")
    } /* end if */
#endif /* H5_HAVE_PARALLEL */

done:
    FUNC_LEAVE_NOAPI(ret_value)
} /* H5C_prep_for_file_close() */


/*-------------------------------------------------------------------------
 * Function:    H5C_dest
 *
 * Purpose:     Flush all data to disk and destroy the cache.
 *
 *              This function fails if any object are protected since the
 *              resulting file might not be consistent.
 *
 *		Note that *cache_ptr has been freed upon successful return.
 *
 * Return:      Non-negative on success/Negative on failure
 *
 * Programmer:  John Mainzer
 *		6/2/04
 *
 * Modifications:
 *
 *              JRM -- 5/15/20
 *
 *              Updated the function to enable the slist prior to the 
 *              call to H5C__flush_invalidate_cache().  
 *
 *              Arguably, it shouldn't be necessary to re-enable the
 *              slist after the call to H5C__flush_invalidate_cache(), as 
 *              the metadata cache should be discarded.  However, in the
 *              test code, we make multiple calls to H5C_dest().  Thus 
 *              we re-enable the slist on failure if it and the cache
 *              still exist.
 *
 *-------------------------------------------------------------------------
 */
herr_t
H5C_dest(H5F_t * f)
{
    H5C_t * cache_ptr = f->shared->cache;
    herr_t ret_value = SUCCEED;      /* Return value */

    FUNC_ENTER_NOAPI(FAIL)

    /* Sanity check */
    HDassert(cache_ptr);
    HDassert(cache_ptr->magic == H5C__H5C_T_MAGIC);
    HDassert(cache_ptr->close_warning_received);

#if H5AC_DUMP_IMAGE_STATS_ON_CLOSE
    if(H5C_image_stats(cache_ptr, TRUE) < 0)
        HGOTO_ERROR(H5E_CACHE, H5E_SYSTEM, FAIL, "Can't display cache image stats")
#endif /* H5AC_DUMP_IMAGE_STATS_ON_CLOSE */

    /* Enable the slist, as it is needed in the flush */
    if ( H5C_set_slist_enabled(f->shared->cache, TRUE, FALSE) < 0 )

        HGOTO_ERROR(H5E_CACHE, H5E_SYSTEM, FAIL, "set slist enabled failed")

    /* Flush and invalidate all cache entries */
    if ( H5C__flush_invalidate_cache(f, H5C__NO_FLAGS_SET) < 0 )

        HGOTO_ERROR(H5E_CACHE, H5E_CANTFLUSH, FAIL, "unable to flush cache")

    /* Generate & write cache image if requested */
    if ( cache_ptr->image_ctl.generate_image ) {

        if ( H5C__generate_cache_image(f, cache_ptr) < 0 )

            HGOTO_ERROR(H5E_CACHE, H5E_CANTCREATE, FAIL, \
                        "Can't generate metadata cache image")
    }

    /* Question: Is it possible for cache_ptr->slist be non-null at this 
     *           point?  If no, shouldn't this if statement be an assert?
     */
    if ( cache_ptr->slist_ptr != NULL ) {

        HDassert(cache_ptr->slist_len == 0);
        HDassert(cache_ptr->slist_size == 0);

        H5SL_close(cache_ptr->slist_ptr);

        cache_ptr->slist_ptr = NULL;

    } /* end if */

    if(cache_ptr->tag_list != NULL) {
<<<<<<< HEAD

        H5SL_destroy(cache_ptr->tag_list, H5C_free_tag_list_cb, NULL);
=======
        H5SL_destroy(cache_ptr->tag_list, H5C__free_tag_list_cb, NULL);
>>>>>>> 044ee6f8
        cache_ptr->tag_list = NULL;

    } /* end if */

    if(cache_ptr->log_info != NULL) {

        H5MM_xfree(cache_ptr->log_info);
    }

#ifndef NDEBUG
#if H5C_DO_SANITY_CHECKS

    if ( cache_ptr->get_entry_ptr_from_addr_counter > 0 ) {

        HDfprintf(stdout, 
                 "*** %ld calls to H5C_get_entry_ptr_from_add(). ***\n",
                 cache_ptr->get_entry_ptr_from_addr_counter);
    }
#endif /* H5C_DO_SANITY_CHECKS */

    cache_ptr->magic = 0;
#endif /* NDEBUG */

    cache_ptr = H5FL_FREE(H5C_t, cache_ptr);

done:

    if ( ( ret_value < 0 ) && ( cache_ptr ) && ( cache_ptr->slist_ptr ) ) {

        /* need this for test code -- see change note for details */

        if ( H5C_set_slist_enabled(f->shared->cache, FALSE, FALSE) < 0 )

            HDONE_ERROR(H5E_CACHE, H5E_SYSTEM, FAIL, \
                        "disable slist on flush dest failure failed")
    }

    FUNC_LEAVE_NOAPI(ret_value)

} /* H5C_dest() */


/*-------------------------------------------------------------------------
 * Function:    H5C_evict
 *
 * Purpose:     Evict all except pinned entries in the cache
 *
 * Return:      Non-negative on success/Negative on failure
 *
 * Programmer:  Vailin Choi
 *		Dec 2013
 *
 * Modifications:
 *
 *              JRM -- 5/5/20
 *
 *              Added code to enable the skip list prior to the call
 *              to H5C__flush_invalidate_cache(), and disable it 
 *              afterwards. 
 *
 *-------------------------------------------------------------------------
 */
herr_t
H5C_evict(H5F_t * f)
{
    herr_t ret_value = SUCCEED;      /* Return value */

    FUNC_ENTER_NOAPI(FAIL)

    /* Sanity check */
    HDassert(f);

    /* Enable the slist, as it is needed in the flush */
    if ( H5C_set_slist_enabled(f->shared->cache, TRUE, FALSE) < 0 )

        HGOTO_ERROR(H5E_CACHE, H5E_SYSTEM, FAIL, "set slist enabled failed")

    /* Flush and invalidate all cache entries except the pinned entries */
    if ( H5C__flush_invalidate_cache(f, H5C__EVICT_ALLOW_LAST_PINS_FLAG) < 0 )

        HGOTO_ERROR(H5E_CACHE, H5E_CANTFLUSH, FAIL, 
                    "unable to evict entries in the cache")

    /* Disable the slist,
     */
    if ( H5C_set_slist_enabled(f->shared->cache, FALSE, TRUE) < 0)

        HGOTO_ERROR(H5E_CACHE, H5E_SYSTEM, FAIL, "set slist disabled failed")

done:
    FUNC_LEAVE_NOAPI(ret_value)
} /* H5C_evict() */


/*-------------------------------------------------------------------------
 * Function:    H5C_expunge_entry
 *
 * Purpose:     Use this function to tell the cache to expunge an entry
 * 		from the cache without writing it to disk even if it is
 * 		dirty.  The entry may not be either pinned or protected.
 *
 * Return:      Non-negative on success/Negative on failure
 *
 * Programmer:  John Mainzer
 *              6/29/06
 *
 *-------------------------------------------------------------------------
 */
herr_t
H5C_expunge_entry(H5F_t *f, const H5C_class_t *type, haddr_t addr, unsigned flags)
{
    H5C_t *		cache_ptr;
    H5C_cache_entry_t *	entry_ptr = NULL;
    unsigned            flush_flags = (H5C__FLUSH_INVALIDATE_FLAG | H5C__FLUSH_CLEAR_ONLY_FLAG);
    herr_t		ret_value = SUCCEED;      /* Return value */

    FUNC_ENTER_NOAPI(FAIL)

    HDassert(f);
    HDassert(f->shared);
    cache_ptr = f->shared->cache;
    HDassert(cache_ptr);
    HDassert(cache_ptr->magic == H5C__H5C_T_MAGIC);
    HDassert(type);
    HDassert(H5F_addr_defined(addr));

#if H5C_DO_EXTREME_SANITY_CHECKS
    if(H5C__validate_lru_list(cache_ptr) < 0)
        HGOTO_ERROR(H5E_CACHE, H5E_SYSTEM, FAIL, "LRU extreme sanity check failed on entry")
#endif /* H5C_DO_EXTREME_SANITY_CHECKS */

    /* Look for entry in cache */
    H5C__SEARCH_INDEX(cache_ptr, addr, entry_ptr, FAIL)
    if((entry_ptr == NULL) || (entry_ptr->type != type))
        /* the target doesn't exist in the cache, so we are done. */
        HGOTO_DONE(SUCCEED)

    HDassert(entry_ptr->addr == addr);
    HDassert(entry_ptr->type == type);

    /* Check for entry being pinned or protected */
    if(entry_ptr->is_protected)
        HGOTO_ERROR(H5E_CACHE, H5E_CANTEXPUNGE, FAIL, "Target entry is protected")
    if(entry_ptr->is_pinned)
        HGOTO_ERROR(H5E_CACHE, H5E_CANTEXPUNGE, FAIL, "Target entry is pinned")

    /* If we get this far, call H5C__flush_single_entry() with the
     * H5C__FLUSH_INVALIDATE_FLAG and the H5C__FLUSH_CLEAR_ONLY_FLAG.
     * This will clear the entry, and then delete it from the cache.
     */

    /* Pass along 'free file space' flag */
    flush_flags |= (flags & H5C__FREE_FILE_SPACE_FLAG);

    /* Delete the entry from the skip list on destroy */
    flush_flags |= H5C__DEL_FROM_SLIST_ON_DESTROY_FLAG;

    if(H5C__flush_single_entry(f, entry_ptr, flush_flags) < 0)
        HGOTO_ERROR(H5E_CACHE, H5E_CANTEXPUNGE, FAIL, "can't flush entry")

done:
#if H5C_DO_EXTREME_SANITY_CHECKS
    if(H5C__validate_lru_list(cache_ptr) < 0)
        HDONE_ERROR(H5E_CACHE, H5E_SYSTEM, FAIL, "LRU extreme sanity check failed on exit")
#endif /* H5C_DO_EXTREME_SANITY_CHECKS */

    FUNC_LEAVE_NOAPI(ret_value)
} /* H5C_expunge_entry() */


/*-------------------------------------------------------------------------
 * Function:    H5C_flush_cache
 *
 * Purpose:	Flush (and possibly destroy) the entries contained in the
 *		specified cache.
 *
 *		If the cache contains protected entries, the function will
 *		fail, as protected entries cannot be flushed.  However
 *		all unprotected entries should be flushed before the
 *		function returns failure.
 *
 * Return:      Non-negative on success/Negative on failure or if there was
 *		a request to flush all items and something was protected.
 *
 * Programmer:  John Mainzer
 *		6/2/04
 *
 * Changes:	Modified function to test for slist chamges in
 *		pre_serialize and serialize callbacks, and re-start
 *		scans through the slist when such changes occur.
 *
 *		This has been a potential problem for some time,
 *		and there has been code in this function to deal
 *		with elements of this issue.  However the shift
 *		to the V3 cache in combination with the activities
 *		of some of the cache clients (in particular the
 *		free space manager and the fractal heap) have
 *		made this re-work necessary.
 *
 *						JRM -- 12/13/14
 *
 *		Modified function to support rings.  Basic idea is that
 *		every entry in the cache is assigned to a ring.  Entries
 *		in the outermost ring are flushed first, followed by
 *		those in the next outermost ring, and so on until the
 *		innermost ring is flushed.  See header comment on
 *		H5C_ring_t in H5Cprivate.h for a more detailed
 *		discussion.
 *
 *						JRM -- 8/30/15
 *
 *		Modified function to call the free space manager
 *		settling functions.
 *						JRM -- 6/9/16
 *
 *-------------------------------------------------------------------------
 */
herr_t
H5C_flush_cache(H5F_t *f, unsigned flags)
{
#if H5C_DO_SANITY_CHECKS
    int			i;
    uint32_t		index_len = 0;
    size_t		index_size = (size_t)0;
    size_t		clean_index_size = (size_t)0;
    size_t		dirty_index_size = (size_t)0;
    size_t		slist_size = (size_t)0;
    uint32_t		slist_len = 0;
#endif /* H5C_DO_SANITY_CHECKS */
    H5C_ring_t		ring;
    H5C_t             * cache_ptr;
    hbool_t             destroy;
    herr_t		ret_value = SUCCEED;

    FUNC_ENTER_NOAPI(FAIL)

    HDassert(f);
    HDassert(f->shared);
    cache_ptr = f->shared->cache;
    HDassert(cache_ptr);
    HDassert(cache_ptr->magic == H5C__H5C_T_MAGIC);
    HDassert(cache_ptr->slist_ptr);

#if H5C_DO_SANITY_CHECKS
    HDassert(cache_ptr->index_ring_len[H5C_RING_UNDEFINED] == 0);
    HDassert(cache_ptr->index_ring_size[H5C_RING_UNDEFINED] == (size_t)0);
    HDassert(cache_ptr->clean_index_ring_size[H5C_RING_UNDEFINED] == (size_t)0);
    HDassert(cache_ptr->dirty_index_ring_size[H5C_RING_UNDEFINED] == (size_t)0);
    HDassert(cache_ptr->slist_ring_len[H5C_RING_UNDEFINED] == 0);
    HDassert(cache_ptr->slist_ring_size[H5C_RING_UNDEFINED] == (size_t)0);

    for(i = H5C_RING_USER; i < H5C_RING_NTYPES; i++) {
        index_len += cache_ptr->index_ring_len[i];
        index_size += cache_ptr->index_ring_size[i];
        clean_index_size += cache_ptr->clean_index_ring_size[i];
        dirty_index_size += cache_ptr->dirty_index_ring_size[i];

	slist_len += cache_ptr->slist_ring_len[i];
        slist_size += cache_ptr->slist_ring_size[i];
    } /* end for */

    HDassert(cache_ptr->index_len == index_len);
    HDassert(cache_ptr->index_size == index_size);
    HDassert(cache_ptr->clean_index_size == clean_index_size);
    HDassert(cache_ptr->dirty_index_size == dirty_index_size);
    HDassert(cache_ptr->slist_len == slist_len);
    HDassert(cache_ptr->slist_size == slist_size);
#endif /* H5C_DO_SANITY_CHECKS */

#if H5C_DO_EXTREME_SANITY_CHECKS
    if((H5C__validate_protected_entry_list(cache_ptr) < 0) ||
            (H5C__validate_pinned_entry_list(cache_ptr) < 0) ||
            (H5C__validate_lru_list(cache_ptr) < 0))
        HGOTO_ERROR(H5E_CACHE, H5E_SYSTEM, FAIL, "an extreme sanity check failed on entry")
#endif /* H5C_DO_EXTREME_SANITY_CHECKS */

    destroy = ( (flags & H5C__FLUSH_INVALIDATE_FLAG) != 0 );
    HDassert( ! ( destroy && ( (flags & H5C__FLUSH_IGNORE_PROTECTED_FLAG) != 0 )) );
    HDassert( ! ( cache_ptr->flush_in_progress ) );

    cache_ptr->flush_in_progress = TRUE;

    if(destroy) {
        if(H5C__flush_invalidate_cache(f, flags) < 0)
            HGOTO_ERROR(H5E_CACHE, H5E_CANTFLUSH, FAIL, "flush invalidate failed")
    } /* end if */
    else {
	/* flush each ring, starting from the outermost ring and
         * working inward.
         */
        ring = H5C_RING_USER;
	while(ring < H5C_RING_NTYPES) {

            /* Only call the free space manager settle routines when close
             * warning has been received.
             */
	    if(cache_ptr->close_warning_received) {
		switch(ring) {
		    case H5C_RING_USER:
			break;

		    case H5C_RING_RDFSM:
                        /* Settle raw data FSM */
			if(!cache_ptr->rdfsm_settled)
			    if(H5MF_settle_raw_data_fsm(f, &cache_ptr->rdfsm_settled) < 0)
                                HGOTO_ERROR(H5E_CACHE, H5E_CANTFLUSH, FAIL, "RD FSM settle failed")
			break;

		    case H5C_RING_MDFSM:
                        /* Settle metadata FSM */
			if(!cache_ptr->mdfsm_settled)
			    if(H5MF_settle_meta_data_fsm(f, &cache_ptr->mdfsm_settled) < 0)
                                HGOTO_ERROR(H5E_CACHE, H5E_CANTFLUSH, FAIL, "MD FSM settle failed")
			break;

		    case H5C_RING_SBE:
		    case H5C_RING_SB:
			break;

		    default:
                        HGOTO_ERROR(H5E_CACHE, H5E_SYSTEM, FAIL, "Unknown ring?!?!")
			break;
		} /* end switch */
            } /* end if */

	    if(H5C__flush_ring(f, ring, flags) < 0)
                HGOTO_ERROR(H5E_CACHE, H5E_CANTFLUSH, FAIL, "flush ring failed")
            ring++;
        } /* end while */
    } /* end else */

done:
    cache_ptr->flush_in_progress = FALSE;

    FUNC_LEAVE_NOAPI(ret_value)
} /* H5C_flush_cache() */


/*-------------------------------------------------------------------------
 * Function:    H5C_flush_to_min_clean
 *
 * Purpose:	Flush dirty entries until the caches min clean size is
 *		attained.
 *
 *		This function is used in the implementation of the
 *		metadata cache in PHDF5.  To avoid "messages from the
 *		future", the cache on process 0 can't be allowed to
 *		flush entries until the other processes have reached
 *		the same point in the calculation.  If this constraint
 *		is not met, it is possible that the other processes will
 *		read metadata generated at a future point in the
 *		computation.
 *
 *
 * Return:      Non-negative on success/Negative on failure or if
 *		write is not permitted.
 *
 * Programmer:  John Mainzer
 *		9/16/05
 *
 *-------------------------------------------------------------------------
 */
herr_t
H5C_flush_to_min_clean(H5F_t * f)
{
    H5C_t *             cache_ptr;
    hbool_t		write_permitted;
    herr_t		ret_value = SUCCEED;

    FUNC_ENTER_NOAPI(FAIL)

    HDassert( f );
    HDassert( f->shared );

    cache_ptr = f->shared->cache;

    HDassert( cache_ptr );
    HDassert( cache_ptr->magic == H5C__H5C_T_MAGIC );

    if(cache_ptr->check_write_permitted != NULL) {
        if((cache_ptr->check_write_permitted)(f, &write_permitted) < 0)
            HGOTO_ERROR(H5E_CACHE, H5E_SYSTEM, FAIL, "can't get write_permitted")
    } /* end if */
    else
        write_permitted = cache_ptr->write_permitted;

    if(!write_permitted)
        HGOTO_ERROR(H5E_CACHE, H5E_SYSTEM, FAIL, "cache write is not permitted!?!")

    if(H5C__make_space_in_cache(f, (size_t)0, write_permitted) < 0)
        HGOTO_ERROR(H5E_CACHE, H5E_SYSTEM, FAIL, "H5C__make_space_in_cache failed")

done:
    FUNC_LEAVE_NOAPI(ret_value)
} /* H5C_flush_to_min_clean() */


/*-------------------------------------------------------------------------
 * Function:    H5C_insert_entry
 *
 * Purpose:     Adds the specified thing to the cache.  The thing need not
 *              exist on disk yet, but it must have an address and disk
 *              space reserved.
 *
 *		Observe that this function cannot occasion a read.
 *
 * Return:      Non-negative on success/Negative on failure
 *
 * Programmer:  John Mainzer
 *		6/2/04
 *
 *-------------------------------------------------------------------------
 */
herr_t
H5C_insert_entry(H5F_t *             f,
                 const H5C_class_t * type,
                 haddr_t 	     addr,
                 void *		     thing,
                 unsigned int        flags)
{
    H5C_t               *cache_ptr;
    H5AC_ring_t         ring = H5C_RING_UNDEFINED;
    hbool_t		insert_pinned;
    hbool_t             flush_last;
#ifdef H5_HAVE_PARALLEL
    hbool_t             coll_access = FALSE; /* whether access to the cache entry is done collectively */
#endif /* H5_HAVE_PARALLEL */
    hbool_t             set_flush_marker;
    hbool_t		write_permitted = TRUE;
    size_t		empty_space;
    H5C_cache_entry_t  *entry_ptr = NULL;
    H5C_cache_entry_t  *test_entry_ptr;
    hbool_t		entry_tagged = FALSE;
    herr_t		ret_value = SUCCEED;    /* Return value */

    FUNC_ENTER_NOAPI(FAIL)

    HDassert( f );
    HDassert( f->shared );

    cache_ptr = f->shared->cache;

    HDassert( cache_ptr );
    HDassert( cache_ptr->magic == H5C__H5C_T_MAGIC );
    HDassert( type );
    HDassert( type->mem_type == cache_ptr->class_table_ptr[type->id]->mem_type );
    HDassert( type->image_len );
    HDassert( H5F_addr_defined(addr) );
    HDassert( thing );

#if H5C_DO_EXTREME_SANITY_CHECKS
    /* no need to verify that entry is not already in the index as */
    /* we already make that check below.                           */
    if((H5C__validate_protected_entry_list(cache_ptr) < 0) ||
            (H5C__validate_pinned_entry_list(cache_ptr) < 0) ||
            (H5C__validate_lru_list(cache_ptr) < 0))
        HGOTO_ERROR(H5E_CACHE, H5E_SYSTEM, FAIL, "an extreme sanity check failed on entry")
#endif /* H5C_DO_EXTREME_SANITY_CHECKS */

    set_flush_marker   = ( (flags & H5C__SET_FLUSH_MARKER_FLAG) != 0 );
    insert_pinned      = ( (flags & H5C__PIN_ENTRY_FLAG) != 0 );
    flush_last         = ( (flags & H5C__FLUSH_LAST_FLAG) != 0 );

    /* Get the ring type from the API context */
    ring = H5CX_get_ring();

    entry_ptr = (H5C_cache_entry_t *)thing;

    /* verify that the new entry isn't already in the hash table -- scream
     * and die if it is.
     */

    H5C__SEARCH_INDEX(cache_ptr, addr, test_entry_ptr, FAIL)

    if(test_entry_ptr != NULL) {
        if(test_entry_ptr == entry_ptr)
            HGOTO_ERROR(H5E_CACHE, H5E_CANTINS, FAIL, "entry already in cache")
        else
            HGOTO_ERROR(H5E_CACHE, H5E_CANTINS, FAIL, "duplicate entry in cache")
    } /* end if */

    entry_ptr->magic = H5C__H5C_CACHE_ENTRY_T_MAGIC;
    entry_ptr->cache_ptr = cache_ptr;
    entry_ptr->addr  = addr;
    entry_ptr->type  = type;

    entry_ptr->image_ptr = NULL;
    entry_ptr->image_up_to_date = FALSE;

    entry_ptr->is_protected = FALSE;
    entry_ptr->is_read_only = FALSE;
    entry_ptr->ro_ref_count = 0;

    entry_ptr->is_pinned = insert_pinned;
    entry_ptr->pinned_from_client = insert_pinned;
    entry_ptr->pinned_from_cache = FALSE;
    entry_ptr->flush_me_last = flush_last;

    /* newly inserted entries are assumed to be dirty */
    entry_ptr->is_dirty = TRUE;

    /* not protected, so can't be dirtied */
    entry_ptr->dirtied  = FALSE;

    /* Retrieve the size of the thing */
    if((type->image_len)(thing, &(entry_ptr->size)) < 0)
        HGOTO_ERROR(H5E_CACHE, H5E_CANTGETSIZE, FAIL, "can't get size of thing")
    HDassert(entry_ptr->size > 0 &&  entry_ptr->size < H5C_MAX_ENTRY_SIZE);

    entry_ptr->in_slist = FALSE;

#ifdef H5_HAVE_PARALLEL
    entry_ptr->clear_on_unprotect = FALSE;
    entry_ptr->flush_immediately = FALSE;
#endif /* H5_HAVE_PARALLEL */

    entry_ptr->flush_in_progress = FALSE;
    entry_ptr->destroy_in_progress = FALSE;

    entry_ptr->ring = ring;

    /* Initialize flush dependency fields */
    entry_ptr->flush_dep_parent             = NULL;
    entry_ptr->flush_dep_nparents           = 0;
    entry_ptr->flush_dep_parent_nalloc      = 0;
    entry_ptr->flush_dep_nchildren          = 0;
    entry_ptr->flush_dep_ndirty_children    = 0;
    entry_ptr->flush_dep_nunser_children    = 0;

    entry_ptr->ht_next = NULL;
    entry_ptr->ht_prev = NULL;
    entry_ptr->il_next = NULL;
    entry_ptr->il_prev = NULL;

    entry_ptr->next = NULL;
    entry_ptr->prev = NULL;

#if H5C_MAINTAIN_CLEAN_AND_DIRTY_LRU_LISTS
    entry_ptr->aux_next = NULL;
    entry_ptr->aux_prev = NULL;
#endif /* H5C_MAINTAIN_CLEAN_AND_DIRTY_LRU_LISTS */

#ifdef H5_HAVE_PARALLEL
    entry_ptr->coll_next = NULL;
    entry_ptr->coll_prev = NULL;
#endif /* H5_HAVE_PARALLEL */

    /* initialize cache image related fields */
    entry_ptr->include_in_image 		= FALSE;
    entry_ptr->lru_rank         		= 0;
    entry_ptr->image_dirty			= FALSE;
    entry_ptr->fd_parent_count			= 0;
    entry_ptr->fd_parent_addrs			= NULL;
    entry_ptr->fd_child_count			= 0;
    entry_ptr->fd_dirty_child_count		= 0;
    entry_ptr->image_fd_height			= 0;
    entry_ptr->prefetched			= FALSE;
    entry_ptr->prefetch_type_id			= 0;
    entry_ptr->age				= 0;
    entry_ptr->prefetched_dirty                 = FALSE;
#ifndef NDEBUG  /* debugging field */
    entry_ptr->serialization_count		= 0;
#endif /* NDEBUG */

    entry_ptr->tl_next  = NULL;
    entry_ptr->tl_prev  = NULL;
    entry_ptr->tag_info = NULL;

    /* Apply tag to newly inserted entry */
    if(H5C__tag_entry(cache_ptr, entry_ptr) < 0)
        HGOTO_ERROR(H5E_CACHE, H5E_CANTTAG, FAIL, "Cannot tag metadata entry")
    entry_tagged = TRUE;

    H5C__RESET_CACHE_ENTRY_STATS(entry_ptr)

    if(cache_ptr->flash_size_increase_possible &&
            (entry_ptr->size > cache_ptr->flash_size_increase_threshold))
        if(H5C__flash_increase_cache_size(cache_ptr, 0, entry_ptr->size) < 0)
            HGOTO_ERROR(H5E_CACHE, H5E_CANTINS, FAIL, "H5C__flash_increase_cache_size failed")

    if(cache_ptr->index_size >= cache_ptr->max_cache_size)
        empty_space = 0;
    else
        empty_space = cache_ptr->max_cache_size - cache_ptr->index_size;

    if(cache_ptr->evictions_enabled &&
         (((cache_ptr->index_size + entry_ptr->size) > cache_ptr->max_cache_size)
	   ||
	   (((empty_space + cache_ptr->clean_index_size) < cache_ptr->min_clean_size)))) {
        size_t space_needed;

	if(empty_space <= entry_ptr->size)
            cache_ptr->cache_full = TRUE;

        if(cache_ptr->check_write_permitted != NULL) {
            if((cache_ptr->check_write_permitted)(f, &write_permitted) < 0)
                HGOTO_ERROR(H5E_CACHE, H5E_CANTINS, FAIL, "Can't get write_permitted")
        } /* end if */
        else
            write_permitted = cache_ptr->write_permitted;

        HDassert(entry_ptr->size <= H5C_MAX_ENTRY_SIZE);
        space_needed = entry_ptr->size;
        if(space_needed > cache_ptr->max_cache_size)
            space_needed = cache_ptr->max_cache_size;

        /* Note that space_needed is just the amount of space that
         * needed to insert the new entry without exceeding the cache
         * size limit.  The subsequent call to H5C__make_space_in_cache()
         * may evict the entries required to free more or less space
         * depending on conditions.  It MAY be less if the cache is
         * currently undersized, or more if the cache is oversized.
         *
         * The cache can exceed its maximum size limit via the following
         * mechanisms:
         *
         * First, it is possible for the cache to grow without
         * bound as long as entries are protected and not unprotected.
         *
         * Second, when writes are not permitted it is also possible
         * for the cache to grow without bound.
         *
         * Finally, we usually don't check to see if the cache is
         * oversized at the end of an unprotect.  As a result, it is
         * possible to have a vastly oversized cache with no protected
         * entries as long as all the protects preceed the unprotects.
         *
         * Since items 1 and 2 are not changing any time soon, I see
         * no point in worrying about the third.
         */

        if(H5C__make_space_in_cache(f, space_needed, write_permitted) < 0)
            HGOTO_ERROR(H5E_CACHE, H5E_CANTINS, FAIL, "H5C__make_space_in_cache failed")
    } /* end if */

    H5C__INSERT_IN_INDEX(cache_ptr, entry_ptr, FAIL)

    /* New entries are presumed to be dirty */
    HDassert(entry_ptr->is_dirty);
    entry_ptr->flush_marker = set_flush_marker;
    H5C__INSERT_ENTRY_IN_SLIST(cache_ptr, entry_ptr, FAIL)
    H5C__UPDATE_RP_FOR_INSERTION(cache_ptr, entry_ptr, FAIL)

#if H5C_DO_EXTREME_SANITY_CHECKS
    if((H5C__validate_protected_entry_list(cache_ptr) < 0) ||
            (H5C__validate_pinned_entry_list(cache_ptr) < 0) ||
            (H5C__validate_lru_list(cache_ptr) < 0))
        HGOTO_ERROR(H5E_CACHE, H5E_SYSTEM, FAIL, "an extreme sanity check failed just before done")
#endif /* H5C_DO_EXTREME_SANITY_CHECKS */

    /* If the entry's type has a 'notify' callback send a 'after insertion'
     * notice now that the entry is fully integrated into the cache.
     */
    if(entry_ptr->type->notify &&
            (entry_ptr->type->notify)(H5C_NOTIFY_ACTION_AFTER_INSERT, entry_ptr) < 0)
        HGOTO_ERROR(H5E_CACHE, H5E_CANTNOTIFY, FAIL, "can't notify client about entry inserted into cache")

    H5C__UPDATE_STATS_FOR_INSERTION(cache_ptr, entry_ptr)

#ifdef H5_HAVE_PARALLEL
    if(H5F_HAS_FEATURE(f, H5FD_FEAT_HAS_MPI))
        coll_access = H5CX_get_coll_metadata_read();

    entry_ptr->coll_access = coll_access;
    if(coll_access) {
        H5C__INSERT_IN_COLL_LIST(cache_ptr, entry_ptr, FAIL)

        /* Make sure the size of the collective entries in the cache remain in check */
        if(cache_ptr->max_cache_size * 80 < cache_ptr->coll_list_size * 100)
            if(H5C_clear_coll_entries(cache_ptr, TRUE) < 0)
                HGOTO_ERROR(H5E_CACHE, H5E_CANTFLUSH, FAIL, "can't clear collective metadata entries")
    } /* end if */
#endif

done:
#if H5C_DO_EXTREME_SANITY_CHECKS
    if((H5C__validate_protected_entry_list(cache_ptr) < 0) ||
            (H5C__validate_pinned_entry_list(cache_ptr) < 0) ||
            (H5C__validate_lru_list(cache_ptr) < 0))
        HDONE_ERROR(H5E_CACHE, H5E_SYSTEM, FAIL, "an extreme sanity check failed on exit")
#endif /* H5C_DO_EXTREME_SANITY_CHECKS */

    if(ret_value < 0 && entry_tagged)
        if(H5C__untag_entry(cache_ptr, entry_ptr) < 0)
            HDONE_ERROR(H5E_CACHE, H5E_CANTREMOVE, FAIL, "can't remove entry from tag list")

    FUNC_LEAVE_NOAPI(ret_value)
} /* H5C_insert_entry() */


/*-------------------------------------------------------------------------
 * Function:    H5C_mark_entry_dirty
 *
 * Purpose:	Mark a pinned or protected entry as dirty.  The target entry
 * 		MUST be either pinned or protected, and MAY be both.
 *
 * 		In the protected case, this call is the functional
 * 		equivalent of setting the H5C__DIRTIED_FLAG on an unprotect
 * 		call.
 *
 * 		In the pinned but not protected case, if the entry is not
 * 		already dirty, the function places function marks the entry
 * 		dirty and places it on the skip list.
 *
 * Return:      Non-negative on success/Negative on failure
 *
 * Programmer:  John Mainzer
 *              5/15/06
 *
 * 		JRM -- 11/5/08
 * 		Added call to H5C__UPDATE_INDEX_FOR_ENTRY_DIRTY() to
 * 		update the new clean_index_size and dirty_index_size
 * 		fields of H5C_t in the case that the entry was clean
 * 		prior to this call, and is pinned and not protected.
 *
 *-------------------------------------------------------------------------
 */
herr_t
H5C_mark_entry_dirty(void *thing)
{
    H5C_t *             cache_ptr;
    H5C_cache_entry_t * entry_ptr = (H5C_cache_entry_t *)thing;
    herr_t              ret_value = SUCCEED;    /* Return value */

    FUNC_ENTER_NOAPI(FAIL)

    /* Sanity checks */
    HDassert(entry_ptr);
    HDassert(H5F_addr_defined(entry_ptr->addr));
    cache_ptr = entry_ptr->cache_ptr;
    HDassert(cache_ptr);
    HDassert(cache_ptr->magic == H5C__H5C_T_MAGIC);

    if ( entry_ptr->is_protected ) {
	HDassert( ! ((entry_ptr)->is_read_only) );

        /* set the dirtied flag */
        entry_ptr->dirtied = TRUE;

        /* reset image_up_to_date */
        if(entry_ptr->image_up_to_date) {
            entry_ptr->image_up_to_date = FALSE;

            if(entry_ptr->flush_dep_nparents > 0)
                if(H5C__mark_flush_dep_unserialized(entry_ptr) < 0)
                    HGOTO_ERROR(H5E_CACHE, H5E_CANTNOTIFY, FAIL, "Can't propagate serialization status to fd parents")
        }/* end if */
    } /* end if */
    else if ( entry_ptr->is_pinned ) {
        hbool_t		was_clean;      /* Whether the entry was previously clean */
        hbool_t		image_was_up_to_date;

        /* Remember previous dirty status */
	was_clean = !entry_ptr->is_dirty;

        /* Check if image is up to date */
        image_was_up_to_date = entry_ptr->image_up_to_date;

        /* Mark the entry as dirty if it isn't already */
        entry_ptr->is_dirty = TRUE;
	entry_ptr->image_up_to_date = FALSE;

        /* Modify cache data structures */
        if(was_clean)
            H5C__UPDATE_INDEX_FOR_ENTRY_DIRTY(cache_ptr, entry_ptr)
        if(!entry_ptr->in_slist)
            H5C__INSERT_ENTRY_IN_SLIST(cache_ptr, entry_ptr, FAIL)

        /* Update stats for entry being marked dirty */
        H5C__UPDATE_STATS_FOR_DIRTY_PIN(cache_ptr, entry_ptr)

        /* Check for entry changing status and do notifications, etc. */
        if(was_clean) {
            /* If the entry's type has a 'notify' callback send a 'entry dirtied'
             * notice now that the entry is fully integrated into the cache.
             */
            if(entry_ptr->type->notify &&
                    (entry_ptr->type->notify)(H5C_NOTIFY_ACTION_ENTRY_DIRTIED, entry_ptr) < 0)
                HGOTO_ERROR(H5E_CACHE, H5E_CANTNOTIFY, FAIL, "can't notify client about entry dirty flag set")

            /* Propagate the dirty flag up the flush dependency chain if appropriate */
            if(entry_ptr->flush_dep_nparents > 0)
                if(H5C__mark_flush_dep_dirty(entry_ptr) < 0)
                    HGOTO_ERROR(H5E_CACHE, H5E_CANTMARKDIRTY, FAIL, "Can't propagate flush dep dirty flag")
        } /* end if */
        if(image_was_up_to_date)
            if(entry_ptr->flush_dep_nparents > 0)
                if(H5C__mark_flush_dep_unserialized(entry_ptr) < 0)
                    HGOTO_ERROR(H5E_CACHE, H5E_CANTNOTIFY, FAIL, "Can't propagate serialization status to fd parents")
    } /* end if */
    else
        HGOTO_ERROR(H5E_CACHE, H5E_CANTMARKDIRTY, FAIL, "Entry is neither pinned nor protected??")

done:
    FUNC_LEAVE_NOAPI(ret_value)
} /* H5C_mark_entry_dirty() */


/*-------------------------------------------------------------------------
 * Function:    H5C_mark_entry_clean
 *
 * Purpose:	Mark a pinned entry as clean.  The target entry MUST be pinned.
 *
 * 		If the entry is not
 * 		already clean, the function places function marks the entry
 * 		clean and removes it from the skip list.
 *
 * Return:      Non-negative on success/Negative on failure
 *
 * Programmer:  Quincey Koziol
 *              7/23/16
 *
 *-------------------------------------------------------------------------
 */
herr_t
H5C_mark_entry_clean(void *_thing)
{
    H5C_t *             cache_ptr;
    H5C_cache_entry_t * entry_ptr = (H5C_cache_entry_t *)_thing;
    herr_t              ret_value = SUCCEED;    /* Return value */

    FUNC_ENTER_NOAPI(FAIL)

    /* Sanity checks */
    HDassert(entry_ptr);
    HDassert(H5F_addr_defined(entry_ptr->addr));
    cache_ptr = entry_ptr->cache_ptr;
    HDassert(cache_ptr);
    HDassert(cache_ptr->magic == H5C__H5C_T_MAGIC);

    /* Operate on pinned entry */
    if(entry_ptr->is_protected)
        HGOTO_ERROR(H5E_CACHE, H5E_CANTMARKCLEAN, FAIL, "entry is protected")
    else if(entry_ptr->is_pinned) {
        hbool_t		was_dirty;      /* Whether the entry was previously dirty */

        /* Remember previous dirty status */
        was_dirty = entry_ptr->is_dirty;

        /* Mark the entry as clean if it isn't already */
        entry_ptr->is_dirty = FALSE;

        /* Also reset the 'flush_marker' flag, since the entry shouldn't be flushed now */
        entry_ptr->flush_marker = FALSE;

        /* Modify cache data structures */
        if(was_dirty)
            H5C__UPDATE_INDEX_FOR_ENTRY_CLEAN(cache_ptr, entry_ptr)
        if(entry_ptr->in_slist)
            H5C__REMOVE_ENTRY_FROM_SLIST(cache_ptr, entry_ptr, FALSE)

        /* Update stats for entry being marked clean */
        H5C__UPDATE_STATS_FOR_CLEAR(cache_ptr, entry_ptr)

        /* Check for entry changing status and do notifications, etc. */
        if(was_dirty) {
            /* If the entry's type has a 'notify' callback send a 'entry cleaned'
             * notice now that the entry is fully integrated into the cache.
             */
            if(entry_ptr->type->notify &&
                    (entry_ptr->type->notify)(H5C_NOTIFY_ACTION_ENTRY_CLEANED, entry_ptr) < 0)
                HGOTO_ERROR(H5E_CACHE, H5E_CANTNOTIFY, FAIL, "can't notify client about entry dirty flag cleared")

            /* Propagate the clean up the flush dependency chain, if appropriate */
            if(entry_ptr->flush_dep_nparents > 0)
                if(H5C__mark_flush_dep_clean(entry_ptr) < 0)
                    HGOTO_ERROR(H5E_CACHE, H5E_CANTMARKCLEAN, FAIL, "Can't propagate flush dep clean")
        } /* end if */
    } /* end if */
    else
        HGOTO_ERROR(H5E_CACHE, H5E_CANTMARKCLEAN, FAIL, "Entry is not pinned??")

done:
    FUNC_LEAVE_NOAPI(ret_value)
} /* H5C_mark_entry_clean() */


/*-------------------------------------------------------------------------
 * Function:    H5C_mark_entry_unserialized
 *
 * Purpose:	Mark a pinned or protected entry as unserialized.  The target
 *		entry MUST be either pinned or protected, and MAY be both.
 *
 * Return:      Non-negative on success/Negative on failure
 *
 * Programmer:  Quincey Koziol
 *              12/23/16
 *
 *-------------------------------------------------------------------------
 */
herr_t
H5C_mark_entry_unserialized(void *thing)
{
    H5C_cache_entry_t  *entry = (H5C_cache_entry_t *)thing;
    herr_t              ret_value = SUCCEED;    /* Return value */

    FUNC_ENTER_NOAPI(FAIL)

    /* Sanity checks */
    HDassert(entry);
    HDassert(H5F_addr_defined(entry->addr));

    if(entry->is_protected || entry->is_pinned) {
        HDassert(!entry->is_read_only);

        /* Reset image_up_to_date */
        if(entry->image_up_to_date) {
	    entry->image_up_to_date = FALSE;

            if(entry->flush_dep_nparents > 0)
                if(H5C__mark_flush_dep_unserialized(entry) < 0)
                    HGOTO_ERROR(H5E_CACHE, H5E_CANTSET, FAIL, "Can't propagate serialization status to fd parents")
        }/* end if */
    } /* end if */
    else
        HGOTO_ERROR(H5E_CACHE, H5E_CANTMARKUNSERIALIZED, FAIL, "Entry to unserialize is neither pinned nor protected??")

done:
    FUNC_LEAVE_NOAPI(ret_value)
} /* H5C_mark_entry_unserialized() */


/*-------------------------------------------------------------------------
 * Function:    H5C_mark_entry_serialized
 *
 * Purpose:	Mark a pinned entry as serialized.  The target entry MUST be
 *		pinned.
 *
 * Return:      Non-negative on success/Negative on failure
 *
 * Programmer:  Quincey Koziol
 *              12/23/16
 *
 *-------------------------------------------------------------------------
 */
herr_t
H5C_mark_entry_serialized(void *_thing)
{
    H5C_cache_entry_t  *entry = (H5C_cache_entry_t *)_thing;
    herr_t              ret_value = SUCCEED;    /* Return value */

    FUNC_ENTER_NOAPI(FAIL)

    /* Sanity checks */
    HDassert(entry);
    HDassert(H5F_addr_defined(entry->addr));

    /* Operate on pinned entry */
    if(entry->is_protected)
        HGOTO_ERROR(H5E_CACHE, H5E_CANTMARKSERIALIZED, FAIL, "entry is protected")
    else if(entry->is_pinned) {
        /* Check for entry changing status and do notifications, etc. */
        if(!entry->image_up_to_date) {
	    /* Set the image_up_to_date flag */
            entry->image_up_to_date = TRUE;

            /* Propagate the serialize up the flush dependency chain, if appropriate */
            if(entry->flush_dep_nparents > 0)
                if(H5C__mark_flush_dep_serialized(entry) < 0)
                    HGOTO_ERROR(H5E_CACHE, H5E_CANTMARKSERIALIZED, FAIL, "Can't propagate flush dep serialize")
        } /* end if */
    } /* end if */
    else
        HGOTO_ERROR(H5E_CACHE, H5E_CANTMARKSERIALIZED, FAIL, "Entry is not pinned??")

done:
    FUNC_LEAVE_NOAPI(ret_value)
} /* H5C_mark_entry_serialized() */


/*-------------------------------------------------------------------------
 *
 * Function:    H5C_move_entry
 *
 * Purpose:     Use this function to notify the cache that an entry's
 *              file address changed.
 *
 * Return:      Non-negative on success/Negative on failure
 *
 * Programmer:  John Mainzer
 *              6/2/04
 *
 *-------------------------------------------------------------------------
 */
herr_t
H5C_move_entry(H5C_t *	     cache_ptr,
                 const H5C_class_t * type,
                 haddr_t 	     old_addr,
	         haddr_t 	     new_addr)
{
    H5C_cache_entry_t *	entry_ptr = NULL;
    H5C_cache_entry_t *	test_entry_ptr = NULL;
    herr_t			ret_value = SUCCEED;      /* Return value */

    FUNC_ENTER_NOAPI(FAIL)

    HDassert(cache_ptr);
    HDassert(cache_ptr->magic == H5C__H5C_T_MAGIC);
    HDassert(type);
    HDassert(H5F_addr_defined(old_addr));
    HDassert(H5F_addr_defined(new_addr));
    HDassert(H5F_addr_ne(old_addr, new_addr));

#if H5C_DO_EXTREME_SANITY_CHECKS
    if((H5C__validate_protected_entry_list(cache_ptr) < 0) ||
             (H5C__validate_pinned_entry_list(cache_ptr) < 0) ||
             (H5C__validate_lru_list(cache_ptr) < 0))
        HGOTO_ERROR(H5E_CACHE, H5E_SYSTEM, FAIL, "an extreme sanity check failed on entry")
#endif /* H5C_DO_EXTREME_SANITY_CHECKS */

    H5C__SEARCH_INDEX(cache_ptr, old_addr, entry_ptr, FAIL)

    if(entry_ptr == NULL || entry_ptr->type != type)
        /* the old item doesn't exist in the cache, so we are done. */
        HGOTO_DONE(SUCCEED)

    HDassert(entry_ptr->addr == old_addr);
    HDassert(entry_ptr->type == type);

    /* Check for R/W status, otherwise error */
    /* (Moving a R/O entry would mark it dirty, which shouldn't
     *  happen. QAK - 2016/12/02)
     */
    if(entry_ptr->is_read_only)
        HGOTO_ERROR(H5E_CACHE, H5E_CANTMOVE, FAIL, "can't move R/O entry")

    H5C__SEARCH_INDEX(cache_ptr, new_addr, test_entry_ptr, FAIL)

    if(test_entry_ptr != NULL) { /* we are hosed */
        if(test_entry_ptr->type == type)
            HGOTO_ERROR(H5E_CACHE, H5E_CANTMOVE, FAIL, "target already moved & reinserted???")
        else
            HGOTO_ERROR(H5E_CACHE, H5E_CANTMOVE, FAIL, "new address already in use?")
    } /* end if */

    /* If we get this far we have work to do.  Remove *entry_ptr from
     * the hash table (and skip list if necessary), change its address to the
     * new address, mark it as dirty (if it isn't already) and then re-insert.
     *
     * Update the replacement policy for a hit to avoid an eviction before
     * the moved entry is touched.  Update stats for a move.
     *
     * Note that we do not check the size of the cache, or evict anything.
     * Since this is a simple re-name, cache size should be unaffected.
     *
     * Check to see if the target entry is in the process of being destroyed
     * before we delete from the index, etc.  If it is, all we do is
     * change the addr.  If the entry is only in the process of being flushed,
     * don't mark it as dirty either, lest we confuse the flush call back.
     */
    if(!entry_ptr->destroy_in_progress) {
        H5C__DELETE_FROM_INDEX(cache_ptr, entry_ptr, FAIL)

        if(entry_ptr->in_slist) {
            HDassert(cache_ptr->slist_ptr);
            H5C__REMOVE_ENTRY_FROM_SLIST(cache_ptr, entry_ptr, FALSE)
        } /* end if */
    } /* end if */

    entry_ptr->addr = new_addr;

    if(!entry_ptr->destroy_in_progress) {
        hbool_t		was_dirty;      /* Whether the entry was previously dirty */

        /* Remember previous dirty status */
        was_dirty = entry_ptr->is_dirty;

        /* Mark the entry as dirty if it isn't already */
	entry_ptr->is_dirty = TRUE;

	/* This shouldn't be needed, but it keeps the test code happy */
        if(entry_ptr->image_up_to_date) {
            entry_ptr->image_up_to_date = FALSE;
            if(entry_ptr->flush_dep_nparents > 0)
                if(H5C__mark_flush_dep_unserialized(entry_ptr) < 0)
                    HGOTO_ERROR(H5E_CACHE, H5E_CANTNOTIFY, FAIL, "Can't propagate serialization status to fd parents")
        } /* end if */

        /* Modify cache data structures */
        H5C__INSERT_IN_INDEX(cache_ptr, entry_ptr, FAIL)
        H5C__INSERT_ENTRY_IN_SLIST(cache_ptr, entry_ptr, FAIL)

        /* Skip some actions if we're in the middle of flushing the entry */
	if(!entry_ptr->flush_in_progress) {
            /* Update the replacement policy for the entry */
            H5C__UPDATE_RP_FOR_MOVE(cache_ptr, entry_ptr, was_dirty, FAIL)

            /* Check for entry changing status and do notifications, etc. */
            if(!was_dirty) {
                /* If the entry's type has a 'notify' callback send a 'entry dirtied'
                 * notice now that the entry is fully integrated into the cache.
                 */
                if(entry_ptr->type->notify &&
                        (entry_ptr->type->notify)(H5C_NOTIFY_ACTION_ENTRY_DIRTIED, entry_ptr) < 0)
                    HGOTO_ERROR(H5E_CACHE, H5E_CANTNOTIFY, FAIL, "can't notify client about entry dirty flag set")

                /* Propagate the dirty flag up the flush dependency chain if appropriate */
                if(entry_ptr->flush_dep_nparents > 0)
                    if(H5C__mark_flush_dep_dirty(entry_ptr) < 0)
                        HGOTO_ERROR(H5E_CACHE, H5E_CANTMARKDIRTY, FAIL, "Can't propagate flush dep dirty flag")
            } /* end if */
        } /* end if */
    } /* end if */

    H5C__UPDATE_STATS_FOR_MOVE(cache_ptr, entry_ptr)

done:
#if H5C_DO_EXTREME_SANITY_CHECKS
    if((H5C__validate_protected_entry_list(cache_ptr) < 0) ||
             (H5C__validate_pinned_entry_list(cache_ptr) < 0) ||
             (H5C__validate_lru_list(cache_ptr) < 0))
        HDONE_ERROR(H5E_CACHE, H5E_SYSTEM, FAIL, "an extreme sanity check failed on exit")
#endif /* H5C_DO_EXTREME_SANITY_CHECKS */

    FUNC_LEAVE_NOAPI(ret_value)
} /* H5C_move_entry() */


/*-------------------------------------------------------------------------
 * Function:    H5C_resize_entry
 *
 * Purpose:	Resize a pinned or protected entry.
 *
 * 		Resizing an entry dirties it, so if the entry is not
 * 		already dirty, the function places the entry on the
 * 		skip list.
 *
 * Return:      Non-negative on success/Negative on failure
 *
 * Programmer:  John Mainzer
 *              7/5/06
 *
 *-------------------------------------------------------------------------
 */
herr_t
H5C_resize_entry(void *thing, size_t new_size)
{
    H5C_t             * cache_ptr;
    H5C_cache_entry_t * entry_ptr = (H5C_cache_entry_t *)thing;
    herr_t              ret_value = SUCCEED;    /* Return value */

    FUNC_ENTER_NOAPI(FAIL)

    /* Sanity checks */
    HDassert(entry_ptr);
    HDassert(H5F_addr_defined(entry_ptr->addr));
    cache_ptr = entry_ptr->cache_ptr;
    HDassert(cache_ptr);
    HDassert(cache_ptr->magic == H5C__H5C_T_MAGIC);

    /* Check for usage errors */
    if(new_size <= 0)
        HGOTO_ERROR(H5E_CACHE, H5E_BADVALUE, FAIL, "New size is non-positive")
    if(!(entry_ptr->is_pinned || entry_ptr->is_protected))
        HGOTO_ERROR(H5E_CACHE, H5E_BADTYPE, FAIL, "Entry isn't pinned or protected??")

#if H5C_DO_EXTREME_SANITY_CHECKS
    if((H5C__validate_protected_entry_list(cache_ptr) < 0) ||
            (H5C__validate_pinned_entry_list(cache_ptr) < 0))
        HGOTO_ERROR(H5E_CACHE, H5E_SYSTEM, FAIL, "an extreme sanity check failed on entry")
#endif /* H5C_DO_EXTREME_SANITY_CHECKS */

    /* update for change in entry size if necessary */
    if ( entry_ptr->size != new_size ) {
        hbool_t		was_clean;

        /* make note of whether the entry was clean to begin with */
        was_clean = !entry_ptr->is_dirty;

        /* mark the entry as dirty if it isn't already */
        entry_ptr->is_dirty = TRUE;

        /* Reset the image up-to-date status */
        if(entry_ptr->image_up_to_date) {
            entry_ptr->image_up_to_date = FALSE;
            if(entry_ptr->flush_dep_nparents > 0)
                if(H5C__mark_flush_dep_unserialized(entry_ptr) < 0)
                    HGOTO_ERROR(H5E_CACHE, H5E_CANTNOTIFY, FAIL, "Can't propagate serialization status to fd parents")
        } /* end if */

        /* Release the current image */
        if(entry_ptr->image_ptr)
            entry_ptr->image_ptr = H5MM_xfree(entry_ptr->image_ptr);

        /* do a flash cache size increase if appropriate */
        if ( cache_ptr->flash_size_increase_possible ) {

            if ( new_size > entry_ptr->size ) {
                size_t             	size_increase;

                size_increase = new_size - entry_ptr->size;

                if(size_increase >= cache_ptr->flash_size_increase_threshold) {
                    if(H5C__flash_increase_cache_size(cache_ptr, entry_ptr->size, new_size) < 0)
                        HGOTO_ERROR(H5E_CACHE, H5E_CANTRESIZE, FAIL, "flash cache increase failed")
                }
            }
        }

        /* update the pinned and/or protected entry list */
        if(entry_ptr->is_pinned) {
            H5C__DLL_UPDATE_FOR_SIZE_CHANGE((cache_ptr->pel_len), \
                                            (cache_ptr->pel_size), \
                                            (entry_ptr->size), (new_size))
        } /* end if */
        if(entry_ptr->is_protected) {
            H5C__DLL_UPDATE_FOR_SIZE_CHANGE((cache_ptr->pl_len), \
                                            (cache_ptr->pl_size), \
                                            (entry_ptr->size), (new_size))
        } /* end if */

#ifdef H5_HAVE_PARALLEL
        if(entry_ptr->coll_access) {
            H5C__DLL_UPDATE_FOR_SIZE_CHANGE((cache_ptr->coll_list_len), \
                                            (cache_ptr->coll_list_size), \
                                            (entry_ptr->size), (new_size))
        } /* end if */
#endif /* H5_HAVE_PARALLEL */

        /* update statistics just before changing the entry size */
	H5C__UPDATE_STATS_FOR_ENTRY_SIZE_CHANGE(cache_ptr, entry_ptr, new_size);

        /* update the hash table */
	H5C__UPDATE_INDEX_FOR_SIZE_CHANGE(cache_ptr, entry_ptr->size, \
                                          new_size, entry_ptr, was_clean);

        /* if the entry is in the skip list, update that too */
        if(entry_ptr->in_slist)
	    H5C__UPDATE_SLIST_FOR_SIZE_CHANGE(cache_ptr, entry_ptr->size, new_size);

	/* finally, update the entry size proper */
	entry_ptr->size = new_size;

        if(!entry_ptr->in_slist)
            H5C__INSERT_ENTRY_IN_SLIST(cache_ptr, entry_ptr, FAIL)

        if(entry_ptr->is_pinned)
            H5C__UPDATE_STATS_FOR_DIRTY_PIN(cache_ptr, entry_ptr)

        /* Check for entry changing status and do notifications, etc. */
        if(was_clean) {
            /* If the entry's type has a 'notify' callback send a 'entry dirtied'
             * notice now that the entry is fully integrated into the cache.
             */
            if(entry_ptr->type->notify &&
                    (entry_ptr->type->notify)(H5C_NOTIFY_ACTION_ENTRY_DIRTIED, entry_ptr) < 0)
                HGOTO_ERROR(H5E_CACHE, H5E_CANTNOTIFY, FAIL, "can't notify client about entry dirty flag set")

            /* Propagate the dirty flag up the flush dependency chain if appropriate */
            if(entry_ptr->flush_dep_nparents > 0)
                if(H5C__mark_flush_dep_dirty(entry_ptr) < 0)
                    HGOTO_ERROR(H5E_CACHE, H5E_CANTMARKDIRTY, FAIL, "Can't propagate flush dep dirty flag")
        } /* end if */
    } /* end if */

done:
#if H5C_DO_EXTREME_SANITY_CHECKS
    if((H5C__validate_protected_entry_list(cache_ptr) < 0) ||
            (H5C__validate_pinned_entry_list(cache_ptr) < 0))
        HDONE_ERROR(H5E_CACHE, H5E_SYSTEM, FAIL, "an extreme sanity check failed on exit")
#endif /* H5C_DO_EXTREME_SANITY_CHECKS */

    FUNC_LEAVE_NOAPI(ret_value)
} /* H5C_resize_entry() */


/*-------------------------------------------------------------------------
 * Function:    H5C_pin_protected_entry()
 *
 * Purpose:	Pin a protected cache entry.  The entry must be protected
 * 		at the time of call, and must be unpinned.
 *
 * Return:      Non-negative on success/Negative on failure
 *
 * Programmer:  John Mainzer
 *              4/26/06
 *
 * Changes:	Added extreme sanity checks on entry and exit.
 *                                          JRM -- 4/26/14
 *
 *-------------------------------------------------------------------------
 */
herr_t
H5C_pin_protected_entry(void *thing)
{
    H5C_t             * cache_ptr;
    H5C_cache_entry_t * entry_ptr = (H5C_cache_entry_t *)thing; /* Pointer to entry to pin */
    herr_t              ret_value = SUCCEED;    /* Return value */

    FUNC_ENTER_NOAPI(FAIL)

    /* Sanity checks */
    HDassert(entry_ptr);
    HDassert(H5F_addr_defined(entry_ptr->addr));
    cache_ptr = entry_ptr->cache_ptr;
    HDassert(cache_ptr);
    HDassert(cache_ptr->magic == H5C__H5C_T_MAGIC);

#if H5C_DO_EXTREME_SANITY_CHECKS
    if((H5C__validate_protected_entry_list(cache_ptr) < 0) ||
            (H5C__validate_pinned_entry_list(cache_ptr) < 0) ||
            (H5C__validate_lru_list(cache_ptr) < 0))
        HGOTO_ERROR(H5E_CACHE, H5E_SYSTEM, FAIL, "an extreme sanity check failed on entry")
#endif /* H5C_DO_EXTREME_SANITY_CHECKS */


    /* Only protected entries can be pinned */
    if(!entry_ptr->is_protected)
        HGOTO_ERROR(H5E_CACHE, H5E_CANTPIN, FAIL, "Entry isn't protected")

    /* Pin the entry from a client */
    if(H5C__pin_entry_from_client(cache_ptr, entry_ptr) < 0)
        HGOTO_ERROR(H5E_CACHE, H5E_CANTPIN, FAIL, "Can't pin entry by client")

done:
#if H5C_DO_EXTREME_SANITY_CHECKS
    if((H5C__validate_protected_entry_list(cache_ptr) < 0) ||
            (H5C__validate_pinned_entry_list(cache_ptr) < 0) ||
            (H5C__validate_lru_list(cache_ptr) < 0))
        HDONE_ERROR(H5E_CACHE, H5E_SYSTEM, FAIL, "an extreme sanity check failed on exit")
#endif /* H5C_DO_EXTREME_SANITY_CHECKS */

    FUNC_LEAVE_NOAPI(ret_value)
} /* H5C_pin_protected_entry() */


/*-------------------------------------------------------------------------
 * Function:    H5C_protect
 *
 * Purpose:     If the target entry is not in the cache, load it.  If
 *		necessary, attempt to evict one or more entries to keep
 *		the cache within its maximum size.
 *
 *		Mark the target entry as protected, and return its address
 *		to the caller.  The caller must call H5C_unprotect() when
 *		finished with the entry.
 *
 *		While it is protected, the entry may not be either evicted
 *		or flushed -- nor may it be accessed by another call to
 *		H5C_protect.  Any attempt to do so will result in a failure.
 *
 * Return:      Success:        Ptr to the desired entry
 *              Failure:        NULL
 *
 * Programmer:  John Mainzer -  6/2/04
 *
 *-------------------------------------------------------------------------
 */
void *
H5C_protect(H5F_t *		f,
            const H5C_class_t * type,
            haddr_t 	        addr,
            void *              udata,
	    unsigned		flags)
{
    H5C_t *		cache_ptr;
    H5AC_ring_t         ring = H5C_RING_UNDEFINED;
    hbool_t		hit;
    hbool_t		have_write_permitted = FALSE;
    hbool_t		read_only = FALSE;
    hbool_t             flush_last;
#ifdef H5_HAVE_PARALLEL
    hbool_t             coll_access = FALSE; /* whether access to the cache entry is done collectively */
#endif /* H5_HAVE_PARALLEL */
    hbool_t		write_permitted;
    hbool_t             was_loaded = FALSE;     /* Whether the entry was loaded as a result of the protect */
    size_t		empty_space;
    void *		thing;
    H5C_cache_entry_t *	entry_ptr;
    void *		ret_value = NULL;       /* Return value */

    FUNC_ENTER_NOAPI(NULL)

    /* check args */
    HDassert( f );
    HDassert( f->shared );

    cache_ptr = f->shared->cache;

    HDassert( cache_ptr );
    HDassert( cache_ptr->magic == H5C__H5C_T_MAGIC );
    HDassert( type );
    HDassert( type->mem_type == cache_ptr->class_table_ptr[type->id]->mem_type );
    HDassert( H5F_addr_defined(addr) );

#if H5C_DO_EXTREME_SANITY_CHECKS
    if((H5C__validate_protected_entry_list(cache_ptr) < 0) ||
            (H5C__validate_pinned_entry_list(cache_ptr) < 0) ||
            (H5C__validate_lru_list(cache_ptr) < 0))
        HGOTO_ERROR(H5E_CACHE, H5E_SYSTEM, NULL, "an extreme sanity check failed on entry")
#endif /* H5C_DO_EXTREME_SANITY_CHECKS */

    /* Load the cache image, if requested */
    if(cache_ptr->load_image) {
        cache_ptr->load_image = FALSE;
        if(H5C__load_cache_image(f) < 0)
            HGOTO_ERROR(H5E_CACHE, H5E_CANTLOAD, NULL, "Can't load cache image")
    } /* end if */

    read_only          = ( (flags & H5C__READ_ONLY_FLAG) != 0 );
    flush_last         = ( (flags & H5C__FLUSH_LAST_FLAG) != 0 );

    /* Get the ring type from the API context */
    ring = H5CX_get_ring();

#ifdef H5_HAVE_PARALLEL
    if(H5F_HAS_FEATURE(f, H5FD_FEAT_HAS_MPI))
        coll_access = H5CX_get_coll_metadata_read();
#endif /* H5_HAVE_PARALLEL */

    /* first check to see if the target is in cache */
    H5C__SEARCH_INDEX(cache_ptr, addr, entry_ptr, NULL)

    if(entry_ptr != NULL) {
        if(entry_ptr->ring != ring)
            HGOTO_ERROR(H5E_CACHE, H5E_SYSTEM, NULL, "ring type mismatch occurred for cache entry")

        HDassert(entry_ptr->magic == H5C__H5C_CACHE_ENTRY_T_MAGIC);

        if(entry_ptr->prefetched) {
            /* This call removes the prefetched entry from the cache,
             * and replaces it with an entry deserialized from the
             * image of the prefetched entry.
             */
            if(H5C__deserialize_prefetched_entry(f, cache_ptr, &entry_ptr, type, addr, udata) < 0)
                HGOTO_ERROR(H5E_CACHE, H5E_CANTLOAD, NULL, "can't deserialize prefetched entry")

            HDassert(entry_ptr->magic == H5C__H5C_CACHE_ENTRY_T_MAGIC);
            HDassert(!entry_ptr->prefetched);
            HDassert(entry_ptr->addr == addr);
        } /* end if */

        /* Check for trying to load the wrong type of entry from an address */
        if(entry_ptr->type != type)
            HGOTO_ERROR(H5E_CACHE, H5E_BADTYPE, NULL, "incorrect cache entry type")

        /* if this is a collective metadata read, the entry is not
           marked as collective, and is clean, it is possible that
           other processes will not have it in its cache and will
           expect a bcast of the entry from process 0. So process 0
           will bcast the entry to all other ranks. Ranks that _do_ have
           the entry in their cache still have to participate in the
           bcast. */
#ifdef H5_HAVE_PARALLEL
        if(coll_access) {
            if(!(entry_ptr->is_dirty) && !(entry_ptr->coll_access)) {
                MPI_Comm  comm;           /* File MPI Communicator */
                int       mpi_code;       /* MPI error code */
                int       buf_size;

                if(MPI_COMM_NULL == (comm = H5F_mpi_get_comm(f)))
                    HGOTO_ERROR(H5E_FILE, H5E_CANTGET, NULL, "get_comm request failed")

                if(entry_ptr->image_ptr == NULL) {
                    int mpi_rank;

                    if((mpi_rank = H5F_mpi_get_rank(f)) < 0)
                        HGOTO_ERROR(H5E_FILE, H5E_CANTGET, NULL, "Can't get MPI rank")

                    if(NULL == (entry_ptr->image_ptr = H5MM_malloc(entry_ptr->size + H5C_IMAGE_EXTRA_SPACE)))
                        HGOTO_ERROR(H5E_CACHE, H5E_CANTALLOC, NULL, "memory allocation failed for on disk image buffer")
#if H5C_DO_MEMORY_SANITY_CHECKS
                    H5MM_memcpy(((uint8_t *)entry_ptr->image_ptr) + entry_ptr->size, H5C_IMAGE_SANITY_VALUE, H5C_IMAGE_EXTRA_SPACE);
#endif /* H5C_DO_MEMORY_SANITY_CHECKS */
                    if(0 == mpi_rank)
                        if(H5C__generate_image(f, cache_ptr, entry_ptr) < 0)
                            HGOTO_ERROR(H5E_CACHE, H5E_CANTGET, NULL, "can't generate entry's image")
                } /* end if */
                HDassert(entry_ptr->image_ptr);

                H5_CHECKED_ASSIGN(buf_size, int, entry_ptr->size, size_t);
                if(MPI_SUCCESS != (mpi_code = MPI_Bcast(entry_ptr->image_ptr, buf_size, MPI_BYTE, 0, comm)))
                    HMPI_GOTO_ERROR(NULL, "MPI_Bcast failed", mpi_code)

                /* Mark the entry as collective and insert into the collective list */
                entry_ptr->coll_access = TRUE;
                H5C__INSERT_IN_COLL_LIST(cache_ptr, entry_ptr, NULL)
            } /* end if */
            else if(entry_ptr->coll_access) {
                H5C__MOVE_TO_TOP_IN_COLL_LIST(cache_ptr, entry_ptr, NULL)
            } /* end else-if */
        } /* end if */
#endif /* H5_HAVE_PARALLEL */

#if H5C_DO_TAGGING_SANITY_CHECKS
{
        /* Verify tag value */
        if(cache_ptr->ignore_tags != TRUE) {
            haddr_t tag;              /* Tag value */

            /* The entry is already in the cache, but make sure that the tag value
             * is still legal. This will ensure that had the entry NOT been in the
             * cache, tagging was still set up correctly and it would have received
             * a legal tag value after getting loaded from disk.
             */

            /* Get the tag */
            tag = H5CX_get_tag();

            if(H5C_verify_tag(entry_ptr->type->id, tag) < 0)
                HGOTO_ERROR(H5E_CACHE, H5E_CANTGET, NULL, "tag verification failed")
        } /* end if */
}
#endif

        hit = TRUE;
        thing = (void *)entry_ptr;

    } else {

        /* must try to load the entry from disk. */

        hit = FALSE;

        if(NULL == (thing = H5C__load_entry(f,
#ifdef H5_HAVE_PARALLEL
                                           coll_access,
#endif /* H5_HAVE_PARALLEL */
                                           type, addr, udata)))
            HGOTO_ERROR(H5E_CACHE, H5E_CANTLOAD, NULL, "can't load entry")

        entry_ptr = (H5C_cache_entry_t *)thing;
        cache_ptr->entries_loaded_counter++;

        entry_ptr->ring  = ring;
#ifdef H5_HAVE_PARALLEL
        if(H5F_HAS_FEATURE(f, H5FD_FEAT_HAS_MPI) && entry_ptr->coll_access)
            H5C__INSERT_IN_COLL_LIST(cache_ptr, entry_ptr, NULL)
#endif /* H5_HAVE_PARALLEL */

        /* Apply tag to newly protected entry */
        if(H5C__tag_entry(cache_ptr, entry_ptr) < 0)
            HGOTO_ERROR(H5E_CACHE, H5E_CANTTAG, NULL, "Cannot tag metadata entry")

        /* If the entry is very large, and we are configured to allow it,
         * we may wish to perform a flash cache size increase.
         */
        if ( ( cache_ptr->flash_size_increase_possible ) &&
             ( entry_ptr->size > cache_ptr->flash_size_increase_threshold ) ) {

            if(H5C__flash_increase_cache_size(cache_ptr, 0, entry_ptr->size) < 0)
                HGOTO_ERROR(H5E_CACHE, H5E_CANTPROTECT, NULL, "H5C__flash_increase_cache_size failed")
        }

        if(cache_ptr->index_size >= cache_ptr->max_cache_size)
           empty_space = 0;
        else
           empty_space = cache_ptr->max_cache_size - cache_ptr->index_size;

        /* try to free up if necceary and if evictions are permitted.  Note
         * that if evictions are enabled, we will call H5C__make_space_in_cache()
         * regardless if the min_free_space requirement is not met.
         */
        if ( ( cache_ptr->evictions_enabled ) &&
             ( ( (cache_ptr->index_size + entry_ptr->size) >
	         cache_ptr->max_cache_size)
	       ||
	       ( ( empty_space + cache_ptr->clean_index_size ) <
	         cache_ptr->min_clean_size )
	     )
           ) {

            size_t space_needed;

	    if(empty_space <= entry_ptr->size)
                cache_ptr->cache_full = TRUE;

            if(cache_ptr->check_write_permitted != NULL) {
                if((cache_ptr->check_write_permitted)(f, &write_permitted) < 0)
                    HGOTO_ERROR(H5E_CACHE, H5E_CANTPROTECT, NULL, "Can't get write_permitted 1")
                else
                    have_write_permitted = TRUE;
            } /* end if */
            else {
                write_permitted = cache_ptr->write_permitted;
                have_write_permitted = TRUE;
            } /* end else */

            HDassert(entry_ptr->size <= H5C_MAX_ENTRY_SIZE);
            space_needed = entry_ptr->size;
            if(space_needed > cache_ptr->max_cache_size)
                space_needed = cache_ptr->max_cache_size;

            /* Note that space_needed is just the amount of space that
             * needed to insert the new entry without exceeding the cache
             * size limit.  The subsequent call to H5C__make_space_in_cache()
             * may evict the entries required to free more or less space
             * depending on conditions.  It MAY be less if the cache is
             * currently undersized, or more if the cache is oversized.
             *
             * The cache can exceed its maximum size limit via the following
             * mechanisms:
             *
             * First, it is possible for the cache to grow without
             * bound as long as entries are protected and not unprotected.
             *
             * Second, when writes are not permitted it is also possible
             * for the cache to grow without bound.
             *
             * Third, the user may choose to disable evictions -- causing
             * the cache to grow without bound until evictions are
             * re-enabled.
             *
             * Finally, we usually don't check to see if the cache is
             * oversized at the end of an unprotect.  As a result, it is
             * possible to have a vastly oversized cache with no protected
             * entries as long as all the protects preceed the unprotects.
             *
             * Since items 1, 2, and 3 are not changing any time soon, I
             * see no point in worrying about the fourth.
             */

            if(H5C__make_space_in_cache(f, space_needed, write_permitted) < 0 )
                HGOTO_ERROR(H5E_CACHE, H5E_CANTPROTECT, NULL, "H5C__make_space_in_cache failed")
        } /* end if */

        /* Insert the entry in the hash table.  It can't be dirty yet, so
         * we don't even check to see if it should go in the skip list.
         *
         * This is no longer true -- due to a bug fix, we may modify
         * data on load to repair a file.
         *
         *   *******************************************
         *
         * Set the flush_last field
 	 * of the newly loaded entry before inserting it into the
         * index.  Must do this, as the index tracked the number of
         * entries with the flush_last field set, but assumes that
         * the field will not change after insertion into the index.
         *
         * Note that this means that the H5C__FLUSH_LAST_FLAG flag
         * is ignored if the entry is already in cache.
         */
        entry_ptr->flush_me_last = flush_last;

        H5C__INSERT_IN_INDEX(cache_ptr, entry_ptr, NULL)

        if ( ( entry_ptr->is_dirty ) && ( ! (entry_ptr->in_slist) ) ) {

            H5C__INSERT_ENTRY_IN_SLIST(cache_ptr, entry_ptr, NULL)
        }

        /* insert the entry in the data structures used by the replacement
         * policy.  We are just going to take it out again when we update
         * the replacement policy for a protect, but this simplifies the
         * code.  If we do this often enough, we may want to optimize this.
         */
        H5C__UPDATE_RP_FOR_INSERTION(cache_ptr, entry_ptr, NULL)

        /* Record that the entry was loaded, to trigger a notify callback later */
        /* (After the entry is fully added to the cache) */
        was_loaded = TRUE;
    } /* end else */

    HDassert(entry_ptr->addr == addr);
    HDassert(entry_ptr->type == type);

    if(entry_ptr->is_protected) {
	if(read_only && entry_ptr->is_read_only) {
	    HDassert(entry_ptr->ro_ref_count > 0);
	    (entry_ptr->ro_ref_count)++;
	} /* end if */
        else
            HGOTO_ERROR(H5E_CACHE, H5E_CANTPROTECT, NULL, "Target already protected & not read only?!?")
    } /* end if */
    else {
    	H5C__UPDATE_RP_FOR_PROTECT(cache_ptr, entry_ptr, NULL)

    	entry_ptr->is_protected = TRUE;

	if ( read_only ) {
	    entry_ptr->is_read_only = TRUE;
	    entry_ptr->ro_ref_count = 1;
	} /* end if */

    	entry_ptr->dirtied = FALSE;
    } /* end else */

    H5C__UPDATE_CACHE_HIT_RATE_STATS(cache_ptr, hit)

    H5C__UPDATE_STATS_FOR_PROTECT(cache_ptr, entry_ptr, hit)

    ret_value = thing;

    if ( ( cache_ptr->evictions_enabled ) &&
         ( ( cache_ptr->size_decreased ) ||
           ( ( cache_ptr->resize_enabled ) &&
             ( cache_ptr->cache_accesses >=
               (cache_ptr->resize_ctl).epoch_length ) ) ) ) {

        if ( ! have_write_permitted ) {

            if ( cache_ptr->check_write_permitted != NULL ) {
                if((cache_ptr->check_write_permitted)(f, &write_permitted) < 0)
                    HGOTO_ERROR(H5E_CACHE, H5E_CANTPROTECT, NULL, "Can't get write_permitted")
                else
                    have_write_permitted = TRUE;
            } else {

                write_permitted = cache_ptr->write_permitted;

                have_write_permitted = TRUE;

            }
        }

        if(cache_ptr->resize_enabled &&
             (cache_ptr->cache_accesses >= (cache_ptr->resize_ctl).epoch_length)) {

            if(H5C__auto_adjust_cache_size(f, write_permitted) < 0)
                HGOTO_ERROR(H5E_CACHE, H5E_CANTPROTECT, NULL, "Cache auto-resize failed")
        } /* end if */

        if(cache_ptr->size_decreased) {
            cache_ptr->size_decreased = FALSE;

            /* check to see if the cache is now oversized due to the cache
             * size reduction.  If it is, try to evict enough entries to
             * bring the cache size down to the current maximum cache size.
	     *
	     * Also, if the min_clean_size requirement is not met, we
	     * should also call H5C__make_space_in_cache() to bring us
	     * into complience.
             */

            if(cache_ptr->index_size >= cache_ptr->max_cache_size)
               empty_space = 0;
            else
               empty_space = cache_ptr->max_cache_size - cache_ptr->index_size;

            if ( ( cache_ptr->index_size > cache_ptr->max_cache_size )
	         ||
	         ( ( empty_space + cache_ptr->clean_index_size ) <
	           cache_ptr->min_clean_size) ) {

		if(cache_ptr->index_size > cache_ptr->max_cache_size)
                    cache_ptr->cache_full = TRUE;

                if(H5C__make_space_in_cache(f, (size_t)0, write_permitted) < 0 )
                    HGOTO_ERROR(H5E_CACHE, H5E_CANTPROTECT, NULL, "H5C__make_space_in_cache failed")
            }
        } /* end if */
    }

    /* If we loaded the entry and the entry's type has a 'notify' callback, send
     * an 'after load' notice now that the entry is fully integrated into
     * the cache and protected.  We must wait until it is protected so it is not
     * evicted during the notify callback.
     */
    if(was_loaded) {
        /* If the entry's type has a 'notify' callback send a 'after load'
         * notice now that the entry is fully integrated into the cache.
         */
        if(entry_ptr->type->notify &&
                (entry_ptr->type->notify)(H5C_NOTIFY_ACTION_AFTER_LOAD, entry_ptr) < 0)
            HGOTO_ERROR(H5E_CACHE, H5E_CANTNOTIFY, NULL, "can't notify client about entry inserted into cache")
    } /* end if */

#ifdef H5_HAVE_PARALLEL
    /* Make sure the size of the collective entries in the cache remain in check */
    if(coll_access)
        if(cache_ptr->max_cache_size * 80 < cache_ptr->coll_list_size * 100)
            if(H5C_clear_coll_entries(cache_ptr, TRUE) < 0)
                HGOTO_ERROR(H5E_CACHE, H5E_CANTFLUSH, NULL, "can't clear collective metadata entries")
#endif /* H5_HAVE_PARALLEL */

done:
#if H5C_DO_EXTREME_SANITY_CHECKS
    if((H5C__validate_protected_entry_list(cache_ptr) < 0) ||
            (H5C__validate_pinned_entry_list(cache_ptr) < 0) ||
            (H5C__validate_lru_list(cache_ptr) < 0))
        HDONE_ERROR(H5E_CACHE, H5E_SYSTEM, NULL, "an extreme sanity check failed on exit")
#endif /* H5C_DO_EXTREME_SANITY_CHECKS */

    FUNC_LEAVE_NOAPI(ret_value)
} /* H5C_protect() */


/*-------------------------------------------------------------------------
 *
 * Function:    H5C_reset_cache_hit_rate_stats()
 *
 * Purpose:     Reset the cache hit rate computation fields.
 *
 * Return:      SUCCEED on success, and FAIL on failure.
 *
 * Programmer:  John Mainzer, 10/5/04
 *
 *-------------------------------------------------------------------------
 */
herr_t
H5C_reset_cache_hit_rate_stats(H5C_t * cache_ptr)
{
    herr_t	ret_value = SUCCEED;      /* Return value */

    FUNC_ENTER_NOAPI(FAIL)

    if((cache_ptr == NULL) || (cache_ptr->magic != H5C__H5C_T_MAGIC))
        HGOTO_ERROR(H5E_CACHE, H5E_BADVALUE, FAIL, "bad cache_ptr on entry")

    cache_ptr->cache_hits		= 0;
    cache_ptr->cache_accesses		= 0;

done:
    FUNC_LEAVE_NOAPI(ret_value)
} /* H5C_reset_cache_hit_rate_stats() */


/*-------------------------------------------------------------------------
 * Function:    H5C_set_cache_auto_resize_config
 *
 * Purpose:	Set the cache automatic resize configuration to the
 *		provided values if they are in range, and fail if they
 *		are not.
 *
 *		If the new configuration enables automatic cache resizing,
 *		coerce the cache max size and min clean size into agreement
 *		with the new policy and re-set the full cache hit rate
 *		stats.
 *
 * Return:      SUCCEED on success, and FAIL on failure.
 *
 * Programmer:  John Mainzer
 *		10/8/04
 *
 *-------------------------------------------------------------------------
 */
herr_t
H5C_set_cache_auto_resize_config(H5C_t *cache_ptr,
                                 H5C_auto_size_ctl_t *config_ptr)
{
    size_t      new_max_cache_size;
    size_t      new_min_clean_size;
    herr_t	ret_value = SUCCEED;      /* Return value */

    FUNC_ENTER_NOAPI(FAIL)

    if((cache_ptr == NULL) || (cache_ptr->magic != H5C__H5C_T_MAGIC))
        HGOTO_ERROR(H5E_CACHE, H5E_BADVALUE, FAIL, "bad cache_ptr on entry")
    if(config_ptr == NULL)
        HGOTO_ERROR(H5E_CACHE, H5E_SYSTEM, FAIL, "NULL config_ptr on entry")
    if(config_ptr->version != H5C__CURR_AUTO_SIZE_CTL_VER)
        HGOTO_ERROR(H5E_CACHE, H5E_BADVALUE, FAIL, "unknown config version")

    /* check general configuration section of the config: */
    if(H5C_validate_resize_config(config_ptr, H5C_RESIZE_CFG__VALIDATE_GENERAL) < 0)
        HGOTO_ERROR(H5E_ARGS, H5E_BADRANGE, FAIL, "error in general configuration fields of new config")

    /* check size increase control fields of the config: */
    if(H5C_validate_resize_config(config_ptr, H5C_RESIZE_CFG__VALIDATE_INCREMENT) < 0)
        HGOTO_ERROR(H5E_ARGS, H5E_BADRANGE, FAIL, "error in the size increase control fields of new config")

    /* check size decrease control fields of the config: */
    if(H5C_validate_resize_config(config_ptr, H5C_RESIZE_CFG__VALIDATE_DECREMENT) < 0)
        HGOTO_ERROR(H5E_ARGS, H5E_BADRANGE, FAIL, "error in the size decrease control fields of new config")

    /* check for conflicts between size increase and size decrease controls: */
    if(H5C_validate_resize_config(config_ptr, H5C_RESIZE_CFG__VALIDATE_INTERACTIONS) < 0)
        HGOTO_ERROR(H5E_ARGS, H5E_BADRANGE, FAIL, "conflicting threshold fields in new config")

    /* will set the increase possible fields to FALSE later if needed */
    cache_ptr->size_increase_possible       = TRUE;
    cache_ptr->flash_size_increase_possible = TRUE;
    cache_ptr->size_decrease_possible       = TRUE;

    switch(config_ptr->incr_mode) {
        case H5C_incr__off:
            cache_ptr->size_increase_possible = FALSE;
            break;

        case H5C_incr__threshold:
            if((config_ptr->lower_hr_threshold <= (double)0.0f) ||
                     (config_ptr->increment <= (double)1.0f) ||
                     ((config_ptr->apply_max_increment) && (config_ptr->max_increment <= 0)))
                 cache_ptr->size_increase_possible = FALSE;
            break;

        default: /* should be unreachable */
            HGOTO_ERROR(H5E_CACHE, H5E_SYSTEM, FAIL, "Unknown incr_mode?!?!?")
    } /* end switch */

    /* logically, this is were configuration for flash cache size increases
     * should go.  However, this configuration depends on max_cache_size, so
     * we wait until the end of the function, when this field is set.
     */

    switch(config_ptr->decr_mode) {
        case H5C_decr__off:
            cache_ptr->size_decrease_possible = FALSE;
            break;

        case H5C_decr__threshold:
            if((config_ptr->upper_hr_threshold >= (double)1.0f) ||
                     (config_ptr->decrement >= (double)1.0f) ||
                     ((config_ptr->apply_max_decrement) && (config_ptr->max_decrement <= 0)))
                cache_ptr->size_decrease_possible = FALSE;
            break;

        case H5C_decr__age_out:
            if(((config_ptr->apply_empty_reserve) && (config_ptr->empty_reserve >= (double)1.0f)) ||
                    ((config_ptr->apply_max_decrement) && (config_ptr->max_decrement <= 0)))
                cache_ptr->size_decrease_possible = FALSE;
            break;

        case H5C_decr__age_out_with_threshold:
            if(((config_ptr->apply_empty_reserve) && (config_ptr->empty_reserve >= (double)1.0f)) ||
                    ((config_ptr->apply_max_decrement) && (config_ptr->max_decrement <= 0)) ||
                    (config_ptr->upper_hr_threshold >= (double)1.0f))
                cache_ptr->size_decrease_possible = FALSE;
            break;

        default: /* should be unreachable */
            HGOTO_ERROR(H5E_CACHE, H5E_SYSTEM, FAIL, "Unknown decr_mode?!?!?")
    } /* end switch */

    if(config_ptr->max_size == config_ptr->min_size) {
        cache_ptr->size_increase_possible = FALSE;
	cache_ptr->flash_size_increase_possible = FALSE;
        cache_ptr->size_decrease_possible = FALSE;
    } /* end if */

    /* flash_size_increase_possible is intentionally omitted from the
     * following:
     */
    cache_ptr->resize_enabled = cache_ptr->size_increase_possible ||
                                cache_ptr->size_decrease_possible;

    cache_ptr->resize_ctl = *config_ptr;

    /* Resize the cache to the supplied initial value if requested, or as
     * necessary to force it within the bounds of the current automatic
     * cache resizing configuration.
     *
     * Note that the min_clean_fraction may have changed, so we
     * go through the exercise even if the current size is within
     * range and an initial size has not been provided.
     */
    if(cache_ptr->resize_ctl.set_initial_size)
        new_max_cache_size = cache_ptr->resize_ctl.initial_size;
    else if(cache_ptr->max_cache_size > cache_ptr->resize_ctl.max_size)
        new_max_cache_size = cache_ptr->resize_ctl.max_size;
    else if(cache_ptr->max_cache_size < cache_ptr->resize_ctl.min_size)
        new_max_cache_size = cache_ptr->resize_ctl.min_size;
    else
        new_max_cache_size = cache_ptr->max_cache_size;

    new_min_clean_size = (size_t)((double)new_max_cache_size *
                          ((cache_ptr->resize_ctl).min_clean_fraction));


    /* since new_min_clean_size is of type size_t, we have
     *
     * 	( 0 <= new_min_clean_size )
     *
     * by definition.
     */
    HDassert(new_min_clean_size <= new_max_cache_size);
    HDassert(cache_ptr->resize_ctl.min_size <= new_max_cache_size);
    HDassert(new_max_cache_size <= cache_ptr->resize_ctl.max_size);

    if(new_max_cache_size < cache_ptr->max_cache_size)
        cache_ptr->size_decreased = TRUE;

    cache_ptr->max_cache_size = new_max_cache_size;
    cache_ptr->min_clean_size = new_min_clean_size;

    if(H5C_reset_cache_hit_rate_stats(cache_ptr) < 0)
        /* this should be impossible... */
        HGOTO_ERROR(H5E_CACHE, H5E_SYSTEM, FAIL, "H5C_reset_cache_hit_rate_stats failed")

    /* remove excess epoch markers if any */
    if((config_ptr->decr_mode == H5C_decr__age_out_with_threshold) ||
            (config_ptr->decr_mode == H5C_decr__age_out)) {
        if(cache_ptr->epoch_markers_active > cache_ptr->resize_ctl.epochs_before_eviction)
            if(H5C__autoadjust__ageout__remove_excess_markers(cache_ptr) < 0)
                HGOTO_ERROR(H5E_CACHE, H5E_SYSTEM, FAIL, "can't remove excess epoch markers")
    } /* end if */
    else if(cache_ptr->epoch_markers_active > 0) {
        if(H5C__autoadjust__ageout__remove_all_markers(cache_ptr) < 0)
            HGOTO_ERROR(H5E_CACHE, H5E_SYSTEM, FAIL, "error removing all epoch markers")
    }

    /* configure flash size increase facility.  We wait until the
     * end of the function, as we need the max_cache_size set before
     * we start to keep things simple.
     *
     * If we haven't already ruled out flash cache size increases above,
     * go ahead and configure it.
     */

    if(cache_ptr->flash_size_increase_possible) {
        switch(config_ptr->flash_incr_mode) {
            case H5C_flash_incr__off:
                cache_ptr->flash_size_increase_possible = FALSE;
                break;

            case H5C_flash_incr__add_space:
                cache_ptr->flash_size_increase_possible = TRUE;
                cache_ptr->flash_size_increase_threshold = (size_t)(((double)(cache_ptr->max_cache_size)) *
                     ((cache_ptr->resize_ctl).flash_threshold));
                break;

            default: /* should be unreachable */
                 HGOTO_ERROR(H5E_CACHE, H5E_SYSTEM, FAIL, "Unknown flash_incr_mode?!?!?")
                 break;
        } /* end switch */
    } /* end if */

done:
    FUNC_LEAVE_NOAPI(ret_value)
} /* H5C_set_cache_auto_resize_config() */


/*-------------------------------------------------------------------------
 * Function:    H5C_set_evictions_enabled()
 *
 * Purpose:     Set cache_ptr->evictions_enabled to the value of the
 *              evictions enabled parameter.
 *
 * Return:      SUCCEED on success, and FAIL on failure.
 *
 * Programmer:  John Mainzer
 *              7/27/07
 *
 *-------------------------------------------------------------------------
 */
herr_t
H5C_set_evictions_enabled(H5C_t *cache_ptr, hbool_t evictions_enabled)
{
    herr_t ret_value = SUCCEED;      /* Return value */

    FUNC_ENTER_NOAPI(FAIL)

    if((cache_ptr == NULL) || (cache_ptr->magic != H5C__H5C_T_MAGIC))
        HGOTO_ERROR(H5E_CACHE, H5E_SYSTEM, FAIL, "Bad cache_ptr on entry")

    /* There is no fundamental reason why we should not permit
     * evictions to be disabled while automatic resize is enabled.
     * However, I can't think of any good reason why one would
     * want to, and allowing it would greatly complicate testing
     * the feature.  Hence the following:
     */
    if((evictions_enabled != TRUE) &&
         ((cache_ptr->resize_ctl.incr_mode != H5C_incr__off) ||
	   (cache_ptr->resize_ctl.decr_mode != H5C_decr__off)))
        HGOTO_ERROR(H5E_CACHE, H5E_SYSTEM, FAIL, "Can't disable evictions when auto resize enabled")

    cache_ptr->evictions_enabled = evictions_enabled;

done:
    FUNC_LEAVE_NOAPI(ret_value)
} /* H5C_set_evictions_enabled() */


/*-------------------------------------------------------------------------
 *
 * Function:    H5C_set_slist_enabled()
 *
 * Purpose:     Enable or disable the slist as directed.
 *
 *              The slist (skip list) is an address ordered list of 
 *              dirty entries in the metadata cache.  However, this 
 *              list is only needed during flush and close, where we
 *              use it to write entries in more or less increasing 
 *              address order. 
 *
 *              This function sets up and enables further operations
 *              on the slist, or disable the slist.  This in turn 
 *              allows us to avoid the overhead of maintaining the 
 *              slist when it is not needed.
 *
 *
 *              If the slist_enabled parameter is TRUE, the function 
 *              
 *              1) Verifies that the slist is empty.
 *
 *              2) Scans the index list, and inserts all dirty entries
 *                 into the slist.
 *
 *              3) Sets cache_ptr->slist_enabled = TRUE.
 *
 *              Note that the clear_slist parameter is ignored if 
 *              the slist_enabed parameter is TRUE.
 *
 *
 *              If the slist_enabled_parameter is FALSE, the function
 *              shuts down the slist.
 *
 *              Normally the slist will be empty at this point, however
 *              that need not be the case if H5C_flush_cache() has been
 *              called with the H5C__FLUSH_MARKED_ENTRIES_FLAG.
 *
 *              Thus shutdown proceeds as follows:
 *
 *              1) Test to see if the slist is empty.  If it is, proceed
 *                 to step 3. 
 *
 *              2) Test to see if the clear_slist parameter is TRUE.
 *
 *                 If it is, remove all entries from the slist.
 *
 *                 If it isn't, throw an error.
 *
 *              3) set cache_ptr->slist_enabled = FALSE.
 *              
 * Return:      SUCCEED on success, and FAIL on failure.
 *
 * Programmer:  John Mainzer
 *              5/1/20
 *
 * Modifications:
 *
 *              None.
 *
 *-------------------------------------------------------------------------
 */
herr_t
H5C_set_slist_enabled(H5C_t *cache_ptr, hbool_t slist_enabled, 
    hbool_t clear_slist)
{
    H5C_cache_entry_t * entry_ptr;
    herr_t ret_value = SUCCEED;      /* Return value */

    FUNC_ENTER_NOAPI(FAIL)

    if ( ( cache_ptr == NULL ) || ( cache_ptr->magic != H5C__H5C_T_MAGIC ) )

        HGOTO_ERROR(H5E_CACHE, H5E_SYSTEM, FAIL, "Bad cache_ptr on entry")

#if H5C__SLIST_OPT_ENABLED

    if ( slist_enabled ) {

        if ( cache_ptr->slist_enabled ) {

            HDassert(FALSE);
            HGOTO_ERROR(H5E_CACHE, H5E_SYSTEM, FAIL, "slist already enabled?")
        }

        if ( ( cache_ptr->slist_len != 0 ) ||
             ( cache_ptr->slist_size != 0 ) ) {

            HDassert(FALSE);
            HGOTO_ERROR(H5E_CACHE, H5E_SYSTEM, FAIL, "slist not empty (1)?")
        }


        /* set cache_ptr->slist_enabled to TRUE so that the slist 
         * mainenance macros will be enabled.
         */
        cache_ptr->slist_enabled = TRUE;


        /* scan the index list and insert all dirty entries in the slist */
        entry_ptr = cache_ptr->il_head; 

        while ( entry_ptr != NULL ) {

            HDassert( entry_ptr->magic == H5C__H5C_CACHE_ENTRY_T_MAGIC );

            if ( entry_ptr->is_dirty ) {

                H5C__INSERT_ENTRY_IN_SLIST(cache_ptr, entry_ptr, FAIL)
            }

            entry_ptr = entry_ptr->il_next;
        }

        /* we don't maintain a dirty index len, so we can't do a cross 
         * check against it.  Note that there is no point in cross checking
         * against the dirty LRU size, as the dirty LRU may not be maintained,
         * and in any case, there is no requirement that all dirty entries 
         * will reside on the dirty LRU.
         */
        HDassert( cache_ptr->dirty_index_size == cache_ptr->slist_size );

    } else { /* take down the skip list */

        if ( ! cache_ptr->slist_enabled ) {

            HDassert(FALSE);
            HGOTO_ERROR(H5E_CACHE, H5E_SYSTEM, FAIL, "slist already disabled?")
        }

        if ( ( cache_ptr->slist_len != 0 ) ||
             ( cache_ptr->slist_size != 0 ) ) {

            if ( clear_slist ) {

                H5SL_node_t *node_ptr;

                node_ptr = H5SL_first(cache_ptr->slist_ptr);

                while ( node_ptr != NULL ) {

                    entry_ptr = (H5C_cache_entry_t *)H5SL_item(node_ptr);

                    H5C__REMOVE_ENTRY_FROM_SLIST(cache_ptr, entry_ptr, FALSE);

                    node_ptr = H5SL_first(cache_ptr->slist_ptr);
                }
            } else {
 
                HDassert(FALSE);
                HGOTO_ERROR(H5E_CACHE, H5E_SYSTEM, FAIL, "slist not empty (2)?")
            }
        }

        cache_ptr->slist_enabled = FALSE;

        HDassert( 0 == cache_ptr->slist_len );
        HDassert( 0 == cache_ptr->slist_size );
    }

#else /* H5C__SLIST_OPT_ENABLED is FALSE */

    HDassert(cache_ptr->slist_enabled);

#endif /* H5C__SLIST_OPT_ENABLED is FALSE */
    
done:

    FUNC_LEAVE_NOAPI(ret_value)

} /* H5C_set_slist_enabled() */


/*-------------------------------------------------------------------------
 * Function:    H5C_unpin_entry()
 *
 * Purpose:	Unpin a cache entry.  The entry can be either protected or
 * 		unprotected at the time of call, but must be pinned.
 *
 * Return:      Non-negative on success/Negative on failure
 *
 * Programmer:  John Mainzer
 *              3/22/06
 *
 * Changes:     Added extreme sanity checks on entry and exit.
 *                                      JRM -- 4/26/14
 *
 *-------------------------------------------------------------------------
 */
herr_t
H5C_unpin_entry(void *_entry_ptr)
{
    H5C_t             * cache_ptr;
    H5C_cache_entry_t * entry_ptr = (H5C_cache_entry_t *)_entry_ptr; /* Pointer to entry to unpin */
    herr_t              ret_value = SUCCEED;    /* Return value */

    FUNC_ENTER_NOAPI(FAIL)

    /* Sanity check */
    HDassert(entry_ptr);
    cache_ptr = entry_ptr->cache_ptr;
    HDassert(cache_ptr);
    HDassert(cache_ptr->magic == H5C__H5C_T_MAGIC);

#if H5C_DO_EXTREME_SANITY_CHECKS
    if((H5C__validate_protected_entry_list(cache_ptr) < 0) ||
            (H5C__validate_pinned_entry_list(cache_ptr) < 0) ||
            (H5C__validate_lru_list(cache_ptr) < 0))
        HGOTO_ERROR(H5E_CACHE, H5E_SYSTEM, FAIL, "an extreme sanity check failed on entry")
#endif /* H5C_DO_EXTREME_SANITY_CHECKS */


    /* Unpin the entry */
    if(H5C__unpin_entry_from_client(cache_ptr, entry_ptr, TRUE) < 0)
        HGOTO_ERROR(H5E_CACHE, H5E_CANTUNPIN, FAIL, "Can't unpin entry from client")

done:
#if H5C_DO_EXTREME_SANITY_CHECKS
    if((H5C__validate_protected_entry_list(cache_ptr) < 0) ||
            (H5C__validate_pinned_entry_list(cache_ptr) < 0) ||
            (H5C__validate_lru_list(cache_ptr) < 0))
        HDONE_ERROR(H5E_CACHE, H5E_SYSTEM, FAIL, "an extreme sanity check failed on exit")
#endif /* H5C_DO_EXTREME_SANITY_CHECKS */

    FUNC_LEAVE_NOAPI(ret_value)
} /* H5C_unpin_entry() */


/*-------------------------------------------------------------------------
 * Function:    H5C_unprotect
 *
 * Purpose:	Undo an H5C_protect() call -- specifically, mark the
 *		entry as unprotected, remove it from the protected list,
 *		and give it back to the replacement policy.
 *
 *		The TYPE and ADDR arguments must be the same as those in
 *		the corresponding call to H5C_protect() and the THING
 *		argument must be the value returned by that call to
 *		H5C_protect().
 *
 * Return:      Non-negative on success/Negative on failure
 *
 *		If the deleted flag is TRUE, simply remove the target entry
 *		from the cache, clear it, and free it without writing it to
 *		disk.
 *
 * Return:      Non-negative on success/Negative on failure
 *
 * Programmer:  John Mainzer
 *              6/2/04
 *
 * Modifications:
 *
 *              JRM -- 7/21/04
 *              Updated for the addition of the hash table.
 *
 *              JRM -- 10/28/04
 *              Added code to set cache_full to TRUE whenever we try to
 *              make space in the cache.
 *
 *              JRM -- 11/12/04
 *              Added code to call to H5C_make_space_in_cache() after the
 *              call to H5C__auto_adjust_cache_size() if that function
 *              sets the size_decreased flag is TRUE.
 *
 *              JRM -- 4/25/05
 *              The size_decreased flag can also be set to TRUE in
 *              H5C_set_cache_auto_resize_config() if a new configuration
 *              forces an immediate reduction in cache size.  Modified
 *              the code to deal with this eventuallity.
 *
 *              JRM -- 6/24/05
 *              Added support for the new write_permitted field of H5C_t.
 *
 *              JRM -- 10/22/05
 *              Hand optimizations.
 *
 *              JRM -- 5/3/06
 *              Added code to set the new dirtied field in
 *              H5C_cache_entry_t to FALSE prior to return.
 *
 *              JRM -- 6/23/06
 *              Modified code to allow dirty entries to be loaded from
 *              disk.  This is necessary as a bug fix in the object
 *              header code requires us to modify a header as it is read.
 *
 *              JRM -- 3/28/07
 *              Added the flags parameter and supporting code.  At least
 *              for now, this parameter is used to allow the entry to
 *              be protected read only, thus allowing multiple protects.
 *
 *              Also added code to allow multiple read only protects
 *              of cache entries.
 *
 *              JRM -- 7/27/07
 *              Added code supporting the new evictions_enabled field
 *              in H5C_t.
 *
 *              JRM -- 1/3/08
 *              Added to do a flash cache size increase if appropriate
 *              when a large entry is loaded.
 *
 *              JRM -- 11/13/08
 *              Modified function to call H5C_make_space_in_cache() when
 *              the min_clean_size is violated, not just when there isn't
 *              enough space for and entry that has just been loaded.
 *
 *              The purpose of this modification is to avoid "metadata
 *              blizzards" in the write only case.  In such instances,
 *              the cache was allowed to fill with dirty metadata.  When
 *              we finally needed to evict an entry to make space, we had
 *              to flush out a whole cache full of metadata -- which has
 *              interesting performance effects.  We hope to avoid (or
 *              perhaps more accurately hide) this effect by maintaining
 *              the min_clean_size, which should force us to start flushing
 *              entries long before we actually have to evict something
 *              to make space.
 *
 *
 *              Missing entries?
 *
 *
 *              JRM -- 5/8/20
 *              Updated for the possibility that the slist will be 
 *              disabled.
 *
 *-------------------------------------------------------------------------
 */
herr_t
H5C_unprotect(H5F_t *f, haddr_t	addr, void *thing, unsigned flags)
{
    H5C_t *             cache_ptr;
    hbool_t		deleted;
    hbool_t		dirtied;
    hbool_t             set_flush_marker;
    hbool_t		pin_entry;
    hbool_t		unpin_entry;
    hbool_t		free_file_space;
    hbool_t		take_ownership;
    hbool_t 		was_clean;
#ifdef H5_HAVE_PARALLEL
    hbool_t		clear_entry = FALSE;
#endif /* H5_HAVE_PARALLEL */
    H5C_cache_entry_t *	entry_ptr;
    H5C_cache_entry_t *	test_entry_ptr;
    herr_t              ret_value = SUCCEED;    /* Return value */

    FUNC_ENTER_NOAPI(FAIL)

    deleted                = ((flags & H5C__DELETED_FLAG) != 0);
    dirtied                = ((flags & H5C__DIRTIED_FLAG) != 0);
    set_flush_marker       = ((flags & H5C__SET_FLUSH_MARKER_FLAG) != 0);
    pin_entry              = ((flags & H5C__PIN_ENTRY_FLAG) != 0);
    unpin_entry            = ((flags & H5C__UNPIN_ENTRY_FLAG) != 0);
    free_file_space        = ((flags & H5C__FREE_FILE_SPACE_FLAG) != 0);
    take_ownership         = ((flags & H5C__TAKE_OWNERSHIP_FLAG) != 0);

    HDassert( f );
    HDassert( f->shared );

    cache_ptr = f->shared->cache;

    HDassert( cache_ptr );
    HDassert( cache_ptr->magic == H5C__H5C_T_MAGIC );
    HDassert( H5F_addr_defined(addr) );
    HDassert( thing );
    HDassert( ! ( pin_entry && unpin_entry ) );

    /* deleted flag must accompany free_file_space */
    HDassert( ( ! free_file_space ) || ( deleted ) );

    /* deleted flag must accompany take_ownership */
    HDassert( ( ! take_ownership ) || ( deleted ) );

    /* can't have both free_file_space & take_ownership */
    HDassert( ! ( free_file_space && take_ownership ) );

    entry_ptr = (H5C_cache_entry_t *)thing;

    HDassert( entry_ptr->addr == addr );

    /* also set the dirtied variable if the dirtied field is set in
     * the entry.
     */
    dirtied |= entry_ptr->dirtied;
    was_clean = ! ( entry_ptr->is_dirty );

#if H5C_DO_EXTREME_SANITY_CHECKS
<<<<<<< HEAD
    if ( ( H5C_validate_protected_entry_list(cache_ptr) < 0 ) ||
         ( H5C_validate_pinned_entry_list(cache_ptr) < 0 ) ||
         ( H5C_validate_lru_list(cache_ptr) < 0 ) )

        HGOTO_ERROR(H5E_CACHE, H5E_SYSTEM, FAIL, \
                    "an extreme sanity check failed on entry")
=======
    if((H5C__validate_protected_entry_list(cache_ptr) < 0) ||
            (H5C__validate_pinned_entry_list(cache_ptr) < 0) ||
            (H5C__validate_lru_list(cache_ptr) < 0))
        HGOTO_ERROR(H5E_CACHE, H5E_SYSTEM, FAIL, "an extreme sanity check failed on entry")
>>>>>>> 044ee6f8
#endif /* H5C_DO_EXTREME_SANITY_CHECKS */

    /* if the entry has multiple read only protects, just decrement
     * the ro_ref_counter.  Don't actually unprotect until the ref count
     * drops to zero.
     */
    if ( entry_ptr->ro_ref_count > 1 ) {

        /* Sanity check */
        HDassert(entry_ptr->is_protected);
        HDassert(entry_ptr->is_read_only);

        if ( dirtied )

            HGOTO_ERROR(H5E_CACHE, H5E_CANTUNPROTECT, FAIL, \
                        "Read only entry modified??")

        /* Reduce the RO ref count */
        (entry_ptr->ro_ref_count)--;

        /* Pin or unpin the entry as requested. */
        if ( pin_entry ) {

            /* Pin the entry from a client */
            if ( H5C__pin_entry_from_client(cache_ptr, entry_ptr) < 0 )

                HGOTO_ERROR(H5E_CACHE, H5E_CANTPIN, FAIL, \
                            "Can't pin entry by client")

        } else if ( unpin_entry ) {

            /* Unpin the entry from a client */
            if ( H5C__unpin_entry_from_client(cache_ptr, entry_ptr, FALSE) < 0 )

                HGOTO_ERROR(H5E_CACHE, H5E_CANTUNPIN, FAIL, \
                            "Can't unpin entry by client")

        } /* end if */
    } else {

        if ( entry_ptr->is_read_only ) {

            /* Sanity check */
            HDassert(entry_ptr->ro_ref_count == 1);

            if ( dirtied )

                HGOTO_ERROR(H5E_CACHE, H5E_CANTUNPROTECT, FAIL, \
                            "Read only entry modified??")

            entry_ptr->is_read_only = FALSE;
            entry_ptr->ro_ref_count = 0;

        } /* end if */

#ifdef H5_HAVE_PARALLEL
        /* When the H5C code is used to implement the metadata cache in the
         * PHDF5 case, only the cache on process 0 is allowed to write to file.
         * All the other metadata caches must hold dirty entries until they
         * are told that the entries are clean.
         *
         * The clear_on_unprotect flag in the H5C_cache_entry_t structure
         * exists to deal with the case in which an entry is protected when
         * its cache receives word that the entry is now clean.  In this case,
         * the clear_on_unprotect flag is set, and the entry is flushed with
         * the H5C__FLUSH_CLEAR_ONLY_FLAG.
         *
         * All this is a bit awkward, but until the metadata cache entries
         * are contiguous, with only one dirty flag, we have to let the supplied
         * functions deal with the resetting the is_dirty flag.
         */
        if(entry_ptr->clear_on_unprotect) {
            /* Sanity check */
            HDassert(entry_ptr->is_dirty);

            entry_ptr->clear_on_unprotect = FALSE;
            if(!dirtied)
                clear_entry = TRUE;
        } /* end if */
#endif /* H5_HAVE_PARALLEL */

        if ( ! entry_ptr->is_protected )

            HGOTO_ERROR(H5E_CACHE, H5E_CANTUNPROTECT, FAIL, \
                        "Entry already unprotected??")

        /* Mark the entry as dirty if appropriate */
        entry_ptr->is_dirty = (entry_ptr->is_dirty || dirtied);

        if ( dirtied ) {

            if ( entry_ptr->image_up_to_date ) {

                entry_ptr->image_up_to_date = FALSE;

                if ( entry_ptr->flush_dep_nparents > 0 ) {

                    if ( H5C__mark_flush_dep_unserialized(entry_ptr) < 0 )

                        HGOTO_ERROR(H5E_CACHE, H5E_CANTNOTIFY, FAIL, \
                          "Can't propagate serialization status to fd parents")

                } /* end if */
            } /* end if */
        } /* end if */

        /* Check for newly dirtied entry */
        if ( was_clean && entry_ptr->is_dirty ) {

            /* Update index for newly dirtied entry */
            H5C__UPDATE_INDEX_FOR_ENTRY_DIRTY(cache_ptr, entry_ptr)

            /* If the entry's type has a 'notify' callback send a 
             * 'entry dirtied' notice now that the entry is fully 
             * integrated into the cache.
             */
            if ( ( entry_ptr->type->notify ) &&
                 ( (entry_ptr->type->notify)(H5C_NOTIFY_ACTION_ENTRY_DIRTIED, 
                                             entry_ptr) < 0 ) )

                HGOTO_ERROR(H5E_CACHE, H5E_CANTNOTIFY, FAIL, \
                            "can't notify client about entry dirty flag set")

            /* Propagate the flush dep dirty flag up the flush dependency chain
             * if appropriate 
             */
            if ( entry_ptr->flush_dep_nparents > 0 ) {

                if ( H5C__mark_flush_dep_dirty(entry_ptr) < 0 )

                    HGOTO_ERROR(H5E_CACHE, H5E_CANTMARKDIRTY, FAIL, \
                                "Can't propagate flush dep dirty flag")
            }
        } /* end if */
        /* Check for newly clean entry */
        else if ( ! was_clean && ! entry_ptr->is_dirty ) {

            /* If the entry's type has a 'notify' callback send a 
             * 'entry cleaned' notice now that the entry is fully 
             * integrated into the cache.
             */
            if ( ( entry_ptr->type->notify ) &&
                 ( (entry_ptr->type->notify)(H5C_NOTIFY_ACTION_ENTRY_CLEANED, 
                                             entry_ptr) < 0 ) )

                HGOTO_ERROR(H5E_CACHE, H5E_CANTNOTIFY, FAIL, \
                          "can't notify client about entry dirty flag cleared")

            /* Propagate the flush dep clean flag up the flush dependency chain
             * if appropriate 
             */
            if ( entry_ptr->flush_dep_nparents > 0 ) {

                if ( H5C__mark_flush_dep_clean(entry_ptr) < 0 )

                    HGOTO_ERROR(H5E_CACHE, H5E_CANTMARKDIRTY, FAIL, \
                                "Can't propagate flush dep dirty flag")
        
            }   
        } /* end else-if */

        /* Pin or unpin the entry as requested. */
        if ( pin_entry ) {

            /* Pin the entry from a client */
            if ( H5C__pin_entry_from_client(cache_ptr, entry_ptr) < 0 )

                HGOTO_ERROR(H5E_CACHE, H5E_CANTPIN, FAIL, \
                            "Can't pin entry by client")

        } else if ( unpin_entry ) {

            /* Unpin the entry from a client */
            if ( H5C__unpin_entry_from_client(cache_ptr, entry_ptr, FALSE) < 0 )

                HGOTO_ERROR(H5E_CACHE, H5E_CANTUNPIN, FAIL, \
                            "Can't unpin entry by client")
        } /* end if */

        /* H5C__UPDATE_RP_FOR_UNPROTECT will place the unprotected entry on
         * the pinned entry list if entry_ptr->is_pinned is TRUE.
         */
        H5C__UPDATE_RP_FOR_UNPROTECT(cache_ptr, entry_ptr, FAIL)

        entry_ptr->is_protected = FALSE;

        /* if the entry is dirty, 'or' its flush_marker with the set flush flag,
         * and then add it to the skip list if it isn't there already.
         */
        if ( entry_ptr->is_dirty ) {

            entry_ptr->flush_marker |= set_flush_marker;

            if ( !entry_ptr->in_slist ) {

                /* this is a no-op if cache_ptr->slist_enabled is FALSE */ 
                H5C__INSERT_ENTRY_IN_SLIST(cache_ptr, entry_ptr, FAIL)
            }
        } /* end if */

        /* this implementation of the "deleted" option is a bit inefficient, as
         * we re-insert the entry to be deleted into the replacement policy
         * data structures, only to remove them again.  Depending on how often
         * we do this, we may want to optimize a bit.
         *
         * On the other hand, this implementation is reasonably clean, and
         * makes good use of existing code.
         *                                             JRM - 5/19/04
         */
        if ( deleted ) {

            unsigned flush_flags = (H5C__FLUSH_CLEAR_ONLY_FLAG |
                                    H5C__FLUSH_INVALIDATE_FLAG);

            /* verify that the target entry is in the cache. */
            H5C__SEARCH_INDEX(cache_ptr, addr, test_entry_ptr, FAIL)

            if ( test_entry_ptr == NULL )

                HGOTO_ERROR(H5E_CACHE, H5E_CANTUNPROTECT, FAIL, \
                                "entry not in hash table?!?")

            else if ( test_entry_ptr != entry_ptr )

                HGOTO_ERROR(H5E_CACHE, H5E_CANTUNPROTECT, FAIL, \
                        "hash table contains multiple entries for addr?!?")

            /* Set the 'free file space' flag for the flush, if needed */
            if ( free_file_space ) {

                flush_flags |= H5C__FREE_FILE_SPACE_FLAG;
            }

            /* Set the "take ownership" flag for the flush, if needed */
            if ( take_ownership ) {

                flush_flags |= H5C__TAKE_OWNERSHIP_FLAG;
            }

            /* Delete the entry from the skip list on destroy */
            flush_flags |= H5C__DEL_FROM_SLIST_ON_DESTROY_FLAG;

            HDassert( ( ! cache_ptr->slist_enabled ) || \
                      ( ( ( ! was_clean ) || dirtied ) == \
                        ( entry_ptr->in_slist ) ) );

            if ( H5C__flush_single_entry(f, entry_ptr, flush_flags) < 0 )

                HGOTO_ERROR(H5E_CACHE, H5E_CANTUNPROTECT, FAIL, \
                            "Can't flush entry")

        } /* end if */
#ifdef H5_HAVE_PARALLEL
        else if ( clear_entry ) {

            /* verify that the target entry is in the cache. */
            H5C__SEARCH_INDEX(cache_ptr, addr, test_entry_ptr, FAIL)

            if ( test_entry_ptr == NULL ) 

                HGOTO_ERROR(H5E_CACHE, H5E_CANTUNPROTECT, FAIL, \
                            "entry not in hash table?!?")

            else if ( test_entry_ptr != entry_ptr )

                HGOTO_ERROR(H5E_CACHE, H5E_CANTUNPROTECT, FAIL, \
                            "hash table contains multiple entries for addr?!?")

            if ( H5C__flush_single_entry(f, entry_ptr, 
                                      H5C__FLUSH_CLEAR_ONLY_FLAG | 
                                      H5C__DEL_FROM_SLIST_ON_DESTROY_FLAG) < 0 )
                HGOTO_ERROR(H5E_CACHE, H5E_CANTUNPROTECT, FAIL, \
                            "Can't clear entry")

        } /* end else if */
#endif /* H5_HAVE_PARALLEL */
    }

    H5C__UPDATE_STATS_FOR_UNPROTECT(cache_ptr)

done:

#if H5C_DO_EXTREME_SANITY_CHECKS
<<<<<<< HEAD
    if ( ( H5C_validate_protected_entry_list(cache_ptr) < 0 ) ||
         ( H5C_validate_pinned_entry_list(cache_ptr) < 0 ) ||
         ( H5C_validate_lru_list(cache_ptr) < 0 ) ) {

        HDONE_ERROR(H5E_CACHE, H5E_SYSTEM, FAIL, \
                    "an extreme sanity check failed on exit")
=======
    if((H5C__validate_protected_entry_list(cache_ptr) < 0) ||
            (H5C__validate_pinned_entry_list(cache_ptr) < 0) ||
            (H5C__validate_lru_list(cache_ptr) < 0)) {
        HDONE_ERROR(H5E_CACHE, H5E_SYSTEM, FAIL, "an extreme sanity check failed on exit")
>>>>>>> 044ee6f8
#endif /* H5C_DO_EXTREME_SANITY_CHECKS */

    FUNC_LEAVE_NOAPI(ret_value)

} /* H5C_unprotect() */


/*-------------------------------------------------------------------------
 *
 * Function:    H5C_unsettle_entry_ring
 *
 * Purpose:     Advise the metadata cache that the specified entry's free space
 *              manager ring is no longer settled (if it was on entry).
 *
 *              If the target free space manager ring is already
 *              unsettled, do nothing, and return SUCCEED.
 *
 *              If the target free space manager ring is settled, and
 *              we are not in the process of a file shutdown, mark
 *              the ring as unsettled, and return SUCCEED.
 *
 *              If the target free space manager is settled, and we
 *              are in the process of a file shutdown, post an error
 *              message, and return FAIL.
 *
 * Return:      Non-negative on success/Negative on failure
 *
 * Programmer:  Quincey Koziol
 *              January 3, 2017
 *
 *-------------------------------------------------------------------------
 */
herr_t
H5C_unsettle_entry_ring(void *_entry)
{
    H5C_cache_entry_t *entry = (H5C_cache_entry_t *)_entry;     /* Entry whose ring to unsettle */
    H5C_t *cache;               /* Cache for file */
    herr_t ret_value = SUCCEED; /* Return value */

    FUNC_ENTER_NOAPI(FAIL)

    /* Sanity checks */
    HDassert(entry);
    HDassert(entry->ring != H5C_RING_UNDEFINED);
    HDassert((H5C_RING_USER == entry->ring) || (H5C_RING_RDFSM == entry->ring) || (H5C_RING_MDFSM == entry->ring));
    cache = entry->cache_ptr;
    HDassert(cache);
    HDassert(cache->magic == H5C__H5C_T_MAGIC);

    switch(entry->ring) {
	case H5C_RING_USER:
            /* Do nothing */
	    break;

	case H5C_RING_RDFSM:
	    if(cache->rdfsm_settled) {
		if(cache->flush_in_progress || cache->close_warning_received)
		    HGOTO_ERROR(H5E_CACHE, H5E_SYSTEM, FAIL, "unexpected rdfsm ring unsettle")
		cache->rdfsm_settled = FALSE;
	    } /* end if */
	    break;

	case H5C_RING_MDFSM:
	    if(cache->mdfsm_settled) {
		if(cache->flush_in_progress || cache->close_warning_received)
		    HGOTO_ERROR(H5E_CACHE, H5E_SYSTEM, FAIL, "unexpected mdfsm ring unsettle")
		cache->mdfsm_settled = FALSE;
	    } /* end if */
	    break;

	default:
	    HDassert(FALSE); /* this should be un-reachable */
	    break;
    } /* end switch */

done:
    FUNC_LEAVE_NOAPI(ret_value)
} /* H5C_unsettle_entry_ring() */


/*-------------------------------------------------------------------------
 * Function:    H5C_unsettle_ring()
 *
 * Purpose:     Advise the metadata cache that the specified free space
 *              manager ring is no longer settled (if it was on entry).
 *
 *              If the target free space manager ring is already
 *              unsettled, do nothing, and return SUCCEED.
 *
 *              If the target free space manager ring is settled, and
 *              we are not in the process of a file shutdown, mark
 *              the ring as unsettled, and return SUCCEED.
 *
 *              If the target free space manager is settled, and we
 *              are in the process of a file shutdown, post an error
 *              message, and return FAIL.
 *
 * Return:      Non-negative on success/Negative on failure
 *
 * Programmer:  John Mainzer
 *              10/15/16
 *
 *-------------------------------------------------------------------------
 */
herr_t
H5C_unsettle_ring(H5F_t * f, H5C_ring_t ring)
{
    H5C_t *             cache_ptr;
    herr_t ret_value = SUCCEED; /* Return value */

    FUNC_ENTER_NOAPI(FAIL)

    /* Sanity checks */
    HDassert(f);
    HDassert(f->shared);
    HDassert(f->shared->cache);
    HDassert((H5C_RING_RDFSM == ring) || (H5C_RING_MDFSM == ring));
    cache_ptr = f->shared->cache;
    HDassert(H5C__H5C_T_MAGIC == cache_ptr->magic);

    switch(ring) {
        case H5C_RING_RDFSM:
            if(cache_ptr->rdfsm_settled) {
                if(cache_ptr->close_warning_received)
                    HGOTO_ERROR(H5E_CACHE, H5E_SYSTEM, FAIL, "unexpected rdfsm ring unsettle")
                cache_ptr->rdfsm_settled = FALSE;
            } /* end if */
            break;

        case H5C_RING_MDFSM:
            if(cache_ptr->mdfsm_settled) {
                if(cache_ptr->close_warning_received)
                    HGOTO_ERROR(H5E_CACHE, H5E_SYSTEM, FAIL, "unexpected mdfsm ring unsettle")
                cache_ptr->mdfsm_settled = FALSE;
            } /* end if */
            break;

	default:
	    HDassert(FALSE); /* this should be un-reachable */
	    break;
    } /* end switch */

done:
    FUNC_LEAVE_NOAPI(ret_value)
} /* H5C_unsettle_ring() */


/*-------------------------------------------------------------------------
 * Function:    H5C_validate_resize_config()
 *
 * Purpose:	Run a sanity check on the specified sections of the
 *		provided instance of struct H5C_auto_size_ctl_t.
 *
 *		Do nothing and return SUCCEED if no errors are detected,
 *		and flag an error and return FAIL otherwise.
 *
 * Return:      Non-negative on success/Negative on failure
 *
 * Programmer:  John Mainzer
 *              3/23/05
 *
 *-------------------------------------------------------------------------
 */
herr_t
H5C_validate_resize_config(H5C_auto_size_ctl_t * config_ptr,
                           unsigned int tests)
{
    herr_t              ret_value = SUCCEED;    /* Return value */

    FUNC_ENTER_NOAPI(FAIL)

    if(config_ptr == NULL)
        HGOTO_ERROR(H5E_CACHE, H5E_SYSTEM, FAIL, "NULL config_ptr on entry")

    if(config_ptr->version != H5C__CURR_AUTO_SIZE_CTL_VER)
        HGOTO_ERROR(H5E_CACHE, H5E_SYSTEM, FAIL, "Unknown config version")

    if((tests & H5C_RESIZE_CFG__VALIDATE_GENERAL) != 0) {

        if(config_ptr->max_size > H5C__MAX_MAX_CACHE_SIZE)
            HGOTO_ERROR(H5E_ARGS, H5E_BADVALUE, FAIL, "max_size too big")

        if(config_ptr->min_size < H5C__MIN_MAX_CACHE_SIZE)
            HGOTO_ERROR(H5E_ARGS, H5E_BADVALUE, FAIL, "min_size too small")

        if(config_ptr->min_size > config_ptr->max_size)
            HGOTO_ERROR(H5E_ARGS, H5E_BADVALUE, FAIL, "min_size > max_size")

        if(config_ptr->set_initial_size &&
                ((config_ptr->initial_size < config_ptr->min_size) ||
                    (config_ptr->initial_size > config_ptr->max_size)))
            HGOTO_ERROR(H5E_ARGS, H5E_BADVALUE, FAIL, "initial_size must be in the interval [min_size, max_size]")

        if((config_ptr->min_clean_fraction < (double)0.0f) ||
                (config_ptr->min_clean_fraction > (double)1.0f))
            HGOTO_ERROR(H5E_ARGS, H5E_BADVALUE, FAIL, "min_clean_fraction must be in the interval [0.0, 1.0]")

        if(config_ptr->epoch_length < H5C__MIN_AR_EPOCH_LENGTH)
            HGOTO_ERROR(H5E_ARGS, H5E_BADVALUE, FAIL, "epoch_length too small")

        if(config_ptr->epoch_length > H5C__MAX_AR_EPOCH_LENGTH)
            HGOTO_ERROR(H5E_ARGS, H5E_BADVALUE, FAIL, "epoch_length too big")
    } /* H5C_RESIZE_CFG__VALIDATE_GENERAL */


    if((tests & H5C_RESIZE_CFG__VALIDATE_INCREMENT) != 0) {
        if((config_ptr->incr_mode != H5C_incr__off) &&
                (config_ptr->incr_mode != H5C_incr__threshold))
            HGOTO_ERROR(H5E_ARGS, H5E_BADVALUE, FAIL, "Invalid incr_mode")

        if(config_ptr->incr_mode == H5C_incr__threshold) {
            if((config_ptr->lower_hr_threshold < (double)0.0f) ||
                    (config_ptr->lower_hr_threshold > (double)1.0f))
                HGOTO_ERROR(H5E_ARGS, H5E_BADVALUE, FAIL, "lower_hr_threshold must be in the range [0.0, 1.0]")

            if(config_ptr->increment < (double)1.0f)
                HGOTO_ERROR(H5E_ARGS, H5E_BADVALUE, FAIL, "increment must be greater than or equal to 1.0")

            /* no need to check max_increment, as it is a size_t,
             * and thus must be non-negative.
             */
        } /* H5C_incr__threshold */

        switch(config_ptr->flash_incr_mode) {
            case H5C_flash_incr__off:
                /* nothing to do here */
                break;

            case H5C_flash_incr__add_space:
                if((config_ptr->flash_multiple < (double)0.1f) ||
                        (config_ptr->flash_multiple > (double)10.0f))
                    HGOTO_ERROR(H5E_ARGS, H5E_BADVALUE, FAIL, "flash_multiple must be in the range [0.1, 10.0]")
                if((config_ptr->flash_threshold < (double)0.1f) ||
                        (config_ptr->flash_threshold > (double)1.0f))
                    HGOTO_ERROR(H5E_ARGS, H5E_BADVALUE, FAIL, "flash_threshold must be in the range [0.1, 1.0]")
                break;

            default:
                HGOTO_ERROR(H5E_ARGS, H5E_BADVALUE, FAIL, "Invalid flash_incr_mode")
                break;
        } /* end switch */
    } /* H5C_RESIZE_CFG__VALIDATE_INCREMENT */


    if ( (tests & H5C_RESIZE_CFG__VALIDATE_DECREMENT) != 0 ) {

        if ( ( config_ptr->decr_mode != H5C_decr__off ) &&
             ( config_ptr->decr_mode != H5C_decr__threshold ) &&
             ( config_ptr->decr_mode != H5C_decr__age_out ) &&
             ( config_ptr->decr_mode != H5C_decr__age_out_with_threshold )
           ) {

            HGOTO_ERROR(H5E_ARGS, H5E_BADVALUE, FAIL, "Invalid decr_mode")
        }

        if ( config_ptr->decr_mode == H5C_decr__threshold ) {
            if(config_ptr->upper_hr_threshold > (double)1.0f)
                HGOTO_ERROR(H5E_ARGS, H5E_BADVALUE, FAIL, "upper_hr_threshold must be <= 1.0")

            if((config_ptr->decrement > (double)1.0f) ||
                    (config_ptr->decrement < (double)0.0f))
                HGOTO_ERROR(H5E_ARGS, H5E_BADVALUE, FAIL, "decrement must be in the interval [0.0, 1.0]")

            /* no need to check max_decrement as it is a size_t
             * and thus must be non-negative.
             */
        } /* H5C_decr__threshold */

        if((config_ptr->decr_mode == H5C_decr__age_out) ||
                (config_ptr->decr_mode == H5C_decr__age_out_with_threshold)) {

            if(config_ptr->epochs_before_eviction < 1)
                HGOTO_ERROR(H5E_ARGS, H5E_BADVALUE, FAIL, "epochs_before_eviction must be positive")
            if(config_ptr->epochs_before_eviction > H5C__MAX_EPOCH_MARKERS)
                HGOTO_ERROR(H5E_ARGS, H5E_BADVALUE, FAIL, "epochs_before_eviction too big")

            if((config_ptr->apply_empty_reserve) &&
                    ((config_ptr->empty_reserve > (double)1.0f) ||
                        (config_ptr->empty_reserve < (double)0.0f)))
                HGOTO_ERROR(H5E_ARGS, H5E_BADVALUE, FAIL, "empty_reserve must be in the interval [0.0, 1.0]")

            /* no need to check max_decrement as it is a size_t
             * and thus must be non-negative.
             */
        } /* H5C_decr__age_out || H5C_decr__age_out_with_threshold */

        if(config_ptr->decr_mode == H5C_decr__age_out_with_threshold) {
            if((config_ptr->upper_hr_threshold > (double)1.0f) ||
                    (config_ptr->upper_hr_threshold < (double)0.0f))
                HGOTO_ERROR(H5E_ARGS, H5E_BADVALUE, FAIL, "upper_hr_threshold must be in the interval [0.0, 1.0]")
        } /* H5C_decr__age_out_with_threshold */
    } /* H5C_RESIZE_CFG__VALIDATE_DECREMENT */


    if ( (tests & H5C_RESIZE_CFG__VALIDATE_INTERACTIONS) != 0 ) {
        if((config_ptr->incr_mode == H5C_incr__threshold)
                && ((config_ptr->decr_mode == H5C_decr__threshold) ||
                       (config_ptr->decr_mode == H5C_decr__age_out_with_threshold))
                && (config_ptr->lower_hr_threshold >= config_ptr->upper_hr_threshold))
            HGOTO_ERROR(H5E_ARGS, H5E_BADVALUE, FAIL, "conflicting threshold fields in config")
    } /* H5C_RESIZE_CFG__VALIDATE_INTERACTIONS */

done:
    FUNC_LEAVE_NOAPI(ret_value)
} /* H5C_validate_resize_config() */


/*-------------------------------------------------------------------------
 * Function:    H5C_create_flush_dependency()
 *
 * Purpose:	Initiates a parent<->child entry flush dependency.  The parent
 *              entry must be pinned or protected at the time of call, and must
 *              have all dependencies removed before the cache can shut down.
 *
 * Note:	Flush dependencies in the cache indicate that a child entry
 *              must be flushed to the file before its parent.  (This is
 *              currently used to implement Single-Writer/Multiple-Reader (SWMR)
 *              I/O access for data structures in the file).
 *
 *              Creating a flush dependency between two entries will also pin
 *              the parent entry.
 *
 * Return:      Non-negative on success/Negative on failure
 *
 * Programmer:  Quincey Koziol
 *              3/05/09
 *
 *-------------------------------------------------------------------------
 */
herr_t
H5C_create_flush_dependency(void * parent_thing, void * child_thing)
{
    H5C_t             * cache_ptr;
    H5C_cache_entry_t *	parent_entry = (H5C_cache_entry_t *)parent_thing;   /* Ptr to parent thing's entry */
    H5C_cache_entry_t * child_entry = (H5C_cache_entry_t *)child_thing;    /* Ptr to child thing's entry */
    herr_t ret_value = SUCCEED;         /* Return value */

    FUNC_ENTER_NOAPI(FAIL)

    /* Sanity checks */
    HDassert(parent_entry);
    HDassert(parent_entry->magic == H5C__H5C_CACHE_ENTRY_T_MAGIC);
    HDassert(H5F_addr_defined(parent_entry->addr));
    HDassert(child_entry);
    HDassert(child_entry->magic == H5C__H5C_CACHE_ENTRY_T_MAGIC);
    HDassert(H5F_addr_defined(child_entry->addr));
    cache_ptr = parent_entry->cache_ptr;
    HDassert(cache_ptr);
    HDassert(cache_ptr->magic == H5C__H5C_T_MAGIC);
    HDassert(cache_ptr == child_entry->cache_ptr);
#ifndef NDEBUG
    /* Make sure the parent is not already a parent */
    {
        unsigned u;

        for(u = 0; u < child_entry->flush_dep_nparents; u++)
            HDassert(child_entry->flush_dep_parent[u] != parent_entry);
    } /* end block */
#endif /* NDEBUG */

    /* More sanity checks */
    if(child_entry == parent_entry)
        HGOTO_ERROR(H5E_CACHE, H5E_CANTDEPEND, FAIL, "Child entry flush dependency parent can't be itself")
    if(!(parent_entry->is_protected || parent_entry->is_pinned))
        HGOTO_ERROR(H5E_CACHE, H5E_CANTDEPEND, FAIL, "Parent entry isn't pinned or protected")

    /* Check for parent not pinned */
    if(!parent_entry->is_pinned) {
        /* Sanity check */
        HDassert(parent_entry->flush_dep_nchildren == 0);
        HDassert(!parent_entry->pinned_from_client);
        HDassert(!parent_entry->pinned_from_cache);

        /* Pin the parent entry */
        parent_entry->is_pinned = TRUE;
        H5C__UPDATE_STATS_FOR_PIN(cache_ptr, parent_entry)
    } /* end else */

    /* Mark the entry as pinned from the cache's action (possibly redundantly) */
    parent_entry->pinned_from_cache = TRUE;

    /* Check if we need to resize the child's parent array */
    if(child_entry->flush_dep_nparents >= child_entry->flush_dep_parent_nalloc) {
        if(child_entry->flush_dep_parent_nalloc == 0) {
            /* Array does not exist yet, allocate it */
            HDassert(!child_entry->flush_dep_parent);

            if(NULL == (child_entry->flush_dep_parent = H5FL_SEQ_MALLOC(H5C_cache_entry_ptr_t, H5C_FLUSH_DEP_PARENT_INIT)))
                HGOTO_ERROR(H5E_RESOURCE, H5E_NOSPACE, FAIL, "memory allocation failed for flush dependency parent list")
            child_entry->flush_dep_parent_nalloc = H5C_FLUSH_DEP_PARENT_INIT;
        } /* end if */
        else {
            /* Resize existing array */
            HDassert(child_entry->flush_dep_parent);

            if(NULL == (child_entry->flush_dep_parent = H5FL_SEQ_REALLOC(H5C_cache_entry_ptr_t, child_entry->flush_dep_parent, 2 * child_entry->flush_dep_parent_nalloc)))
                HGOTO_ERROR(H5E_RESOURCE, H5E_NOSPACE, FAIL, "memory allocation failed for flush dependency parent list")
            child_entry->flush_dep_parent_nalloc *= 2;
        } /* end else */
        cache_ptr->entry_fd_height_change_counter++;
    } /* end if */

    /* Add the dependency to the child's parent array */
    child_entry->flush_dep_parent[child_entry->flush_dep_nparents] = parent_entry;
    child_entry->flush_dep_nparents++;

    /* Increment parent's number of children */
    parent_entry->flush_dep_nchildren++;

    /* Adjust the number of dirty children */
    if(child_entry->is_dirty) {
        /* Sanity check */
        HDassert(parent_entry->flush_dep_ndirty_children < parent_entry->flush_dep_nchildren);

        parent_entry->flush_dep_ndirty_children++;

        /* If the parent has a 'notify' callback, send a 'child entry dirtied' notice */
        if(parent_entry->type->notify &&
                (parent_entry->type->notify)(H5C_NOTIFY_ACTION_CHILD_DIRTIED, parent_entry) < 0)
            HGOTO_ERROR(H5E_CACHE, H5E_CANTNOTIFY, FAIL, "can't notify parent about child entry dirty flag set")
    } /* end if */

    /* adjust the parent's number of unserialized children.  Note
     * that it is possible for and entry to be clean and unserialized.
     */
    if(!child_entry->image_up_to_date) {
        HDassert(parent_entry->flush_dep_nunser_children < parent_entry->flush_dep_nchildren);

        parent_entry->flush_dep_nunser_children++;

        /* If the parent has a 'notify' callback, send a 'child entry unserialized' notice */
        if(parent_entry->type->notify &&
                (parent_entry->type->notify)(H5C_NOTIFY_ACTION_CHILD_UNSERIALIZED, parent_entry) < 0)
            HGOTO_ERROR(H5E_CACHE, H5E_CANTNOTIFY, FAIL, "can't notify parent about child entry serialized flag reset")
    } /* end if */

    /* Post-conditions, for successful operation */
    HDassert(parent_entry->is_pinned);
    HDassert(parent_entry->flush_dep_nchildren > 0);
    HDassert(child_entry->flush_dep_parent);
    HDassert(child_entry->flush_dep_nparents > 0);
    HDassert(child_entry->flush_dep_parent_nalloc > 0);
#ifndef NDEBUG
    H5C__assert_flush_dep_nocycle(parent_entry, child_entry);
#endif /* NDEBUG */

done:
    FUNC_LEAVE_NOAPI(ret_value)
} /* H5C_create_flush_dependency() */


/*-------------------------------------------------------------------------
 * Function:    H5C_destroy_flush_dependency()
 *
 * Purpose:	Terminates a parent<-> child entry flush dependency.  The
 *              parent entry must be pinned.
 *
 * Return:      Non-negative on success/Negative on failure
 *
 * Programmer:  Quincey Koziol
 *              3/05/09
 *
 *-------------------------------------------------------------------------
 */
herr_t
H5C_destroy_flush_dependency(void *parent_thing, void * child_thing)
{
    H5C_t             * cache_ptr;
    H5C_cache_entry_t *	parent_entry = (H5C_cache_entry_t *)parent_thing; /* Ptr to parent entry */
    H5C_cache_entry_t *	child_entry = (H5C_cache_entry_t *)child_thing; /* Ptr to child entry */
    unsigned            u;                      /* Local index variable */
    herr_t              ret_value = SUCCEED;    /* Return value */

    FUNC_ENTER_NOAPI(FAIL)

    /* Sanity checks */
    HDassert(parent_entry);
    HDassert(parent_entry->magic == H5C__H5C_CACHE_ENTRY_T_MAGIC);
    HDassert(H5F_addr_defined(parent_entry->addr));
    HDassert(child_entry);
    HDassert(child_entry->magic == H5C__H5C_CACHE_ENTRY_T_MAGIC);
    HDassert(H5F_addr_defined(child_entry->addr));
    cache_ptr = parent_entry->cache_ptr;
    HDassert(cache_ptr);
    HDassert(cache_ptr->magic == H5C__H5C_T_MAGIC);
    HDassert(cache_ptr == child_entry->cache_ptr);

    /* Usage checks */
    if(!parent_entry->is_pinned)
        HGOTO_ERROR(H5E_CACHE, H5E_CANTUNDEPEND, FAIL, "Parent entry isn't pinned")
    if(NULL == child_entry->flush_dep_parent)
        HGOTO_ERROR(H5E_CACHE, H5E_CANTUNDEPEND, FAIL, "Child entry doesn't have a flush dependency parent array")
    if(0 == parent_entry->flush_dep_nchildren)
        HGOTO_ERROR(H5E_CACHE, H5E_CANTUNDEPEND, FAIL, "Parent entry flush dependency ref. count has no child dependencies")

    /* Search for parent in child's parent array.  This is a linear search
     * because we do not expect large numbers of parents.  If this changes, we
     * may wish to change the parent array to a skip list */
    for(u = 0; u < child_entry->flush_dep_nparents; u++)
        if(child_entry->flush_dep_parent[u] == parent_entry)
            break;
    if(u == child_entry->flush_dep_nparents)
        HGOTO_ERROR(H5E_CACHE, H5E_CANTUNDEPEND, FAIL, "Parent entry isn't a flush dependency parent for child entry")

    /* Remove parent entry from child's parent array */
    if(u < (child_entry->flush_dep_nparents - 1))
        HDmemmove(&child_entry->flush_dep_parent[u],
                &child_entry->flush_dep_parent[u + 1],
                (child_entry->flush_dep_nparents - u - 1) * sizeof(child_entry->flush_dep_parent[0]));
    child_entry->flush_dep_nparents--;

    /* Adjust parent entry's nchildren and unpin parent if it goes to zero */
    parent_entry->flush_dep_nchildren--;
    if(0 == parent_entry->flush_dep_nchildren) {
        /* Sanity check */
        HDassert(parent_entry->pinned_from_cache);

        /* Check if we should unpin parent entry now */
        if(!parent_entry->pinned_from_client)
            if(H5C__unpin_entry_real(cache_ptr, parent_entry, TRUE) < 0)
                HGOTO_ERROR(H5E_CACHE, H5E_CANTUNPIN, FAIL, "Can't unpin entry")

        /* Mark the entry as unpinned from the cache's action */
        parent_entry->pinned_from_cache = FALSE;
    } /* end if */

    /* Adjust parent entry's ndirty_children */
    if(child_entry->is_dirty) {
        /* Sanity check */
        HDassert(parent_entry->flush_dep_ndirty_children > 0);

        parent_entry->flush_dep_ndirty_children--;

        /* If the parent has a 'notify' callback, send a 'child entry cleaned' notice */
        if(parent_entry->type->notify &&
                (parent_entry->type->notify)(H5C_NOTIFY_ACTION_CHILD_CLEANED, parent_entry) < 0)
            HGOTO_ERROR(H5E_CACHE, H5E_CANTNOTIFY, FAIL, "can't notify parent about child entry dirty flag reset")
    } /* end if */

    /* adjust parent entry's number of unserialized children */
    if(!child_entry->image_up_to_date) {
        HDassert(parent_entry->flush_dep_nunser_children > 0);

        parent_entry->flush_dep_nunser_children--;

        /* If the parent has a 'notify' callback, send a 'child entry serialized' notice */
        if(parent_entry->type->notify &&
                (parent_entry->type->notify)(H5C_NOTIFY_ACTION_CHILD_SERIALIZED, parent_entry) < 0)
            HGOTO_ERROR(H5E_CACHE, H5E_CANTNOTIFY, FAIL, "can't notify parent about child entry serialized flag set")
    } /* end if */

    /* Shrink or free the parent array if apporpriate */
    if(child_entry->flush_dep_nparents == 0) {
        child_entry->flush_dep_parent = H5FL_SEQ_FREE(H5C_cache_entry_ptr_t, child_entry->flush_dep_parent);
        child_entry->flush_dep_parent_nalloc = 0;
    } /* end if */
    else if(child_entry->flush_dep_parent_nalloc > H5C_FLUSH_DEP_PARENT_INIT
            && child_entry->flush_dep_nparents <= (child_entry->flush_dep_parent_nalloc / 4)) {
        if(NULL == (child_entry->flush_dep_parent = H5FL_SEQ_REALLOC(H5C_cache_entry_ptr_t, child_entry->flush_dep_parent, child_entry->flush_dep_parent_nalloc / 4)))
            HGOTO_ERROR(H5E_RESOURCE, H5E_NOSPACE, FAIL, "memory allocation failed for flush dependency parent list")
        child_entry->flush_dep_parent_nalloc /= 4;
    } /* end if */

done:
    FUNC_LEAVE_NOAPI(ret_value)
} /* H5C_destroy_flush_dependency() */


/*************************************************************************/
/**************************** Private Functions: *************************/
/*************************************************************************/


/*-------------------------------------------------------------------------
 * Function:    H5C__pin_entry_from_client()
 *
 * Purpose:	Internal routine to pin a cache entry from a client action.
 *
 * Return:      Non-negative on success/Negative on failure
 *
 * Programmer:  Quincey Koziol
 *              3/26/09
 *
 *-------------------------------------------------------------------------
 */
#if H5C_COLLECT_CACHE_STATS
static herr_t
H5C__pin_entry_from_client(H5C_t *cache_ptr, H5C_cache_entry_t *entry_ptr)
#else
static herr_t
H5C__pin_entry_from_client(H5C_t H5_ATTR_UNUSED *cache_ptr, H5C_cache_entry_t *entry_ptr)
#endif
{
    herr_t ret_value = SUCCEED;    /* Return value */

    FUNC_ENTER_STATIC

    /* Sanity checks */
    HDassert(cache_ptr);
    HDassert(entry_ptr);
    HDassert(entry_ptr->is_protected);

    /* Check if the entry is already pinned */
    if(entry_ptr->is_pinned) {
        /* Check if the entry was pinned through an explicit pin from a client */
        if(entry_ptr->pinned_from_client)
            HGOTO_ERROR(H5E_CACHE, H5E_CANTPIN, FAIL, "entry is already pinned")
    } /* end if */
    else {
        entry_ptr->is_pinned = TRUE;

        H5C__UPDATE_STATS_FOR_PIN(cache_ptr, entry_ptr)
    } /* end else */

    /* Mark that the entry was pinned through an explicit pin from a client */
    entry_ptr->pinned_from_client = TRUE;

done:
    FUNC_LEAVE_NOAPI(ret_value)
} /* H5C__pin_entry_from_client() */


/*-------------------------------------------------------------------------
 * Function:    H5C__unpin_entry_real()
 *
 * Purpose:	Internal routine to unpin a cache entry.
 *
 * Return:      Non-negative on success/Negative on failure
 *
 * Programmer:  Quincey Koziol
 *              1/6/18
 *
 *-------------------------------------------------------------------------
 */
static herr_t
H5C__unpin_entry_real(H5C_t *cache_ptr, H5C_cache_entry_t *entry_ptr,
    hbool_t update_rp)
{
    herr_t ret_value = SUCCEED;    /* Return value */

#if H5C_DO_SANITY_CHECKS
    FUNC_ENTER_STATIC
#else
    FUNC_ENTER_STATIC_NOERR
#endif

    /* Sanity checking */
    HDassert(cache_ptr);
    HDassert(entry_ptr);
    HDassert(entry_ptr->is_pinned);

    /* If requested, update the replacement policy if the entry is not protected */
    if(update_rp && !entry_ptr->is_protected)
        H5C__UPDATE_RP_FOR_UNPIN(cache_ptr, entry_ptr, FAIL)

    /* Unpin the entry now */
    entry_ptr->is_pinned = FALSE;

    /* Update the stats for an unpin operation */
    H5C__UPDATE_STATS_FOR_UNPIN(cache_ptr, entry_ptr)

#if H5C_DO_SANITY_CHECKS
done:
#endif
    FUNC_LEAVE_NOAPI(ret_value)
} /* H5C__unpin_entry_real() */


/*-------------------------------------------------------------------------
 * Function:    H5C__unpin_entry_from_client()
 *
 * Purpose:	Internal routine to unpin a cache entry from a client action.
 *
 * Return:      Non-negative on success/Negative on failure
 *
 * Programmer:  Quincey Koziol
 *              3/24/09
 *
 *-------------------------------------------------------------------------
 */
static herr_t
H5C__unpin_entry_from_client(H5C_t *cache_ptr, H5C_cache_entry_t *entry_ptr,
    hbool_t update_rp)
{
    herr_t ret_value = SUCCEED;    /* Return value */

    FUNC_ENTER_STATIC

    /* Sanity checking */
    HDassert(cache_ptr);
    HDassert(entry_ptr);

    /* Error checking (should be sanity checks?) */
    if(!entry_ptr->is_pinned)
        HGOTO_ERROR(H5E_CACHE, H5E_CANTUNPIN, FAIL, "entry isn't pinned")
    if(!entry_ptr->pinned_from_client)
        HGOTO_ERROR(H5E_CACHE, H5E_CANTUNPIN, FAIL, "entry wasn't pinned by cache client")

    /* Check if the entry is not pinned from a flush dependency */
    if(!entry_ptr->pinned_from_cache)
        if(H5C__unpin_entry_real(cache_ptr, entry_ptr, update_rp) < 0)
            HGOTO_ERROR(H5E_CACHE, H5E_CANTUNPIN, FAIL, "can't unpin entry")

    /* Mark the entry as explicitly unpinned by the client */
    entry_ptr->pinned_from_client = FALSE;

done:
    FUNC_LEAVE_NOAPI(ret_value)
} /* H5C__unpin_entry_from_client() */

/*-------------------------------------------------------------------------
 *
 * Function:	H5C__auto_adjust_cache_size
 *
 * Purpose:    	Obtain the current full cache hit rate, and compare it
 *		with the hit rate thresholds for modifying cache size.
 *		If one of the thresholds has been crossed, adjusts the
 *		size of the cache accordingly.
 *
 *		The function then resets the full cache hit rate
 *		statistics, and exits.
 *
 * Return:      Non-negative on success/Negative on failure or if there was
 *		an attempt to flush a protected item.
 *
 *
 * Programmer:  John Mainzer, 10/7/04
 *
 *-------------------------------------------------------------------------
 */
static herr_t
H5C__auto_adjust_cache_size(H5F_t *f, hbool_t write_permitted)
{
    H5C_t *			cache_ptr = f->shared->cache;
    hbool_t			reentrant_call = FALSE;
    hbool_t			inserted_epoch_marker = FALSE;
    size_t			new_max_cache_size = 0;
    size_t			old_max_cache_size = 0;
    size_t			new_min_clean_size = 0;
    size_t			old_min_clean_size = 0;
    double			hit_rate;
    enum H5C_resize_status	status = in_spec; /* will change if needed */
    herr_t			ret_value = SUCCEED;      /* Return value */

    FUNC_ENTER_STATIC

    HDassert( f );
    HDassert( cache_ptr );
    HDassert( cache_ptr->magic == H5C__H5C_T_MAGIC );
    HDassert( cache_ptr->cache_accesses >=
              (cache_ptr->resize_ctl).epoch_length );
    HDassert( (double)0.0f <= (cache_ptr->resize_ctl).min_clean_fraction );
    HDassert( (cache_ptr->resize_ctl).min_clean_fraction <= (double)100.0f );

    /* check to see if cache_ptr->resize_in_progress is TRUE.  If it, this
     * is a re-entrant call via a client callback called in the resize
     * process.  To avoid an infinite recursion, set reentrant_call to
     * TRUE, and goto done.
     */
    if(cache_ptr->resize_in_progress) {
        reentrant_call = TRUE;
        HGOTO_DONE(SUCCEED)
    } /* end if */

    cache_ptr->resize_in_progress = TRUE;

    if(!cache_ptr->resize_enabled)
        HGOTO_ERROR(H5E_CACHE, H5E_SYSTEM, FAIL, "Auto cache resize disabled")

    HDassert(((cache_ptr->resize_ctl).incr_mode != H5C_incr__off) || \
              ((cache_ptr->resize_ctl).decr_mode != H5C_decr__off));

    if(H5C_get_cache_hit_rate(cache_ptr, &hit_rate) != SUCCEED)
        HGOTO_ERROR(H5E_CACHE, H5E_SYSTEM, FAIL, "Can't get hit rate")

    HDassert( ( (double)0.0f <= hit_rate ) && ( hit_rate <= (double)1.0f ) );

    switch((cache_ptr->resize_ctl).incr_mode) {
        case H5C_incr__off:
            if(cache_ptr->size_increase_possible)
                HGOTO_ERROR(H5E_CACHE, H5E_SYSTEM, FAIL, "size_increase_possible but H5C_incr__off?!?!?")
            break;

        case H5C_incr__threshold:
            if ( hit_rate < (cache_ptr->resize_ctl).lower_hr_threshold ) {

                if ( ! cache_ptr->size_increase_possible ) {

                    status = increase_disabled;

                } else if ( cache_ptr->max_cache_size >=
                            (cache_ptr->resize_ctl).max_size ) {

                    HDassert( cache_ptr->max_cache_size == \
                              (cache_ptr->resize_ctl).max_size );
                    status = at_max_size;

                } else if ( ! cache_ptr->cache_full ) {

                    status = not_full;

                } else {

                    new_max_cache_size = (size_t)
                                     (((double)(cache_ptr->max_cache_size)) *
                                      (cache_ptr->resize_ctl).increment);

                    /* clip to max size if necessary */
                    if ( new_max_cache_size >
                         (cache_ptr->resize_ctl).max_size ) {

                        new_max_cache_size = (cache_ptr->resize_ctl).max_size;
                    }

                    /* clip to max increment if necessary */
                    if ( ( (cache_ptr->resize_ctl).apply_max_increment ) &&
                         ( (cache_ptr->max_cache_size +
                            (cache_ptr->resize_ctl).max_increment) <
                           new_max_cache_size ) ) {

                        new_max_cache_size = cache_ptr->max_cache_size +
                                         (cache_ptr->resize_ctl).max_increment;
                    }

                    status = increase;
                }
            }
            break;

        default:
            HGOTO_ERROR(H5E_CACHE, H5E_SYSTEM, FAIL, "unknown incr_mode")
    }

    /* If the decr_mode is either age out or age out with threshold, we
     * must run the marker maintenance code, whether we run the size
     * reduction code or not.  We do this in two places -- here we
     * insert a new marker if the number of active epoch markers is
     * is less than the the current epochs before eviction, and after
     * the ageout call, we cycle the markers.
     *
     * However, we can't call the ageout code or cycle the markers
     * unless there was a full complement of markers in place on
     * entry.  The inserted_epoch_marker flag is used to track this.
     */

    if ( ( ( (cache_ptr->resize_ctl).decr_mode == H5C_decr__age_out )
           ||
           ( (cache_ptr->resize_ctl).decr_mode ==
              H5C_decr__age_out_with_threshold
           )
         )
         &&
         ( cache_ptr->epoch_markers_active <
           (cache_ptr->resize_ctl).epochs_before_eviction
         )
       ) {

        if(H5C__autoadjust__ageout__insert_new_marker(cache_ptr) < 0)
            HGOTO_ERROR(H5E_CACHE, H5E_SYSTEM, FAIL, "can't insert new epoch marker")

        inserted_epoch_marker = TRUE;
    }

    /* don't run the cache size decrease code unless the cache size
     * increase code is disabled, or the size increase code sees no need
     * for action.  In either case, status == in_spec at this point.
     */

    if ( status == in_spec ) {

        switch ( (cache_ptr->resize_ctl).decr_mode )
        {
            case H5C_decr__off:
                break;

            case H5C_decr__threshold:
                if ( hit_rate > (cache_ptr->resize_ctl).upper_hr_threshold ) {

                    if ( ! cache_ptr->size_decrease_possible ) {

                        status = decrease_disabled;

                    } else if ( cache_ptr->max_cache_size <=
                                (cache_ptr->resize_ctl).min_size ) {

                        HDassert( cache_ptr->max_cache_size ==
                                  (cache_ptr->resize_ctl).min_size );
                        status = at_min_size;

                    } else {

                        new_max_cache_size = (size_t)
                                 (((double)(cache_ptr->max_cache_size)) *
                                  (cache_ptr->resize_ctl).decrement);

                        /* clip to min size if necessary */
                        if ( new_max_cache_size <
                             (cache_ptr->resize_ctl).min_size ) {

                            new_max_cache_size =
                                (cache_ptr->resize_ctl).min_size;
                        }

                        /* clip to max decrement if necessary */
                        if ( ( (cache_ptr->resize_ctl).apply_max_decrement ) &&
                             ( ((cache_ptr->resize_ctl).max_decrement +
                                new_max_cache_size) <
                               cache_ptr->max_cache_size ) ) {

                            new_max_cache_size = cache_ptr->max_cache_size -
                                         (cache_ptr->resize_ctl).max_decrement;
                        }

                        status = decrease;
                    }
                }
                break;

            case H5C_decr__age_out_with_threshold:
            case H5C_decr__age_out:
                if(!inserted_epoch_marker) {
                    if(!cache_ptr->size_decrease_possible)
                        status = decrease_disabled;
                    else {
                        if(H5C__autoadjust__ageout(f, hit_rate, &status, &new_max_cache_size, write_permitted) < 0)
                            HGOTO_ERROR(H5E_CACHE, H5E_SYSTEM, FAIL, "ageout code failed")
                    } /* end else */
                } /* end if */
                break;

            default:
                HGOTO_ERROR(H5E_CACHE, H5E_SYSTEM, FAIL, "unknown incr_mode")
        }
    }

    /* cycle the epoch markers here if appropriate */
    if ( ( ( (cache_ptr->resize_ctl).decr_mode == H5C_decr__age_out )
           ||
           ( (cache_ptr->resize_ctl).decr_mode ==
              H5C_decr__age_out_with_threshold
           )
         )
         &&
         ( ! inserted_epoch_marker )
       ) {

        /* move last epoch marker to the head of the LRU list */
        if(H5C__autoadjust__ageout__cycle_epoch_marker(cache_ptr) < 0)
            HGOTO_ERROR(H5E_CACHE, H5E_SYSTEM, FAIL, "error cycling epoch marker")
    }

    if ( ( status == increase ) || ( status == decrease ) ) {

        old_max_cache_size = cache_ptr->max_cache_size;
        old_min_clean_size = cache_ptr->min_clean_size;

        new_min_clean_size = (size_t)
                             ((double)new_max_cache_size *
                              ((cache_ptr->resize_ctl).min_clean_fraction));

        /* new_min_clean_size is of size_t, and thus must be non-negative.
         * Hence we have
         *
         * 	( 0 <= new_min_clean_size ).
         *
 	 * by definition.
         */
        HDassert( new_min_clean_size <= new_max_cache_size );
        HDassert( (cache_ptr->resize_ctl).min_size <= new_max_cache_size );
        HDassert( new_max_cache_size <= (cache_ptr->resize_ctl).max_size );

        cache_ptr->max_cache_size = new_max_cache_size;
        cache_ptr->min_clean_size = new_min_clean_size;

        if ( status == increase ) {

            cache_ptr->cache_full = FALSE;

        } else if ( status == decrease ) {

            cache_ptr->size_decreased = TRUE;
        }

	/* update flash cache size increase fields as appropriate */
	if ( cache_ptr->flash_size_increase_possible ) {

            switch ( (cache_ptr->resize_ctl).flash_incr_mode )
            {
                case H5C_flash_incr__off:
                    HGOTO_ERROR(H5E_CACHE, H5E_SYSTEM, FAIL, "flash_size_increase_possible but H5C_flash_incr__off?!")
                    break;

                case H5C_flash_incr__add_space:
                    cache_ptr->flash_size_increase_threshold =
                        (size_t)
                        (((double)(cache_ptr->max_cache_size)) *
                         ((cache_ptr->resize_ctl).flash_threshold));
                     break;

                default: /* should be unreachable */
                    HGOTO_ERROR(H5E_CACHE, H5E_SYSTEM, FAIL, "Unknown flash_incr_mode?!?!?")
                    break;
            }
        }
    }

    if ( (cache_ptr->resize_ctl).rpt_fcn != NULL ) {
        (*((cache_ptr->resize_ctl).rpt_fcn))
            (cache_ptr,
             H5C__CURR_AUTO_RESIZE_RPT_FCN_VER,
             hit_rate,
             status,
             old_max_cache_size,
             new_max_cache_size,
             old_min_clean_size,
             new_min_clean_size);
    }

    if(H5C_reset_cache_hit_rate_stats(cache_ptr) < 0)
        /* this should be impossible... */
        HGOTO_ERROR(H5E_CACHE, H5E_SYSTEM, FAIL, "H5C_reset_cache_hit_rate_stats failed")

done:
    /* Sanity checks */
    HDassert(cache_ptr->resize_in_progress);
    if(!reentrant_call)
        cache_ptr->resize_in_progress = FALSE;
    HDassert((!reentrant_call) || (cache_ptr->resize_in_progress));

    FUNC_LEAVE_NOAPI(ret_value)
} /* H5C__auto_adjust_cache_size() */


/*-------------------------------------------------------------------------
 *
 * Function:    H5C__autoadjust__ageout
 *
 * Purpose:     Implement the ageout automatic cache size decrement
 *		algorithm.  Note that while this code evicts aged out
 *		entries, the code does not change the maximum cache size.
 *		Instead, the function simply computes the new value (if
 *		any change is indicated) and reports this value in
 *		*new_max_cache_size_ptr.
 *
 * Return:      Non-negative on success/Negative on failure or if there was
 *              an attempt to flush a protected item.
 *
 *
 * Programmer:  John Mainzer, 11/18/04
 *
 *-------------------------------------------------------------------------
 */
static herr_t
H5C__autoadjust__ageout(H5F_t * f, double hit_rate, enum H5C_resize_status * status_ptr,
    size_t * new_max_cache_size_ptr, hbool_t write_permitted)
{
    H5C_t *     cache_ptr = f->shared->cache;
    size_t	test_size;
    herr_t	ret_value = SUCCEED;      /* Return value */

    FUNC_ENTER_STATIC

    HDassert( f );
    HDassert( cache_ptr );
    HDassert( cache_ptr->magic == H5C__H5C_T_MAGIC );
    HDassert( ( status_ptr ) && ( *status_ptr == in_spec ) );
    HDassert( ( new_max_cache_size_ptr ) && ( *new_max_cache_size_ptr == 0 ) );

    /* remove excess epoch markers if any */
    if(cache_ptr->epoch_markers_active > (cache_ptr->resize_ctl).epochs_before_eviction)
        if(H5C__autoadjust__ageout__remove_excess_markers(cache_ptr) < 0)
            HGOTO_ERROR(H5E_CACHE, H5E_SYSTEM, FAIL, "can't remove excess epoch markers")

    if ( ( (cache_ptr->resize_ctl).decr_mode == H5C_decr__age_out )
         ||
         ( ( (cache_ptr->resize_ctl).decr_mode ==
              H5C_decr__age_out_with_threshold
               )
           &&
           ( hit_rate >= (cache_ptr->resize_ctl).upper_hr_threshold )
         )
       ) {

        if ( cache_ptr->max_cache_size > (cache_ptr->resize_ctl).min_size ){

            /* evict aged out cache entries if appropriate... */
            if(H5C__autoadjust__ageout__evict_aged_out_entries(f, write_permitted) < 0)
                HGOTO_ERROR(H5E_CACHE, H5E_SYSTEM, FAIL, "error flushing aged out entries")

            /* ... and then reduce cache size if appropriate */
            if ( cache_ptr->index_size < cache_ptr->max_cache_size ) {

                if ( (cache_ptr->resize_ctl).apply_empty_reserve ) {

                    test_size = (size_t)(((double)cache_ptr->index_size) /
                                (1 - (cache_ptr->resize_ctl).empty_reserve));

                    if ( test_size < cache_ptr->max_cache_size ) {

                        *status_ptr = decrease;
                        *new_max_cache_size_ptr = test_size;
                    }
                } else {

                    *status_ptr = decrease;
                    *new_max_cache_size_ptr = cache_ptr->index_size;
                }

                if ( *status_ptr == decrease ) {

                    /* clip to min size if necessary */
                    if ( *new_max_cache_size_ptr <
                         (cache_ptr->resize_ctl).min_size ) {

                        *new_max_cache_size_ptr =
                                (cache_ptr->resize_ctl).min_size;
                    }

                    /* clip to max decrement if necessary */
                    if ( ( (cache_ptr->resize_ctl).apply_max_decrement ) &&
                         ( ((cache_ptr->resize_ctl).max_decrement +
                            *new_max_cache_size_ptr) <
                           cache_ptr->max_cache_size ) ) {

                        *new_max_cache_size_ptr = cache_ptr->max_cache_size -
                                         (cache_ptr->resize_ctl).max_decrement;
                    }
                }
            }
        } else {

            *status_ptr = at_min_size;
        }
    }

done:

    FUNC_LEAVE_NOAPI(ret_value)

} /* H5C__autoadjust__ageout() */


/*-------------------------------------------------------------------------
 *
 * Function:    H5C__autoadjust__ageout__cycle_epoch_marker
 *
 * Purpose:     Remove the oldest epoch marker from the LRU list,
 *		and reinsert it at the head of the LRU list.  Also
 *		remove the epoch marker's index from the head of the
 *		ring buffer, and re-insert it at the tail of the ring
 *		buffer.
 *
 * Return:      SUCCEED on success/FAIL on failure.
 *
 * Programmer:  John Mainzer, 11/22/04
 *
 *-------------------------------------------------------------------------
 */
static herr_t
H5C__autoadjust__ageout__cycle_epoch_marker(H5C_t * cache_ptr)
{
    int i;
    herr_t                      ret_value = SUCCEED;      /* Return value */

    FUNC_ENTER_STATIC

    HDassert( cache_ptr );
    HDassert( cache_ptr->magic == H5C__H5C_T_MAGIC );

    if(cache_ptr->epoch_markers_active <= 0)
        HGOTO_ERROR(H5E_CACHE, H5E_SYSTEM, FAIL, "No active epoch markers on entry?!?!?")

    /* remove the last marker from both the ring buffer and the LRU list */

    i = cache_ptr->epoch_marker_ringbuf[cache_ptr->epoch_marker_ringbuf_first];

    cache_ptr->epoch_marker_ringbuf_first =
            (cache_ptr->epoch_marker_ringbuf_first + 1) %
            (H5C__MAX_EPOCH_MARKERS + 1);

    cache_ptr->epoch_marker_ringbuf_size -= 1;

    if(cache_ptr->epoch_marker_ringbuf_size < 0)
        HGOTO_ERROR(H5E_CACHE, H5E_SYSTEM, FAIL, "ring buffer underflow")
    if((cache_ptr->epoch_marker_active)[i] != TRUE)
        HGOTO_ERROR(H5E_CACHE, H5E_SYSTEM, FAIL, "unused marker in LRU?!?")

    H5C__DLL_REMOVE((&((cache_ptr->epoch_markers)[i])), \
                    (cache_ptr)->LRU_head_ptr, \
                    (cache_ptr)->LRU_tail_ptr, \
                    (cache_ptr)->LRU_list_len, \
                    (cache_ptr)->LRU_list_size, \
                    (FAIL))

    /* now, re-insert it at the head of the LRU list, and at the tail of
     * the ring buffer.
     */

    HDassert(((cache_ptr->epoch_markers)[i]).addr == (haddr_t)i);
    HDassert(((cache_ptr->epoch_markers)[i]).next == NULL);
    HDassert(((cache_ptr->epoch_markers)[i]).prev == NULL);

    cache_ptr->epoch_marker_ringbuf_last =
        (cache_ptr->epoch_marker_ringbuf_last + 1) %
        (H5C__MAX_EPOCH_MARKERS + 1);

    (cache_ptr->epoch_marker_ringbuf)[cache_ptr->epoch_marker_ringbuf_last] = i;

    cache_ptr->epoch_marker_ringbuf_size += 1;

    if(cache_ptr->epoch_marker_ringbuf_size > H5C__MAX_EPOCH_MARKERS)
        HGOTO_ERROR(H5E_CACHE, H5E_SYSTEM, FAIL, "ring buffer overflow")

    H5C__DLL_PREPEND((&((cache_ptr->epoch_markers)[i])), \
                     (cache_ptr)->LRU_head_ptr, \
                     (cache_ptr)->LRU_tail_ptr, \
                     (cache_ptr)->LRU_list_len, \
                     (cache_ptr)->LRU_list_size, \
                     (FAIL))
done:

    FUNC_LEAVE_NOAPI(ret_value)

} /* H5C__autoadjust__ageout__cycle_epoch_marker() */


/*-------------------------------------------------------------------------
 *
 * Function:    H5C__autoadjust__ageout__evict_aged_out_entries
 *
 * Purpose:     Evict clean entries in the cache that haven't
 *		been accessed for at least
 *              (cache_ptr->resize_ctl).epochs_before_eviction epochs,
 *      	and flush dirty entries that haven't been accessed for
 *		that amount of time.
 *
 *		Depending on configuration, the function will either
 *		flush or evict all such entries, or all such entries it
 *		encounters until it has freed the maximum amount of space
 *		allowed under the maximum decrement.
 *
 *		If we are running in parallel mode, writes may not be
 *		permitted.  If so, the function simply skips any dirty
 *		entries it may encounter.
 *
 *		The function makes no attempt to maintain the minimum
 *		clean size, as there is no guarantee that the cache size
 *		will be changed.
 *
 *		If there is no cache size change, the minimum clean size
 *		constraint will be met through a combination of clean
 *		entries and free space in the cache.
 *
 *		If there is a cache size reduction, the minimum clean size
 *		will be re-calculated, and will be enforced the next time
 *		we have to make space in the cache.
 *
 *              Observe that this function cannot occasion a read.
 *
 * Return:      Non-negative on success/Negative on failure.
 *
 * Programmer:  John Mainzer, 11/22/04
 *
 *-------------------------------------------------------------------------
 */
static herr_t
H5C__autoadjust__ageout__evict_aged_out_entries(H5F_t *f, hbool_t write_permitted)
{
    H5C_t *		cache_ptr = f->shared->cache;
    size_t		eviction_size_limit;
    size_t		bytes_evicted = 0;
    hbool_t		prev_is_dirty = FALSE;
    hbool_t             restart_scan;
    H5C_cache_entry_t * entry_ptr;
    H5C_cache_entry_t * next_ptr;
    H5C_cache_entry_t * prev_ptr;
    herr_t              ret_value = SUCCEED;      /* Return value */

    FUNC_ENTER_STATIC

    HDassert( f );
    HDassert( cache_ptr );
    HDassert( cache_ptr->magic == H5C__H5C_T_MAGIC );

    /* if there is a limit on the amount that the cache size can be decrease
     * in any one round of the cache size reduction algorithm, load that
     * limit into eviction_size_limit.  Otherwise, set eviction_size_limit
     * to the equivalent of infinity.  The current size of the index will
     * do nicely.
     */
    if ( (cache_ptr->resize_ctl).apply_max_decrement ) {

        eviction_size_limit = (cache_ptr->resize_ctl).max_decrement;

    } else {

        eviction_size_limit = cache_ptr->index_size; /* i.e. infinity */
    }

    if ( write_permitted ) {

        restart_scan = FALSE;
        entry_ptr = cache_ptr->LRU_tail_ptr;

        while ( ( entry_ptr != NULL ) &&
                ( (entry_ptr->type)->id != H5AC_EPOCH_MARKER_ID ) &&
                ( bytes_evicted < eviction_size_limit ) )
        {
            hbool_t skipping_entry = FALSE;

            HDassert(entry_ptr->magic == H5C__H5C_CACHE_ENTRY_T_MAGIC);
            HDassert( ! (entry_ptr->is_protected) );
            HDassert( ! (entry_ptr->is_read_only) );
            HDassert( (entry_ptr->ro_ref_count) == 0 );

	    next_ptr = entry_ptr->next;
            prev_ptr = entry_ptr->prev;

	    if(prev_ptr != NULL)
                prev_is_dirty = prev_ptr->is_dirty;

            if(entry_ptr->is_dirty ) {
                HDassert(!entry_ptr->prefetched_dirty);

                /* dirty corked entry is skipped */
                if(entry_ptr->tag_info && entry_ptr->tag_info->corked)
                    skipping_entry = TRUE;
                else {
                    /* reset entries_removed_counter and
                     * last_entry_removed_ptr prior to the call to
                     * H5C__flush_single_entry() so that we can spot
                     * unexpected removals of entries from the cache,
                     * and set the restart_scan flag if proceeding
                     * would be likely to cause us to scan an entry
                     * that is no longer in the cache.
                     */
                    cache_ptr->entries_removed_counter = 0;
                    cache_ptr->last_entry_removed_ptr  = NULL;

                    if(H5C__flush_single_entry(f, entry_ptr, H5C__NO_FLAGS_SET) < 0)
                        HGOTO_ERROR(H5E_CACHE, H5E_CANTFLUSH, FAIL, "unable to flush entry")

                    if(cache_ptr->entries_removed_counter > 1 || cache_ptr->last_entry_removed_ptr == prev_ptr)
                        restart_scan = TRUE;
                } /* end else */
            } /* end if */
            else if(!entry_ptr->prefetched_dirty) {

                bytes_evicted += entry_ptr->size;

                if(H5C__flush_single_entry(f, entry_ptr, H5C__FLUSH_INVALIDATE_FLAG | H5C__DEL_FROM_SLIST_ON_DESTROY_FLAG) < 0 )
                    HGOTO_ERROR(H5E_CACHE, H5E_CANTFLUSH, FAIL, "unable to flush entry")
            } /* end else-if */
            else {
                HDassert(!entry_ptr->is_dirty);
                HDassert(entry_ptr->prefetched_dirty);

                skipping_entry = TRUE;
            } /* end else */

            if(prev_ptr != NULL) {
                if(skipping_entry)
                    entry_ptr = prev_ptr;
		else if(restart_scan || (prev_ptr->is_dirty != prev_is_dirty)
                          || (prev_ptr->next != next_ptr)
                          || (prev_ptr->is_protected)
                          || (prev_ptr->is_pinned)) {
                    /* Something has happened to the LRU -- start over
		     * from the tail.
                     */
                    restart_scan = FALSE;
                    entry_ptr = cache_ptr->LRU_tail_ptr;

		    H5C__UPDATE_STATS_FOR_LRU_SCAN_RESTART(cache_ptr)
                } /* end else-if */
                else
                    entry_ptr = prev_ptr;
	    } /* end if */
            else
		entry_ptr = NULL;
        } /* end while */

        /* for now at least, don't bother to maintain the minimum clean size,
         * as the cache should now be less than its maximum size.  Due to
         * the vaguries of the cache size reduction algorthim, we may not
         * reduce the size of the cache.
         *
         * If we do, we will calculate a new minimum clean size, which will
         * be enforced the next time we try to make space in the cache.
         *
         * If we don't, no action is necessary, as we have just evicted and/or
         * or flushed a bunch of entries and therefore the sum of the clean
         * and free space in the cache must be greater than or equal to the
         * min clean space requirement (assuming that requirement was met on
         * entry).
         */

    } /* end if */
    else /* ! write_permitted */  {
        /* Since we are not allowed to write, all we can do is evict
         * any clean entries that we may encounter before we either
         * hit the eviction size limit, or encounter the epoch marker.
         *
         * If we are operating read only, this isn't an issue, as there
         * will not be any dirty entries.
         *
         * If we are operating in R/W mode, all the dirty entries we
         * skip will be flushed the next time we attempt to make space
         * when writes are permitted.  This may have some local
         * performance implications, but it shouldn't cause any net
         * slowdown.
         */
        HDassert(H5C_MAINTAIN_CLEAN_AND_DIRTY_LRU_LISTS);
        entry_ptr = cache_ptr->LRU_tail_ptr;
        while(entry_ptr != NULL &&
                ((entry_ptr->type)->id != H5AC_EPOCH_MARKER_ID) &&
                (bytes_evicted < eviction_size_limit)) {
            HDassert(!(entry_ptr->is_protected));

            prev_ptr = entry_ptr->prev;

            if(!(entry_ptr->is_dirty) && !(entry_ptr->prefetched_dirty))
                if(H5C__flush_single_entry(f, entry_ptr, H5C__FLUSH_INVALIDATE_FLAG | H5C__DEL_FROM_SLIST_ON_DESTROY_FLAG) < 0)
                    HGOTO_ERROR(H5E_CACHE, H5E_CANTFLUSH, FAIL, "unable to flush clean entry")

            /* just skip the entry if it is dirty, as we can't do
             * anything with it now since we can't write.
	     *
	     * Since all entries are clean, serialize() will not be called,
	     * and thus we needn't test to see if the LRU has been changed
	     * out from under us.
             */
            entry_ptr = prev_ptr;
        } /* end while */
    } /* end else */

    if(cache_ptr->index_size < cache_ptr->max_cache_size)
        cache_ptr->cache_full = FALSE;

done:
    FUNC_LEAVE_NOAPI(ret_value)
} /* H5C__autoadjust__ageout__evict_aged_out_entries() */


/*-------------------------------------------------------------------------
 *
 * Function:    H5C__autoadjust__ageout__insert_new_marker
 *
 * Purpose:     Find an unused marker cache entry, mark it as used, and
 *		insert it at the head of the LRU list.  Also add the
 *		marker's index in the epoch_markers array.
 *
 * Return:      SUCCEED on success/FAIL on failure.
 *
 * Programmer:  John Mainzer, 11/19/04
 *
 *-------------------------------------------------------------------------
 */
static herr_t
H5C__autoadjust__ageout__insert_new_marker(H5C_t * cache_ptr)
{
    int i;
    herr_t                      ret_value = SUCCEED;      /* Return value */

    FUNC_ENTER_STATIC

    HDassert( cache_ptr );
    HDassert( cache_ptr->magic == H5C__H5C_T_MAGIC );

    if(cache_ptr->epoch_markers_active >= (cache_ptr->resize_ctl).epochs_before_eviction)
        HGOTO_ERROR(H5E_CACHE, H5E_SYSTEM, FAIL, "Already have a full complement of markers")

    /* find an unused marker */
    i = 0;
    while((cache_ptr->epoch_marker_active)[i] && i < H5C__MAX_EPOCH_MARKERS)
        i++;

    if(i >= H5C__MAX_EPOCH_MARKERS)
        HGOTO_ERROR(H5E_CACHE, H5E_SYSTEM, FAIL, "Can't find unused marker")

    HDassert( ((cache_ptr->epoch_markers)[i]).addr == (haddr_t)i );
    HDassert( ((cache_ptr->epoch_markers)[i]).next == NULL );
    HDassert( ((cache_ptr->epoch_markers)[i]).prev == NULL );

    (cache_ptr->epoch_marker_active)[i] = TRUE;

    cache_ptr->epoch_marker_ringbuf_last =
        (cache_ptr->epoch_marker_ringbuf_last + 1) %
        (H5C__MAX_EPOCH_MARKERS + 1);

    (cache_ptr->epoch_marker_ringbuf)[cache_ptr->epoch_marker_ringbuf_last] = i;

    cache_ptr->epoch_marker_ringbuf_size += 1;

    if ( cache_ptr->epoch_marker_ringbuf_size > H5C__MAX_EPOCH_MARKERS ) {

        HGOTO_ERROR(H5E_CACHE, H5E_SYSTEM, FAIL, "ring buffer overflow")
    }

    H5C__DLL_PREPEND((&((cache_ptr->epoch_markers)[i])), \
                     (cache_ptr)->LRU_head_ptr, \
                     (cache_ptr)->LRU_tail_ptr, \
                     (cache_ptr)->LRU_list_len, \
                     (cache_ptr)->LRU_list_size, \
                     (FAIL))

    cache_ptr->epoch_markers_active += 1;

done:

    FUNC_LEAVE_NOAPI(ret_value)

} /* H5C__autoadjust__ageout__insert_new_marker() */


/*-------------------------------------------------------------------------
 *
 * Function:    H5C__autoadjust__ageout__remove_all_markers
 *
 * Purpose:     Remove all epoch markers from the LRU list and mark them
 *		as inactive.
 *
 * Return:      SUCCEED on success/FAIL on failure.
 *
 * Programmer:  John Mainzer, 11/22/04
 *
 *-------------------------------------------------------------------------
 */
static herr_t
H5C__autoadjust__ageout__remove_all_markers(H5C_t * cache_ptr)
{
    int ring_buf_index;
    int i;
    herr_t                      ret_value = SUCCEED;      /* Return value */

    FUNC_ENTER_STATIC

    HDassert( cache_ptr );
    HDassert( cache_ptr->magic == H5C__H5C_T_MAGIC );

    while ( cache_ptr->epoch_markers_active > 0 )
    {
        /* get the index of the last epoch marker in the LRU list
         * and remove it from the ring buffer.
         */

        ring_buf_index = cache_ptr->epoch_marker_ringbuf_first;
        i = (cache_ptr->epoch_marker_ringbuf)[ring_buf_index];

        cache_ptr->epoch_marker_ringbuf_first =
            (cache_ptr->epoch_marker_ringbuf_first + 1) %
            (H5C__MAX_EPOCH_MARKERS + 1);

        cache_ptr->epoch_marker_ringbuf_size -= 1;

        if(cache_ptr->epoch_marker_ringbuf_size < 0)
            HGOTO_ERROR(H5E_CACHE, H5E_SYSTEM, FAIL, "ring buffer underflow")

        if((cache_ptr->epoch_marker_active)[i] != TRUE)
            HGOTO_ERROR(H5E_CACHE, H5E_SYSTEM, FAIL, "unused marker in LRU?!?")

        /* remove the epoch marker from the LRU list */
        H5C__DLL_REMOVE((&((cache_ptr->epoch_markers)[i])), \
                        (cache_ptr)->LRU_head_ptr, \
                        (cache_ptr)->LRU_tail_ptr, \
                        (cache_ptr)->LRU_list_len, \
                        (cache_ptr)->LRU_list_size, \
                        (FAIL))

        /* mark the epoch marker as unused. */
        (cache_ptr->epoch_marker_active)[i] = FALSE;

        HDassert( ((cache_ptr->epoch_markers)[i]).addr == (haddr_t)i );
        HDassert( ((cache_ptr->epoch_markers)[i]).next == NULL );
        HDassert( ((cache_ptr->epoch_markers)[i]).prev == NULL );

        /* decrement the number of active epoch markers */
        cache_ptr->epoch_markers_active -= 1;

        HDassert( cache_ptr->epoch_markers_active == \
                  cache_ptr->epoch_marker_ringbuf_size );
    }

done:

    FUNC_LEAVE_NOAPI(ret_value)

} /* H5C__autoadjust__ageout__remove_all_markers() */


/*-------------------------------------------------------------------------
 *
 * Function:    H5C__autoadjust__ageout__remove_excess_markers
 *
 * Purpose:     Remove epoch markers from the end of the LRU list and
 *		mark them as inactive until the number of active markers
 *		equals the the current value of
 *		(cache_ptr->resize_ctl).epochs_before_eviction.
 *
 * Return:      SUCCEED on success/FAIL on failure.
 *
 * Programmer:  John Mainzer, 11/19/04
 *
 *-------------------------------------------------------------------------
 */
static herr_t
H5C__autoadjust__ageout__remove_excess_markers(H5C_t * cache_ptr)
{
    int		ring_buf_index;
    int		i;
    herr_t	ret_value = SUCCEED;      /* Return value */

    FUNC_ENTER_STATIC

    HDassert( cache_ptr );
    HDassert( cache_ptr->magic == H5C__H5C_T_MAGIC );

    if(cache_ptr->epoch_markers_active <= (cache_ptr->resize_ctl).epochs_before_eviction)
        HGOTO_ERROR(H5E_CACHE, H5E_SYSTEM, FAIL, "no excess markers on entry")

    while(cache_ptr->epoch_markers_active > (cache_ptr->resize_ctl).epochs_before_eviction) {
        /* get the index of the last epoch marker in the LRU list
         * and remove it from the ring buffer.
         */

        ring_buf_index = cache_ptr->epoch_marker_ringbuf_first;
        i = (cache_ptr->epoch_marker_ringbuf)[ring_buf_index];

        cache_ptr->epoch_marker_ringbuf_first =
            (cache_ptr->epoch_marker_ringbuf_first + 1) %
            (H5C__MAX_EPOCH_MARKERS + 1);

        cache_ptr->epoch_marker_ringbuf_size -= 1;

        if(cache_ptr->epoch_marker_ringbuf_size < 0)
            HGOTO_ERROR(H5E_CACHE, H5E_SYSTEM, FAIL, "ring buffer underflow")
        if((cache_ptr->epoch_marker_active)[i] != TRUE)
            HGOTO_ERROR(H5E_CACHE, H5E_SYSTEM, FAIL, "unused marker in LRU?!?")

        /* remove the epoch marker from the LRU list */
        H5C__DLL_REMOVE((&((cache_ptr->epoch_markers)[i])), \
                        (cache_ptr)->LRU_head_ptr, \
                        (cache_ptr)->LRU_tail_ptr, \
                        (cache_ptr)->LRU_list_len, \
                        (cache_ptr)->LRU_list_size, \
                        (FAIL))

        /* mark the epoch marker as unused. */
        (cache_ptr->epoch_marker_active)[i] = FALSE;

        HDassert( ((cache_ptr->epoch_markers)[i]).addr == (haddr_t)i );
        HDassert( ((cache_ptr->epoch_markers)[i]).next == NULL );
        HDassert( ((cache_ptr->epoch_markers)[i]).prev == NULL );

        /* decrement the number of active epoch markers */
        cache_ptr->epoch_markers_active -= 1;

        HDassert( cache_ptr->epoch_markers_active == \
                  cache_ptr->epoch_marker_ringbuf_size );
    }

done:

    FUNC_LEAVE_NOAPI(ret_value)

} /* H5C__autoadjust__ageout__remove_excess_markers() */


/*-------------------------------------------------------------------------
 *
 * Function:    H5C__flash_increase_cache_size
 *
 * Purpose:     If there is not at least new_entry_size - old_entry_size
 *              bytes of free space in the cache and the current
 *              max_cache_size is less than (cache_ptr->resize_ctl).max_size,
 *              perform a flash increase in the cache size and then reset
 *              the full cache hit rate statistics, and exit.
 *
 * Return:      Non-negative on success/Negative on failure.
 *
 * Programmer:  John Mainzer, 12/31/07
 *
 *-------------------------------------------------------------------------
 */
static herr_t
H5C__flash_increase_cache_size(H5C_t * cache_ptr,
                               size_t old_entry_size,
                               size_t new_entry_size)
{
    size_t                     new_max_cache_size = 0;
    size_t                     old_max_cache_size = 0;
    size_t                     new_min_clean_size = 0;
    size_t                     old_min_clean_size = 0;
    size_t                     space_needed;
    enum H5C_resize_status     status = flash_increase;  /* may change */
    double                     hit_rate;
    herr_t                     ret_value = SUCCEED;      /* Return value */

    FUNC_ENTER_STATIC

    HDassert( cache_ptr );
    HDassert( cache_ptr->magic == H5C__H5C_T_MAGIC );
    HDassert( cache_ptr->flash_size_increase_possible );
    HDassert( new_entry_size > cache_ptr->flash_size_increase_threshold );
    HDassert( old_entry_size < new_entry_size );

    if(old_entry_size >= new_entry_size)
        HGOTO_ERROR(H5E_CACHE, H5E_SYSTEM, FAIL, "old_entry_size >= new_entry_size")

    space_needed = new_entry_size - old_entry_size;

    if ( ( (cache_ptr->index_size + space_needed) >
                            cache_ptr->max_cache_size ) &&
         ( cache_ptr->max_cache_size < (cache_ptr->resize_ctl).max_size ) ) {

        /* we have work to do */

        switch ( (cache_ptr->resize_ctl).flash_incr_mode )
        {
            case H5C_flash_incr__off:
                HGOTO_ERROR(H5E_CACHE, H5E_SYSTEM, FAIL, "flash_size_increase_possible but H5C_flash_incr__off?!")
                break;

            case H5C_flash_incr__add_space:
                if ( cache_ptr->index_size < cache_ptr->max_cache_size ) {

                    HDassert( (cache_ptr->max_cache_size - cache_ptr->index_size)
                               < space_needed );
                    space_needed -= cache_ptr->max_cache_size -
			            cache_ptr->index_size;
                }
                space_needed =
                    (size_t)(((double)space_needed) *
                             (cache_ptr->resize_ctl).flash_multiple);

                new_max_cache_size = cache_ptr->max_cache_size + space_needed;

                break;

            default: /* should be unreachable */
                HGOTO_ERROR(H5E_CACHE, H5E_SYSTEM, FAIL, "Unknown flash_incr_mode?!?!?")
                break;
        }

        if ( new_max_cache_size > (cache_ptr->resize_ctl).max_size ) {

            new_max_cache_size = (cache_ptr->resize_ctl).max_size;
        }

        HDassert( new_max_cache_size > cache_ptr->max_cache_size );

        new_min_clean_size = (size_t)
                             ((double)new_max_cache_size *
                              ((cache_ptr->resize_ctl).min_clean_fraction));

        HDassert( new_min_clean_size <= new_max_cache_size );

        old_max_cache_size = cache_ptr->max_cache_size;
        old_min_clean_size = cache_ptr->min_clean_size;

        cache_ptr->max_cache_size = new_max_cache_size;
        cache_ptr->min_clean_size = new_min_clean_size;

        /* update flash cache size increase fields as appropriate */
        HDassert ( cache_ptr->flash_size_increase_possible );

        switch ( (cache_ptr->resize_ctl).flash_incr_mode )
        {
            case H5C_flash_incr__off:
                HGOTO_ERROR(H5E_CACHE, H5E_SYSTEM, FAIL, "flash_size_increase_possible but H5C_flash_incr__off?!")
                break;

            case H5C_flash_incr__add_space:
                cache_ptr->flash_size_increase_threshold =
                    (size_t)
                    (((double)(cache_ptr->max_cache_size)) *
                     ((cache_ptr->resize_ctl).flash_threshold));
                break;

            default: /* should be unreachable */
                HGOTO_ERROR(H5E_CACHE, H5E_SYSTEM, FAIL, "Unknown flash_incr_mode?!?!?")
                break;
        }

        /* note that we don't cycle the epoch markers.  We can
	 * argue either way as to whether we should, but for now
	 * we don't.
	 */

        if ( (cache_ptr->resize_ctl).rpt_fcn != NULL ) {

            /* get the hit rate for the reporting function.  Should still
             * be good as we haven't reset the hit rate statistics.
             */
            if(H5C_get_cache_hit_rate(cache_ptr, &hit_rate) != SUCCEED)
                HGOTO_ERROR(H5E_CACHE, H5E_SYSTEM, FAIL, "Can't get hit rate")

            (*((cache_ptr->resize_ctl).rpt_fcn))
                (cache_ptr,
                 H5C__CURR_AUTO_RESIZE_RPT_FCN_VER,
                 hit_rate,
                 status,
                 old_max_cache_size,
                 new_max_cache_size,
                 old_min_clean_size,
                 new_min_clean_size);
        }

        if(H5C_reset_cache_hit_rate_stats(cache_ptr) < 0)
            /* this should be impossible... */
            HGOTO_ERROR(H5E_CACHE, H5E_SYSTEM, FAIL, "H5C_reset_cache_hit_rate_stats failed")
    }

done:

    FUNC_LEAVE_NOAPI(ret_value)

} /* H5C__flash_increase_cache_size() */


/*-------------------------------------------------------------------------
 *
 * Function:    H5C__flush_invalidate_cache
 *
 * Purpose:	Flush and destroy the entries contained in the target
 *		cache.
 *
 *		If the cache contains protected entries, the function will
 *		fail, as protected entries cannot be either flushed or
 *		destroyed.  However all unprotected entries should be
 *		flushed and destroyed before the function returns failure.
 *
 *		While pinned entries can usually be flushed, they cannot
 *		be destroyed.  However, they should be unpinned when all
 *		the entries that reference them have been destroyed (thus
 *		reduding the pinned entry's reference count to 0, allowing
 *		it to be unpinned).
 *
 *		If pinned entries are present, the function makes repeated
 *		passes through the cache, flushing all dirty entries
 *		(including the pinned dirty entries where permitted) and
 *		destroying all unpinned entries.  This process is repeated
 *		until either the cache is empty, or the number of pinned
 *		entries stops decreasing on each pass.
 *
 * Return:      Non-negative on success/Negative on failure or if there was
 *		a request to flush all items and something was protected.
 *
 * Programmer:  John Mainzer
 *		3/24/065
 *
 * Modifications:
 *
 *              To support the fractal heap, the cache must now deal with
 *              entries being dirtied, resized, and/or renamed inside
 *              flush callbacks.  Updated function to support this.
 *
 *                                                   -- JRM 8/27/06
 *
 *              Added code to detect and manage the case in which a
 *              flush callback changes the s-list out from under
 *              the function.  The only way I can think of in which this
 *              can happen is if a flush function loads an entry
 *              into the cache that isn't there already.  Quincey tells
 *              me that this will never happen, but I'm not sure I
 *              believe him.
 *
 *              Note that this is a pretty bad scenario if it ever
 *              happens.  The code I have added should allow us to
 *              handle the situation under all but the worst conditions,
 *              but one can argue that we should just scream and die if 
 *              we ever detect the condidtion.
 *
 *                                                      -- JRM 10/13/07
 *
 *              Missing entries?
 *
 *
 *              Added support for the H5C__EVICT_ALLOW_LAST_PINS_FLAG.
 *              This flag is used to flush and evict all entries in 
 *              the metadata cache that are not pinned -- typically,
 *              everything other than the superblock.
 *
 *                                           ??? -- ??/??/??
 *
 *              Added sanity checks to verify that the skip list is 
 *              enabled on entry.  On the face of it, it would make 
 *              sense to enable the slist on entry, and disable it 
 *              on exit, as this function is not called repeatedly.
 *              However, since this function can be called from
 *              H5C_flush_cache(), this would create cases in the test
 *              code where we would have to check the flags to determine
 *              whether we must setup and take down the slist.
 *
 *                                           JRM -- 5/5/20
 *
 *-------------------------------------------------------------------------
 */
static herr_t
H5C__flush_invalidate_cache(H5F_t *f, unsigned flags)
{
    H5C_t *		cache_ptr;
    H5C_ring_t		ring;
    herr_t		ret_value = SUCCEED;

    FUNC_ENTER_STATIC

    HDassert(f);
    HDassert(f->shared);
    cache_ptr = f->shared->cache;
    HDassert(cache_ptr);
    HDassert(cache_ptr->magic == H5C__H5C_T_MAGIC);
    HDassert(cache_ptr->slist_ptr);
    HDassert(cache_ptr->slist_enabled);

#if H5C_DO_SANITY_CHECKS
{
    int32_t		i;
    uint32_t		index_len = 0;
    uint32_t		slist_len = 0;
    size_t		index_size = (size_t)0;
    size_t		clean_index_size = (size_t)0;
    size_t		dirty_index_size = (size_t)0;
    size_t		slist_size = (size_t)0;

    HDassert(cache_ptr->index_ring_len[H5C_RING_UNDEFINED] == 0);
    HDassert(cache_ptr->index_ring_size[H5C_RING_UNDEFINED] == (size_t)0);
    HDassert(cache_ptr->clean_index_ring_size[H5C_RING_UNDEFINED] == (size_t)0);
    HDassert(cache_ptr->dirty_index_ring_size[H5C_RING_UNDEFINED] == (size_t)0);
    HDassert(cache_ptr->slist_ring_len[H5C_RING_UNDEFINED] == 0);
    HDassert(cache_ptr->slist_ring_size[H5C_RING_UNDEFINED] == (size_t)0);

    for ( i = H5C_RING_USER; i < H5C_RING_NTYPES; i++ ) {

        index_len += cache_ptr->index_ring_len[i];
        index_size += cache_ptr->index_ring_size[i];
        clean_index_size += cache_ptr->clean_index_ring_size[i];
        dirty_index_size += cache_ptr->dirty_index_ring_size[i];

        slist_len += cache_ptr->slist_ring_len[i];
        slist_size += cache_ptr->slist_ring_size[i];

    } /* end for */

    HDassert(cache_ptr->index_len == index_len);
    HDassert(cache_ptr->index_size == index_size);
    HDassert(cache_ptr->clean_index_size == clean_index_size);
    HDassert(cache_ptr->dirty_index_size == dirty_index_size);
    HDassert(cache_ptr->slist_len == slist_len);
    HDassert(cache_ptr->slist_size == slist_size);
}
#endif /* H5C_DO_SANITY_CHECKS */

    /* remove ageout markers if present */
    if ( cache_ptr->epoch_markers_active > 0 ) {

        if ( H5C__autoadjust__ageout__remove_all_markers(cache_ptr) < 0 )

            HGOTO_ERROR(H5E_CACHE, H5E_SYSTEM, FAIL, \
                        "error removing all epoch markers")
    }

    /* flush invalidate each ring, starting from the outermost ring and
     * working inward.
     */
    ring = H5C_RING_USER;
<<<<<<< HEAD

    while ( ring < H5C_RING_NTYPES)  {

        if(H5C_flush_invalidate_ring(f, ring, flags) < 0)

            HGOTO_ERROR(H5E_CACHE, H5E_CANTFLUSH, FAIL, 
                        "flush invalidate ring failed")
=======
    while(ring < H5C_RING_NTYPES) {
        if(H5C__flush_invalidate_ring(f, ring, flags) < 0)
            HGOTO_ERROR(H5E_CACHE, H5E_CANTFLUSH, FAIL, "flush invalidate ring failed")
>>>>>>> 044ee6f8
        ring++;

    } /* end while */

    /* Invariants, after destroying all entries in the hash table */
    if( ! ( flags & H5C__EVICT_ALLOW_LAST_PINS_FLAG ) ) {

        HDassert(cache_ptr->index_size == 0);
        HDassert(cache_ptr->clean_index_size == 0);
        HDassert(cache_ptr->pel_len == 0);
        HDassert(cache_ptr->pel_size == 0);

    } /* end if */
    else {

        H5C_cache_entry_t *entry_ptr;   /* Cache entry */
        unsigned u;                     /* Local index variable */

        /* All rings except ring 4 should be empty now */
        /* (Ring 4 has the superblock) */
        for ( u = H5C_RING_USER; u < H5C_RING_SB; u++ ) {

            HDassert(cache_ptr->index_ring_len[u] == 0);
            HDassert(cache_ptr->index_ring_size[u] == 0);
            HDassert(cache_ptr->clean_index_ring_size[u] == 0);

        } /* end for */

        /* Check that any remaining pinned entries are in the superblock ring */

        entry_ptr = cache_ptr->pel_head_ptr;

        while(entry_ptr) {

            /* Check ring */
            HDassert(entry_ptr->ring == H5C_RING_SB);

            /* Advance to next entry in pinned entry list */
            entry_ptr = entry_ptr->next;

        } /* end while */
    } /* end else */

    HDassert(cache_ptr->dirty_index_size == 0);
    HDassert(cache_ptr->slist_len == 0);
    HDassert(cache_ptr->slist_size == 0);
    HDassert(cache_ptr->pl_len == 0);
    HDassert(cache_ptr->pl_size == 0);
    HDassert(cache_ptr->LRU_list_len == 0);
    HDassert(cache_ptr->LRU_list_size == 0);

done:

    FUNC_LEAVE_NOAPI(ret_value)

} /* H5C__flush_invalidate_cache() */


/*-------------------------------------------------------------------------
 * Function:    H5C__flush_invalidate_ring
 *
 * Purpose:     Flush and destroy the entries contained in the target
 *              cache and ring.
 *
 *              If the ring contains protected entries, the function will
 *              fail, as protected entries cannot be either flushed or
 *              destroyed.  However all unprotected entries should be
 *              flushed and destroyed before the function returns failure.
 *
 *              While pinned entries can usually be flushed, they cannot
 *              be destroyed.  However, they should be unpinned when all
 *              the entries that reference them have been destroyed (thus
 *              reduding the pinned entry's reference count to 0, allowing
 *              it to be unpinned).
 *
 *              If pinned entries are present, the function makes repeated
 *              passes through the cache, flushing all dirty entries
 *              (including the pinned dirty entries where permitted) and
 *              destroying all unpinned entries.  This process is repeated
 *              until either the cache is empty, or the number of pinned
 *              entries stops decreasing on each pass.
 *
 *              If flush dependencies appear in the target ring, the
 *              function makes repeated passes through the cache flushing
 *              entries in flush dependency order.
 *
 * Return:      Non-negative on success/Negative on failure or if there was
 *              a request to flush all items and something was protected.
 *
 * Programmer:  John Mainzer
 *              9/1/15
 *
 * Changes:     Added support for the H5C__EVICT_ALLOW_LAST_PINS_FLAG.
 *              This flag is used to flush and evict all entries in 
 *              the metadata cache that are not pinned -- typically,
 *              everything other than the superblock.
 *
 *                                           ??? -- ??/??/??
 *
 *              A recent optimization turns off the slist unless a flush
 *              is in progress.  This should not effect this function, as
 *              it is only called during a flush.  Added an assertion to 
 *              verify this.
 *
 *                                           JRM -- 5/6/20
 *
 *-------------------------------------------------------------------------
 */
static herr_t
H5C__flush_invalidate_ring(H5F_t * f, H5C_ring_t ring, unsigned flags)
{
    H5C_t              *cache_ptr;
    hbool_t             restart_slist_scan;
    uint32_t            protected_entries = 0;
    int32_t             i;
    int32_t             cur_ring_pel_len;
    int32_t             old_ring_pel_len;
    unsigned            cooked_flags;
    unsigned            evict_flags;
    H5SL_node_t        *node_ptr = NULL;
    H5C_cache_entry_t  *entry_ptr = NULL;
    H5C_cache_entry_t  *next_entry_ptr = NULL;
#if H5C_DO_SANITY_CHECKS
    uint32_t            initial_slist_len = 0;
    size_t              initial_slist_size = 0;
#endif /* H5C_DO_SANITY_CHECKS */
    herr_t              ret_value = SUCCEED;

    FUNC_ENTER_STATIC

    HDassert(f);
    HDassert(f->shared);

    cache_ptr = f->shared->cache;

    HDassert(cache_ptr);
    HDassert(cache_ptr->magic == H5C__H5C_T_MAGIC);
    HDassert(cache_ptr->slist_enabled);
    HDassert(cache_ptr->slist_ptr);
    HDassert(ring > H5C_RING_UNDEFINED);
    HDassert(ring < H5C_RING_NTYPES);

    HDassert(cache_ptr->epoch_markers_active == 0);

    /* Filter out the flags that are not relevant to the flush/invalidate.
     */
    cooked_flags = flags & H5C__FLUSH_CLEAR_ONLY_FLAG;
    evict_flags = flags & H5C__EVICT_ALLOW_LAST_PINS_FLAG;

    /* The flush procedure here is a bit strange.
     *
     * In the outer while loop we make at least one pass through the
     * cache, and then repeat until either all the pinned entries in
     * the ring unpin themselves, or until the number of pinned entries
     * in the ring stops declining.  In this later case, we scream and die.
     *
     * Since the fractal heap can dirty, resize, and/or move entries
     * in is flush callback, it is possible that the cache will still
     * contain dirty entries at this point.  If so, we must make more
     * passes through the skip list to allow it to empty.
     *
     * Further, since clean entries can be dirtied, resized, and/or moved
     * as the result of a flush call back (either the entries own, or that
     * for some other cache entry), we can no longer promise to flush
     * the cache entries in increasing address order.
     *
     * Instead, we just do the best we can -- making a pass through
     * the skip list, and then a pass through the "clean" entries, and
     * then repeating as needed.  Thus it is quite possible that an
     * entry will be evicted from the cache only to be re-loaded later
     * in the flush process (From what Quincey tells me, the pin
     * mechanism makes this impossible, but even it it is true now,
     * we shouldn't count on it in the future.)
     *
     * The bottom line is that entries will probably be flushed in close
     * to increasing address order, but there are no guarantees.
     */

    /* compute the number of pinned entries in this ring */

    entry_ptr = cache_ptr->pel_head_ptr;
    cur_ring_pel_len = 0;

    while ( entry_ptr != NULL ) {

        HDassert(entry_ptr->magic == H5C__H5C_CACHE_ENTRY_T_MAGIC);
        HDassert(entry_ptr->ring >= ring);
        if(entry_ptr->ring == ring)
            cur_ring_pel_len++;

        entry_ptr = entry_ptr->next;

    } /* end while */

    old_ring_pel_len = cur_ring_pel_len;

    while(cache_ptr->index_ring_len[ring] > 0) {

        /* first, try to flush-destroy any dirty entries.   Do this by
         * making a scan through the slist.  Note that new dirty entries
         * may be created by the flush call backs.  Thus it is possible
         * that the slist will not be empty after we finish the scan.
         */

#if H5C_DO_SANITY_CHECKS
        /* Depending on circumstances, H5C__flush_single_entry() will
         * remove dirty entries from the slist as it flushes them.
         * Thus for sanity checks we must make note of the initial
         * slist length and size before we do any flushes.
         */
        initial_slist_len = cache_ptr->slist_len;
        initial_slist_size = cache_ptr->slist_size;

        /* There is also the possibility that entries will be
         * dirtied, resized, moved, and/or removed from the cache
         * as the result of calls to the flush callbacks.  We use
         * the slist_len_increase and slist_size_increase increase
         * fields in struct H5C_t to track these changes for purpose
         * of sanity checking.
         *
         * To this end, we must zero these fields before we start
         * the pass through the slist.
         */
        cache_ptr->slist_len_increase = 0;
        cache_ptr->slist_size_increase = 0;
#endif /* H5C_DO_SANITY_CHECKS */

        /* Set the cache_ptr->slist_changed to false.
         *
         * This flag is set to TRUE by H5C__flush_single_entry if the slist
         * is modified by a pre_serialize, serialize, or notify callback.
         *
         * H5C__flush_invalidate_ring() uses this flag to detect any
         * modifications to the slist that might corrupt the scan of
         * the slist -- and restart the scan in this event.
         */
        cache_ptr->slist_changed = FALSE;

        /* this done, start the scan of the slist */
        restart_slist_scan = TRUE;

        while ( restart_slist_scan || ( node_ptr != NULL ) ) {

            if ( restart_slist_scan ) {

                restart_slist_scan = FALSE;

                /* Start at beginning of skip list */
                node_ptr = H5SL_first(cache_ptr->slist_ptr);

                if ( node_ptr == NULL )
                    /* the slist is empty -- break out of inner loop */
                    break;

                /* Get cache entry for this node */
                next_entry_ptr = (H5C_cache_entry_t *)H5SL_item(node_ptr);

                if ( NULL == next_entry_ptr )

                    HGOTO_ERROR(H5E_CACHE, H5E_SYSTEM, FAIL, \
                                "next_entry_ptr == NULL ?!?!")

                HDassert(next_entry_ptr->magic == H5C__H5C_CACHE_ENTRY_T_MAGIC);
                HDassert(next_entry_ptr->is_dirty);
                HDassert(next_entry_ptr->in_slist);
                HDassert(next_entry_ptr->ring >= ring);

            } /* end if */

            entry_ptr = next_entry_ptr;

            /* It is possible that entries will be dirtied, resized,
             * flushed, or removed from the cache via the take ownership
             * flag as the result of pre_serialize or serialized callbacks.
             *
             * This in turn can corrupt the scan through the slist.
             *
             * We test for slist modifications in the pre_serialize
             * and serialize callbacks, and restart the scan of the
             * slist if we find them.  However, best we do some extra
             * sanity checking just in case.
             */
            HDassert(entry_ptr != NULL);
            HDassert(entry_ptr->magic == H5C__H5C_CACHE_ENTRY_T_MAGIC);
            HDassert(entry_ptr->in_slist);
            HDassert(entry_ptr->is_dirty);
            HDassert(entry_ptr->ring >= ring);

            /* increment node pointer now, before we delete its target
             * from the slist.
             */
            node_ptr = H5SL_next(node_ptr);

            if(node_ptr != NULL) {

                next_entry_ptr = (H5C_cache_entry_t *)H5SL_item(node_ptr);

                if(NULL == next_entry_ptr)

                    HGOTO_ERROR(H5E_CACHE, H5E_SYSTEM, FAIL, \
                                "next_entry_ptr == NULL ?!?!")

                HDassert(next_entry_ptr->magic == H5C__H5C_CACHE_ENTRY_T_MAGIC);
                HDassert(next_entry_ptr->is_dirty);
                HDassert(next_entry_ptr->in_slist);
                HDassert(next_entry_ptr->ring >= ring);
                HDassert(entry_ptr != next_entry_ptr);
            } /* end if */
            else {

                next_entry_ptr = NULL;
            }

            /* Note that we now remove nodes from the slist as we flush
             * the associated entries, instead of leaving them there
             * until we are done, and then destroying all nodes in
             * the slist.
             *
             * While this optimization used to be easy, with the possibility
             * of new entries being added to the slist in the midst of the
             * flush, we must keep the slist in canonical form at all
             * times.
             */
            if ( ( ( !entry_ptr->flush_me_last ) ||
                   ( ( entry_ptr->flush_me_last ) &&
                     ( cache_ptr->num_last_entries >= cache_ptr->slist_len ) ) 
                 ) &&
                 ( entry_ptr->flush_dep_nchildren == 0 ) &&
                 ( entry_ptr->ring == ring ) ) {

                if ( entry_ptr->is_protected ) {

                    /* we have major problems -- but lets flush
                     * everything we can before we flag an error.
                     */
                    protected_entries++;

                } /* end if */
                else if ( entry_ptr->is_pinned ) {

                    if ( H5C__flush_single_entry(f, entry_ptr, 
                                                 H5C__DURING_FLUSH_FLAG) < 0 )

                        HGOTO_ERROR(H5E_CACHE, H5E_CANTFLUSH, FAIL, \
                                    "dirty pinned entry flush failed")

                    if ( cache_ptr->slist_changed ) {

                        /* The slist has been modified by something
                         * other than the simple removal of the
                         * of the flushed entry after the flush.
                         *
                         * This has the potential to corrupt the
                         * scan through the slist, so restart it.
                         */
                        restart_slist_scan = TRUE;
                        cache_ptr->slist_changed = FALSE;
                        H5C__UPDATE_STATS_FOR_SLIST_SCAN_RESTART(cache_ptr);

                    } /* end if */
                } /* end else-if */
                else {

                    if ( H5C__flush_single_entry(f, entry_ptr, 
                                    (cooked_flags | 
                                     H5C__DURING_FLUSH_FLAG | 
                                     H5C__FLUSH_INVALIDATE_FLAG |
                                     H5C__DEL_FROM_SLIST_ON_DESTROY_FLAG) ) < 0)

                        HGOTO_ERROR(H5E_CACHE, H5E_CANTFLUSH, FAIL, 
                                    "dirty entry flush destroy failed")

                    if ( cache_ptr->slist_changed ) {

                        /* The slist has been modified by something
                         * other than the simple removal of the
                         * of the flushed entry after the flush.
                         *
                         * This has the potential to corrupt the
                         * scan through the slist, so restart it.
                         */
                        restart_slist_scan = TRUE;
                        cache_ptr->slist_changed = FALSE;
                        H5C__UPDATE_STATS_FOR_SLIST_SCAN_RESTART(cache_ptr)
                    } /* end if */
                } /* end else */
            } /* end if */
        } /* end while loop scanning skip list */

#if H5C_DO_SANITY_CHECKS
        /* It is possible that entries were added to the slist during
         * the scan, either before or after scan pointer.  The following
         * asserts take this into account.
         *
         * Don't bother with the sanity checks if node_ptr != NULL, as
         * in this case we broke out of the loop because it got changed
         * out from under us.
         */

        if ( node_ptr == NULL ) {

            HDassert(cache_ptr->slist_len == 
                     (uint32_t)((int32_t)initial_slist_len + 
                                 cache_ptr->slist_len_increase));

            HDassert(cache_ptr->slist_size == 
                     (size_t)((ssize_t)initial_slist_size + 
                              cache_ptr->slist_size_increase));
        } /* end if */
#endif /* H5C_DO_SANITY_CHECKS */

        /* Since we are doing a destroy, we must make a pass through
         * the hash table and try to flush - destroy all entries that
         * remain.
         *
         * It used to be that all entries remaining in the cache at
         * this point had to be clean, but with the fractal heap mods
         * this may not be the case.  If so, we will flush entries out
         * in increasing address order.
         *
         * Writes to disk are possible here.
         */

        /* reset the counters so that we can detect insertions, loads,
         * and moves caused by the pre_serialize and serialize calls.
         */
        cache_ptr->entries_loaded_counter         = 0;
        cache_ptr->entries_inserted_counter       = 0;
        cache_ptr->entries_relocated_counter      = 0;

        next_entry_ptr = cache_ptr->il_head;

        while ( next_entry_ptr != NULL ) {

            entry_ptr = next_entry_ptr;
            HDassert(entry_ptr->magic == H5C__H5C_CACHE_ENTRY_T_MAGIC);
            HDassert(entry_ptr->ring >= ring);

            next_entry_ptr = entry_ptr->il_next;
            HDassert((next_entry_ptr == NULL) ||
                     (next_entry_ptr->magic == H5C__H5C_CACHE_ENTRY_T_MAGIC));

            if ( ( ( ! entry_ptr->flush_me_last ) || 
                   ( entry_ptr->flush_me_last && 
                     ( cache_ptr->num_last_entries >= cache_ptr->slist_len ) ) 
                 ) && 
                 ( entry_ptr->flush_dep_nchildren == 0 ) && 
                 ( entry_ptr->ring == ring ) ) {

                if ( entry_ptr->is_protected ) {

                    /* we have major problems -- but lets flush and
                     * destroy everything we can before we flag an
                     * error.
                     */
                    protected_entries++;

                    if ( ! entry_ptr->in_slist ) {

                        HDassert(!(entry_ptr->is_dirty));
                    }
                } /* end if */
                else if ( ! ( entry_ptr->is_pinned ) ) {

                    /* if *entry_ptr is dirty, it is possible
                     * that one or more other entries may be
                     * either removed from the cache, loaded
                     * into the cache, or moved to a new location
                     * in the file as a side effect of the flush.
                     *
                     * It's also possible that removing a clean
                     * entry will remove the last child of a proxy
                     * entry, allowing it to be removed also and
                     * invalidating the next_entry_ptr.
                     *
                     * If either of these happen, and one of the target
                     * or proxy entries happens to be the next entry in
                     * the hash bucket, we could either find ourselves
                     * either scanning a non-existant entry, scanning
                     * through a different bucket, or skipping an entry.
                     *
                     * Neither of these are good, so restart the
                     * the scan at the head of the hash bucket
                     * after the flush if we detect that the next_entry_ptr
                     * becomes invalid.
                     *
                     * This is not as inefficient at it might seem,
                     * as hash buckets typically have at most two
                     * or three entries.
                     */
                    cache_ptr->entry_watched_for_removal = next_entry_ptr;

                    if ( H5C__flush_single_entry(f, entry_ptr, 
                                    (cooked_flags | 
                                     H5C__DURING_FLUSH_FLAG | 
                                     H5C__FLUSH_INVALIDATE_FLAG | 
                                     H5C__DEL_FROM_SLIST_ON_DESTROY_FLAG)) < 0 )

                        HGOTO_ERROR(H5E_CACHE, H5E_CANTFLUSH, FAIL, \
                                    "Entry flush destroy failed")

                    /* Restart the index list scan if necessary.  Must
                     * do this if the next entry is evicted, and also if
                     * one or more entries are inserted, loaded, or moved
                     * as these operations can result in part of the scan
                     * being skipped -- which can cause a spurious failure
                     * if this results in the size of the pinned entry
                     * failing to decline during the pass.
                     */
                    if ( ( ( NULL != next_entry_ptr ) && 
                           ( NULL == cache_ptr->entry_watched_for_removal ) 
                         ) ||
                         ( cache_ptr->entries_loaded_counter > 0 ) ||
                         ( cache_ptr->entries_inserted_counter > 0 ) ||
                         ( cache_ptr->entries_relocated_counter > 0 ) ) {

                        next_entry_ptr = cache_ptr->il_head;

                        cache_ptr->entries_loaded_counter         = 0;
                        cache_ptr->entries_inserted_counter       = 0;
                        cache_ptr->entries_relocated_counter      = 0;

                        H5C__UPDATE_STATS_FOR_INDEX_SCAN_RESTART(cache_ptr)

                    } /* end if */
                    else {

                       cache_ptr->entry_watched_for_removal = NULL;
                    }
                } /* end if */
            } /* end if */
        } /* end for loop scanning hash table */

        /* We can't do anything if entries are pinned.  The
         * hope is that the entries will be unpinned as the
         * result of destroys of entries that reference them.
         *
         * We detect this by noting the change in the number
         * of pinned entries from pass to pass.  If it stops
         * shrinking before it hits zero, we scream and die.
         */
        old_ring_pel_len = cur_ring_pel_len;
        entry_ptr = cache_ptr->pel_head_ptr;
        cur_ring_pel_len = 0;

        while ( entry_ptr != NULL ) {

            HDassert(entry_ptr->magic == H5C__H5C_CACHE_ENTRY_T_MAGIC);
            HDassert(entry_ptr->ring >= ring);

            if ( entry_ptr->ring == ring ) {

                cur_ring_pel_len++;
            }

            entry_ptr = entry_ptr->next;

        } /* end while */

       /* Check if the number of pinned entries in the ring is positive, and
        * it is not declining.  Scream and die if so.
        */
        if ( ( cur_ring_pel_len > 0 ) && 
             ( cur_ring_pel_len >= old_ring_pel_len ) ) {

            /* Don't error if allowed to have pinned entries remaining */
            if ( evict_flags ) {

                HGOTO_DONE(TRUE)
            }

            HGOTO_ERROR(H5E_CACHE, H5E_CANTFLUSH, FAIL, \
                        "Pinned entry count not decreasing, cur_ring_pel_len = %d, old_ring_pel_len = %d, ring = %d", \
                        (int)cur_ring_pel_len, \
                        (int)old_ring_pel_len, (int)ring)
        } /* end if */

        HDassert(protected_entries == cache_ptr->pl_len);

        if ( ( protected_entries > 0 ) && 
             ( protected_entries == cache_ptr->index_len ) )

            HGOTO_ERROR(H5E_CACHE, H5E_CANTFLUSH, FAIL, \
               "Only protected entries left in cache, protected_entries = %d",\
               (int)protected_entries)

    } /* main while loop */

    /* Invariants, after destroying all entries in the ring */
    for ( i = (int)H5C_RING_UNDEFINED; i <= (int)ring; i++ ) {

        HDassert(cache_ptr->index_ring_len[i] == 0);
        HDassert(cache_ptr->index_ring_size[i] == (size_t)0);
        HDassert(cache_ptr->clean_index_ring_size[i] == (size_t)0);
        HDassert(cache_ptr->dirty_index_ring_size[i] == (size_t)0);

        HDassert(cache_ptr->slist_ring_len[i] == 0);
        HDassert(cache_ptr->slist_ring_size[i] == (size_t)0);

    } /* end for */

    HDassert(protected_entries <= cache_ptr->pl_len);

    if ( protected_entries > 0 ) {

        HGOTO_ERROR(H5E_CACHE, H5E_CANTFLUSH, FAIL, \
                    "Cache has protected entries")

    } else if ( cur_ring_pel_len > 0 ) {

        HGOTO_ERROR(H5E_CACHE, H5E_CANTFLUSH, FAIL, \
                    "Can't unpin all pinned entries in ring")
    }

done:

    FUNC_LEAVE_NOAPI(ret_value)
<<<<<<< HEAD

} /* H5C_flush_invalidate_ring() */
=======
} /* H5C__flush_invalidate_ring() */
>>>>>>> 044ee6f8


/*-------------------------------------------------------------------------
 *
 * Function:    H5C__flush_ring
 *
 * Purpose:     Flush the entries contained in the specified cache and
 *              ring.  All entries in rings outside the specified ring
 *              must have been flushed on entry.
 *
 *              If the cache contains protected entries in the specified
 *              ring, the function will fail, as protected entries cannot
 *              be flushed.  However all unprotected entries in the target
 *              ring should be flushed before the function returns failure.
 *
 *              If flush dependencies appear in the target ring, the
 *              function makes repeated passes through the slist flushing
 *              entries in flush dependency order.
 *
 * Return:      Non-negative on success/Negative on failure or if there was
 *              a request to flush all items and something was protected.
 *
 * Programmer:  John Mainzer
 *              9/1/15
 *
 * Changes:     A recent optimization turns off the slist unless a flush
 *              is in progress.  This should not effect this function, as
 *              it is only called during a flush.  Added an assertion to 
 *              verify this.
 *
 *                                             JRM -- 5/6/20
 *
 *
 *-------------------------------------------------------------------------
 */
static herr_t
H5C__flush_ring(H5F_t *f, H5C_ring_t ring, unsigned flags)
{
    H5C_t * cache_ptr = f->shared->cache;
    hbool_t		flushed_entries_last_pass;
    hbool_t		flush_marked_entries;
    hbool_t		ignore_protected;
    hbool_t		tried_to_flush_protected_entry = FALSE;
    hbool_t		restart_slist_scan;
    uint32_t		protected_entries = 0;
    H5SL_node_t * 	node_ptr = NULL;
    H5C_cache_entry_t *	entry_ptr = NULL;
    H5C_cache_entry_t *	next_entry_ptr = NULL;
#if H5C_DO_SANITY_CHECKS
    uint32_t		initial_slist_len = 0;
    size_t              initial_slist_size = 0;
#endif /* H5C_DO_SANITY_CHECKS */
    int                 i;
    herr_t		ret_value = SUCCEED;

    FUNC_ENTER_STATIC

    HDassert(cache_ptr);
    HDassert(cache_ptr->magic == H5C__H5C_T_MAGIC);
    HDassert(cache_ptr->slist_enabled);
    HDassert(cache_ptr->slist_ptr);
    HDassert((flags & H5C__FLUSH_INVALIDATE_FLAG) == 0);
    HDassert(ring > H5C_RING_UNDEFINED);
    HDassert(ring < H5C_RING_NTYPES);

#if H5C_DO_EXTREME_SANITY_CHECKS
<<<<<<< HEAD
    if ( ( H5C_validate_protected_entry_list(cache_ptr) < 0 ) ||
         ( H5C_validate_pinned_entry_list(cache_ptr ) < 0 ) ||
         ( H5C_validate_lru_list(cache_ptr) < 0 ) )

        HGOTO_ERROR(H5E_CACHE, H5E_SYSTEM, FAIL, 
                    "an extreme sanity check failed on entry")
=======
    if((H5C__validate_protected_entry_list(cache_ptr) < 0) ||
            (H5C__validate_pinned_entry_list(cache_ptr) < 0) ||
            (H5C__validate_lru_list(cache_ptr) < 0))
        HGOTO_ERROR(H5E_CACHE, H5E_SYSTEM, FAIL, "an extreme sanity check failed on entry")
>>>>>>> 044ee6f8
#endif /* H5C_DO_EXTREME_SANITY_CHECKS */

    ignore_protected = ( (flags & H5C__FLUSH_IGNORE_PROTECTED_FLAG) != 0 );
    flush_marked_entries = ( (flags & H5C__FLUSH_MARKED_ENTRIES_FLAG) != 0 );

    if ( ! flush_marked_entries ) {

        for ( i = (int)H5C_RING_UNDEFINED; i < (int)ring; i++ ) {

            HDassert(cache_ptr->slist_ring_len[i] == 0);
        }
    }

    HDassert(cache_ptr->flush_in_progress);

    /* When we are only flushing marked entries, the slist will usually
     * still contain entries when we have flushed everything we should.
     * Thus we track whether we have flushed any entries in the last
     * pass, and terminate if we haven't.
     */
    flushed_entries_last_pass = TRUE;

    /* Set the cache_ptr->slist_changed to false.
     *
     * This flag is set to TRUE by H5C__flush_single_entry if the
     * slist is modified by a pre_serialize, serialize, or notify callback.
     * H5C_flush_cache uses this flag to detect any modifications
     * to the slist that might corrupt the scan of the slist -- and
     * restart the scan in this event.
     */
    cache_ptr->slist_changed = FALSE;

    while ( ( cache_ptr->slist_ring_len[ring] > 0 ) &&
            ( protected_entries == 0 )  &&
            ( flushed_entries_last_pass ) ) {

        flushed_entries_last_pass = FALSE;

#if H5C_DO_SANITY_CHECKS
        /* For sanity checking, try to verify that the skip list has
         * the expected size and number of entries at the end of each
         * internal while loop (see below).
         *
         * Doing this get a bit tricky, as depending on flags, we may
         * or may not flush all the entries in the slist.
         *
         * To make things more entertaining, with the advent of the
         * fractal heap, the entry serialize callback can cause entries
         * to be dirtied, resized, and/or moved.  Also, the
         * pre_serialize callback can result in an entry being
         * removed from the cache via the take ownership flag.
         *
         * To deal with this, we first make note of the initial
         * skip list length and size:
         */
        initial_slist_len = cache_ptr->slist_len;
        initial_slist_size = cache_ptr->slist_size;

        /* As mentioned above, there is the possibility that
         * entries will be dirtied, resized, flushed, or removed
         * from the cache via the take ownership flag  during
         * our pass through the skip list.  To capture the number
         * of entries added, and the skip list size delta,
         * zero the slist_len_increase and slist_size_increase of
         * the cache's instance of H5C_t.  These fields will be
         * updated elsewhere to account for slist insertions and/or
         * dirty entry size changes.
         */
        cache_ptr->slist_len_increase = 0;
        cache_ptr->slist_size_increase = 0;

        /* at the end of the loop, use these values to compute the
         * expected slist length and size and compare this with the
         * value recorded in the cache's instance of H5C_t.
         */
#endif /* H5C_DO_SANITY_CHECKS */

        restart_slist_scan = TRUE;

        while ( ( restart_slist_scan ) || ( node_ptr != NULL ) ) {

            if ( restart_slist_scan ) {

                restart_slist_scan = FALSE;

                /* Start at beginning of skip list */
                node_ptr = H5SL_first(cache_ptr->slist_ptr);

                if ( node_ptr == NULL ) {

                    /* the slist is empty -- break out of inner loop */
                    break;
                }

                /* Get cache entry for this node */
                next_entry_ptr = (H5C_cache_entry_t *)H5SL_item(node_ptr);

                if ( NULL == next_entry_ptr )

                    HGOTO_ERROR(H5E_CACHE, H5E_SYSTEM, FAIL, \
                                "next_entry_ptr == NULL ?!?!")

                HDassert(next_entry_ptr->magic == H5C__H5C_CACHE_ENTRY_T_MAGIC);
                HDassert(next_entry_ptr->is_dirty);
                HDassert(next_entry_ptr->in_slist);

            } /* end if */

            entry_ptr = next_entry_ptr;

            /* With the advent of the fractal heap, the free space
             * manager, and the version 3 cache, it is possible
             * that the pre-serialize or serialize callback will
             * dirty, resize, or take ownership of other entries
             * in the cache.
             *
             * To deal with this, I have inserted code to detect any
             * change in the skip list not directly under the control
             * of this function.  If such modifications are detected,
             * we must re-start the scan of the skip list to avoid
             * the possibility that the target of the next_entry_ptr
             * may have been flushed or deleted from the cache.
             *
             * To verify that all such possibilities have been dealt
             * with, we do a bit of extra sanity checking on
             * entry_ptr.
             */
            HDassert(entry_ptr->magic == H5C__H5C_CACHE_ENTRY_T_MAGIC);
            HDassert(entry_ptr->in_slist);
            HDassert(entry_ptr->is_dirty);

            if ( ( ! flush_marked_entries ) || ( entry_ptr->flush_marker ) ) {

                HDassert(entry_ptr->ring >= ring);
            }

            /* Advance node pointer now, before we delete its target
             * from the slist.
             */
            node_ptr = H5SL_next(node_ptr);

            if ( node_ptr != NULL ) {

                next_entry_ptr = (H5C_cache_entry_t *)H5SL_item(node_ptr);

                if ( NULL == next_entry_ptr )

                    HGOTO_ERROR(H5E_CACHE, H5E_SYSTEM, FAIL, \
                                "next_entry_ptr == NULL ?!?!")

                HDassert(next_entry_ptr->magic == H5C__H5C_CACHE_ENTRY_T_MAGIC);
                HDassert(next_entry_ptr->is_dirty);
                HDassert(next_entry_ptr->in_slist);

                if ( ! flush_marked_entries || next_entry_ptr->flush_marker ) {

                    HDassert(next_entry_ptr->ring >= ring);
                }

                HDassert(entry_ptr != next_entry_ptr);

            } /* end if */
            else {

                next_entry_ptr = NULL;
            }

            if ( ( ! flush_marked_entries || entry_ptr->flush_marker ) && 
                 ( ( ! entry_ptr->flush_me_last ) ||
                   ( ( entry_ptr->flush_me_last ) && 
                     ( ( cache_ptr->num_last_entries >= cache_ptr->slist_len )||
                       ( flush_marked_entries && entry_ptr->flush_marker ) )
                   )
                 ) && 
                 ( ( entry_ptr->flush_dep_nchildren == 0 ) || 
                   ( entry_ptr->flush_dep_ndirty_children == 0 ) ) && 
                 ( entry_ptr->ring == ring ) ) {

                HDassert(entry_ptr->flush_dep_nunser_children == 0);

                if ( entry_ptr->is_protected ) {

                    /* we probably have major problems -- but lets
                     * flush everything we can before we decide
                     * whether to flag an error.
                     */
                    tried_to_flush_protected_entry = TRUE;
                    protected_entries++;

                } /* end if */
                else {

                    if ( H5C__flush_single_entry(f, entry_ptr, 
                                     (flags | H5C__DURING_FLUSH_FLAG)) < 0 )

                        HGOTO_ERROR(H5E_CACHE, H5E_CANTFLUSH, FAIL, \
                                    "Can't flush entry")

                    if ( cache_ptr->slist_changed ) {

                        /* The slist has been modified by something
                         * other than the simple removal of the
                         * of the flushed entry after the flush.
                         *
                         * This has the potential to corrupt the
                         * scan through the slist, so restart it.
                         */
                        restart_slist_scan = TRUE;
                        cache_ptr->slist_changed = FALSE;
                        H5C__UPDATE_STATS_FOR_SLIST_SCAN_RESTART(cache_ptr)

                    } /* end if */

                    flushed_entries_last_pass = TRUE;

                } /* end else */
            } /* end if */
        } /* while ( ( restart_slist_scan ) || ( node_ptr != NULL ) ) */

#if H5C_DO_SANITY_CHECKS
        /* Verify that the slist size and length are as expected. */
        HDassert((uint32_t)((int32_t)initial_slist_len + \
                    cache_ptr->slist_len_increase) == cache_ptr->slist_len);
        HDassert((size_t)((ssize_t)initial_slist_size + \
                    cache_ptr->slist_size_increase) == cache_ptr->slist_size);
#endif /* H5C_DO_SANITY_CHECKS */

    } /* while */

    HDassert(protected_entries <= cache_ptr->pl_len);

    if ( ( ( cache_ptr->pl_len > 0 ) && ( ! ignore_protected ) ) || 
           ( tried_to_flush_protected_entry ) )

        HGOTO_ERROR(H5E_CACHE, H5E_CANTFLUSH, FAIL, \
                    "cache has protected items")

#if H5C_DO_SANITY_CHECKS
    if ( ! flush_marked_entries ) {

        HDassert(cache_ptr->slist_ring_len[ring] == 0);
        HDassert(cache_ptr->slist_ring_size[ring] == 0);

    } /* end if */
#endif /* H5C_DO_SANITY_CHECKS */

done:

    FUNC_LEAVE_NOAPI(ret_value)

} /* H5C__flush_ring() */


/*-------------------------------------------------------------------------
 *
 * Function:    H5C__flush_single_entry
 *
 * Purpose:     Flush or clear (and evict if requested) the cache entry
 *              with the specified address and type.  If the type is NULL,
 *              any unprotected entry at the specified address will be
 *              flushed (and possibly evicted).
 *
 *              Attempts to flush a protected entry will result in an
 *              error.
 *
 *              If the H5C__FLUSH_INVALIDATE_FLAG flag is set, the entry will
 *              be cleared and not flushed, and the call can't be part of a
 *              sequence of flushes.
 *
 *              The function does nothing silently if there is no entry
 *              at the supplied address, or if the entry found has the
 *              wrong type.
 *
 * Return:      Non-negative on success/Negative on failure or if there was
 *              an attempt to flush a protected item.
 *
 * Programmer:  John Mainzer, 5/5/04
 *
 * Modifications:
 *
 *              JRM -- 7/21/04
 *              Updated function for the addition of the hash table.
 *
 *              QAK -- 11/26/04
 *              Updated function for the switch from TBBTs to skip lists.
 *
 *              JRM -- 1/6/05
 *              Updated function to reset the flush_marker field.
 *              Also replace references to H5F_FLUSH_INVALIDATE and
 *              H5F_FLUSH_CLEAR_ONLY with references to
 *              H5C__FLUSH_INVALIDATE_FLAG and H5C__FLUSH_CLEAR_ONLY_FLAG
 *              respectively.
 *
 *              JRM -- 6/24/05
 *              Added code to remove dirty entries from the slist after
 *              they have been flushed.  Also added a sanity check that
 *              will scream if we attempt a write when writes are
 *              completely disabled.
 *
 *              JRM -- 7/5/05
 *              Added code to call the new log_flush callback whenever
 *              a dirty entry is written to disk.  Note that the callback
 *              is not called if the H5C__FLUSH_CLEAR_ONLY_FLAG is set,
 *              as there is no write to file in this case.
 *
 *              JRM -- 8/21/06
 *              Added code maintaining the flush_in_progress and
 *              destroy_in_progress fields in H5C_cache_entry_t.
 *
 *              Also added flush_flags parameter to the call to
 *              type_ptr->flush() so that the flush routine can report
 *              whether the entry has been resized or renamed.  Added
 *              code using the flush_flags variable to detect the case
 *              in which the target entry is resized during flush, and
 *              update the caches data structures accordingly.
 *
 *              JRM -- 3/29/07
 *              Added sanity checks on the new is_read_only and
 *              ro_ref_count fields.
 *
 *              QAK -- 2/07/08
 *              Separated "destroy entry" concept from "remove entry from
 *              cache" concept, by adding the 'take_ownership' flag and
 *              the "destroy_entry" variable.
 *
 *              JRM -- 11/5/08
 *              Added call to H5C__UPDATE_INDEX_FOR_ENTRY_CLEAN() to
 *              maintain the new clean_index_size and clean_index_size
 *              fields of H5C_t.
 *
 *
 *              Missing entries??
 *
 *
 *              JRM -- 5/8/20
 *              Updated sanity checks for the possibility that the slist 
 *              is disabled.
 *
 *              Also updated main comment to conform more closely with 
 *              the current state of the code.
 *
 *-------------------------------------------------------------------------
 */
herr_t
H5C__flush_single_entry(H5F_t *f, H5C_cache_entry_t *entry_ptr, unsigned flags)
{
    H5C_t *     cache_ptr;                      /* Cache for file */
    hbool_t     destroy;                        /* external flag */
    hbool_t     clear_only;                     /* external flag */
    hbool_t     free_file_space;                /* external flag */
    hbool_t     take_ownership;                 /* external flag */
    hbool_t     del_from_slist_on_destroy;      /* external flag */
    hbool_t     during_flush;                   /* external flag */
    hbool_t     write_entry;                    /* internal flag */
    hbool_t     destroy_entry;                  /* internal flag */
    hbool_t     generate_image;                 /* internal flag */
    hbool_t     update_page_buffer;             /* internal flag */
    hbool_t     was_dirty;
    hbool_t     suppress_image_entry_writes = FALSE;
    hbool_t     suppress_image_entry_frees = FALSE;
    haddr_t     entry_addr = HADDR_UNDEF;
    herr_t      ret_value = SUCCEED;            /* Return value */

    FUNC_ENTER_PACKAGE

    HDassert(f);
    cache_ptr = f->shared->cache;
    HDassert(cache_ptr);
    HDassert(cache_ptr->magic == H5C__H5C_T_MAGIC);
    HDassert(entry_ptr);
    HDassert(entry_ptr->magic == H5C__H5C_CACHE_ENTRY_T_MAGIC);
    HDassert(entry_ptr->ring != H5C_RING_UNDEFINED);
    HDassert(entry_ptr->type);

    /* setup external flags from the flags parameter */
    destroy                   = ((flags & H5C__FLUSH_INVALIDATE_FLAG) != 0);
    clear_only                = ((flags & H5C__FLUSH_CLEAR_ONLY_FLAG) != 0);
    free_file_space           = ((flags & H5C__FREE_FILE_SPACE_FLAG) != 0);
    take_ownership            = ((flags & H5C__TAKE_OWNERSHIP_FLAG) != 0);
    del_from_slist_on_destroy = 
                           ((flags & H5C__DEL_FROM_SLIST_ON_DESTROY_FLAG) != 0);
    during_flush              = ((flags & H5C__DURING_FLUSH_FLAG) != 0);
    generate_image            = ((flags & H5C__GENERATE_IMAGE_FLAG) != 0);
    update_page_buffer        = ((flags & H5C__UPDATE_PAGE_BUFFER_FLAG) != 0);

    /* Set the flag for destroying the entry, based on the 'take ownership'
     * and 'destroy' flags
     */
    if ( take_ownership ) {

        destroy_entry = FALSE;

    } else {

        destroy_entry = destroy;
    }

    /* we will write the entry to disk if it exists, is dirty, and if the
     * clear only flag is not set.
     */
    if ( entry_ptr->is_dirty && !clear_only ) {

        write_entry = TRUE;

    } else {

        write_entry = FALSE;
    }

    /* if we have received close warning, and we have been instructed to
     * generate a metadata cache image, and we have actually constructed
     * the entry images, set suppress_image_entry_frees to TRUE.
     *
     * Set suppress_image_entry_writes to TRUE if indicated by the
     * image_ctl flags.
     */
    if ( ( cache_ptr->close_warning_received ) && 
         ( cache_ptr->image_ctl.generate_image ) && 
         ( cache_ptr->num_entries_in_image > 0 ) && 
         ( cache_ptr->image_entries != NULL ) ) {

        /* Sanity checks */
        HDassert(entry_ptr->image_up_to_date || !(entry_ptr->include_in_image));
        HDassert(entry_ptr->image_ptr || !(entry_ptr->include_in_image));
        HDassert((!clear_only) || !(entry_ptr->include_in_image));
        HDassert((!take_ownership) || !(entry_ptr->include_in_image));
        HDassert((!free_file_space) || !(entry_ptr->include_in_image));

        suppress_image_entry_frees = TRUE;

        if ( cache_ptr->image_ctl.flags & H5C_CI__SUPRESS_ENTRY_WRITES ) {

            suppress_image_entry_writes = TRUE;

        } /* end if */
    } /* end if */

    /* run initial sanity checks */ 
#if H5C_DO_SANITY_CHECKS  
    if ( cache_ptr->slist_enabled ) {

        if ( entry_ptr->in_slist ) {

            HDassert(entry_ptr->is_dirty);

            if ( ( entry_ptr->flush_marker ) && ( ! entry_ptr->is_dirty ) )

                HGOTO_ERROR(H5E_CACHE, H5E_SYSTEM, FAIL, \
                            "entry in slist failed sanity checks")
        } /* end if */
        else {

            HDassert(!entry_ptr->is_dirty);
            HDassert(!entry_ptr->flush_marker);

            if ( ( entry_ptr->is_dirty ) || ( entry_ptr->flush_marker ) )

                HGOTO_ERROR(H5E_CACHE, H5E_SYSTEM, FAIL, \
                            "entry failed sanity checks")

        } /* end else */
    } else { /* slist is disabled */

        HDassert( ! entry_ptr->in_slist );

        if ( ! entry_ptr->is_dirty ) {

            if ( entry_ptr->flush_marker )

                HGOTO_ERROR(H5E_CACHE, H5E_SYSTEM, FAIL, \
                            "flush marked clean entry?")

        }
    }
#endif /* H5C_DO_SANITY_CHECKS */

    if ( entry_ptr->is_protected ) {

        HDassert(!entry_ptr->is_protected);

        /* Attempt to flush a protected entry -- scream and die. */
        HGOTO_ERROR(H5E_CACHE, H5E_PROTECT, FAIL, \
                    "Attempt to flush a protected entry")

    } /* end if */

    /* Set entry_ptr->flush_in_progress = TRUE and set
     * entry_ptr->flush_marker = FALSE
     *
     * We will set flush_in_progress back to FALSE at the end if the
     * entry still exists at that point.
     */
    entry_ptr->flush_in_progress = TRUE;
    entry_ptr->flush_marker = FALSE;

    /* Preserve current dirty state for later */
    was_dirty = entry_ptr->is_dirty;

    /* The entry is dirty, and we are doing a flush, a flush destroy or have
     * been requested to generate an image.  In those cases, serialize the
     * entry.
     */
    if ( write_entry || generate_image ) {

        HDassert(entry_ptr->is_dirty);

        if ( NULL == entry_ptr->image_ptr ) {

            if ( NULL == (entry_ptr->image_ptr = 
                       H5MM_malloc(entry_ptr->size + H5C_IMAGE_EXTRA_SPACE)) )

                HGOTO_ERROR(H5E_CACHE, H5E_CANTALLOC, FAIL, \
                           "memory allocation failed for on disk image buffer")

#if H5C_DO_MEMORY_SANITY_CHECKS
            H5MM_memcpy(((uint8_t *)entry_ptr->image_ptr) + entry_ptr->size, 
                        H5C_IMAGE_SANITY_VALUE, H5C_IMAGE_EXTRA_SPACE);
#endif /* H5C_DO_MEMORY_SANITY_CHECKS */

        } /* end if */

        if ( ! ( entry_ptr->image_up_to_date ) ) {

            /* Sanity check */
            HDassert(!entry_ptr->prefetched);

            /* Generate the entry's image */
            if ( H5C__generate_image(f, cache_ptr, entry_ptr) < 0 )

                HGOTO_ERROR(H5E_CACHE, H5E_CANTGET, FAIL, \
                            "can't generate entry's image")

        } /* end if ( ! (entry_ptr->image_up_to_date) ) */
    } /* end if */

    /* Finally, write the image to disk.
     *
     * Note that if the H5AC__CLASS_SKIP_WRITES flag is set in the
     * in the entry's type, we silently skip the write.  This
     * flag should only be used in test code.
     */
    if ( write_entry ) {

        HDassert(entry_ptr->is_dirty);

#if H5C_DO_SANITY_CHECKS
        if ( ( cache_ptr->check_write_permitted ) && 
             ( ! ( cache_ptr->write_permitted ) ) )

            HGOTO_ERROR(H5E_CACHE, H5E_SYSTEM, FAIL, \
                        "Write when writes are always forbidden!?!?!")
#endif /* H5C_DO_SANITY_CHECKS */

        /* Write the image to disk unless the write is suppressed.
         *
         * This happens if both suppress_image_entry_writes and
         * entry_ptr->include_in_image are TRUE, or if the
         * H5AC__CLASS_SKIP_WRITES is set in the entry's type.  This
         * flag should only be used in test code
         */
        if ( ( ( ! suppress_image_entry_writes ) || 
               ( ! entry_ptr->include_in_image ) ) && 
             ( ( (entry_ptr->type->flags) & H5C__CLASS_SKIP_WRITES) == 0 ) ) {

            H5FD_mem_t mem_type = H5FD_MEM_DEFAULT;

#ifdef H5_HAVE_PARALLEL
            if ( cache_ptr->coll_write_list ) {

                if ( H5SL_insert(cache_ptr->coll_write_list, entry_ptr, 
                                 &entry_ptr->addr) < 0 )

                    HGOTO_ERROR(H5E_CACHE, H5E_CANTINSERT, FAIL, \
                                "unable to insert skip list item")
            } /* end if */
            else
            {
#endif /* H5_HAVE_PARALLEL */

                if ( entry_ptr->prefetched ) {

                    HDassert(entry_ptr->type->id == H5AC_PREFETCHED_ENTRY_ID);

                    mem_type = cache_ptr->
                               class_table_ptr[entry_ptr->prefetch_type_id]->
                               mem_type;
                } /* end if */
                else {

                    mem_type = entry_ptr->type->mem_type;
                }

                if ( H5F_block_write(f, mem_type, entry_ptr->addr, 
                                   entry_ptr->size, entry_ptr->image_ptr) < 0 )

                    HGOTO_ERROR(H5E_CACHE, H5E_CANTFLUSH, FAIL, \
                                "Can't write image to file")

#ifdef H5_HAVE_PARALLEL
            }
#endif /* H5_HAVE_PARALLEL */

        } /* end if */

        /* if the entry has a notify callback, notify it that we have
         * just flushed the entry.
         */
        if ( ( entry_ptr->type->notify ) &&
             ( (entry_ptr->type->notify)(H5C_NOTIFY_ACTION_AFTER_FLUSH, 
                                         entry_ptr) < 0 ) )

            HGOTO_ERROR(H5E_CACHE, H5E_CANTNOTIFY, FAIL, \
                        "can't notify client of entry flush")

    } /* if ( write_entry ) */

    /* At this point, all pre-serialize and serialize calls have been
     * made if it was appropriate to make them.  Similarly, the entry
     * has been written to disk if desired.
     *
     * Thus it is now safe to update the cache data structures for the
     * flush.
     */

    /* start by updating the statistics */
    if ( clear_only ) {

        /* only log a clear if the entry was dirty */
        if ( was_dirty ) {

            H5C__UPDATE_STATS_FOR_CLEAR(cache_ptr, entry_ptr)

        } /* end if */
    } else if(write_entry) {

        HDassert(was_dirty);

        /* only log a flush if we actually wrote to disk */
        H5C__UPDATE_STATS_FOR_FLUSH(cache_ptr, entry_ptr)

    } /* end else if */

    /* Note that the algorithm below is (very) similar to the set of operations
     * in H5C_remove_entry() and should be kept in sync with changes
     * to that code. - QAK, 2016/11/30
     */

    /* Update the cache internal data structures. */
    if ( destroy ) {

        /* Sanity checks */
        if ( take_ownership ) {

            HDassert(!destroy_entry);

        } else {

            HDassert(destroy_entry);
        }

        HDassert(!entry_ptr->is_pinned);

        /* Update stats, while entry is still in the cache */
        H5C__UPDATE_STATS_FOR_EVICTION(cache_ptr, entry_ptr, take_ownership)

        /* If the entry's type has a 'notify' callback and the entry is about
         * to be removed from the cache, send a 'before eviction' notice while
         * the entry is still fully integrated in the cache.
         */
        if ( ( entry_ptr->type->notify ) && 
             ( (entry_ptr->type->notify)(H5C_NOTIFY_ACTION_BEFORE_EVICT, 
                                         entry_ptr) < 0 ) )

            HGOTO_ERROR(H5E_CACHE, H5E_CANTNOTIFY, FAIL, \
                        "can't notify client about entry to evict")

        /* Update the cache internal data structures as appropriate
         * for a destroy.  Specifically:
         *
         * 1) Delete it from the index
         *
         * 2) Delete it from the skip list if requested.
         *
         * 3) Delete it from the collective read access list.
         *
         * 4) Update the replacement policy for eviction
         *
         * 5) Remove it from the tag list for this object
         *
         * Finally, if the destroy_entry flag is set, discard the
         * entry.
         */
        H5C__DELETE_FROM_INDEX(cache_ptr, entry_ptr, FAIL)

        if ( ( entry_ptr->in_slist ) && ( del_from_slist_on_destroy ) ) {

            H5C__REMOVE_ENTRY_FROM_SLIST(cache_ptr, entry_ptr, during_flush)
        }

#ifdef H5_HAVE_PARALLEL
        /* Check for collective read access flag */
        if ( entry_ptr->coll_access ) {

            entry_ptr->coll_access = FALSE;

            H5C__REMOVE_FROM_COLL_LIST(cache_ptr, entry_ptr, FAIL)

        } /* end if */
#endif /* H5_HAVE_PARALLEL */

        H5C__UPDATE_RP_FOR_EVICTION(cache_ptr, entry_ptr, FAIL)

        /* Remove entry from tag list */
        if ( H5C__untag_entry(cache_ptr, entry_ptr) < 0 )

            HGOTO_ERROR(H5E_CACHE, H5E_CANTREMOVE, FAIL, \
                        "can't remove entry from tag list")

        /* verify that the entry is no longer part of any flush dependencies */
        HDassert(entry_ptr->flush_dep_nparents == 0);
        HDassert(entry_ptr->flush_dep_nchildren == 0);

    } /* end if */
    else {

        HDassert(clear_only || write_entry);
        HDassert(entry_ptr->is_dirty);
        HDassert((!cache_ptr->slist_enabled) || (entry_ptr->in_slist));

        /* We are either doing a flush or a clear.
         *
         * A clear and a flush are the same from the point of
         * view of the replacement policy and the slist.
         * Hence no differentiation between them.
         *
         *                              JRM -- 7/7/07
         */

        H5C__UPDATE_RP_FOR_FLUSH(cache_ptr, entry_ptr, FAIL)

        H5C__REMOVE_ENTRY_FROM_SLIST(cache_ptr, entry_ptr, during_flush)

        /* mark the entry as clean and update the index for
         * entry clean.  Also, call the clear callback
         * if defined.
         */
        entry_ptr->is_dirty = FALSE;

        H5C__UPDATE_INDEX_FOR_ENTRY_CLEAN(cache_ptr, entry_ptr);

        /* Check for entry changing status and do notifications, etc. */
        if ( was_dirty ) {

            /* If the entry's type has a 'notify' callback send a 
             * 'entry cleaned' notice now that the entry is fully 
             * integrated into the cache.
             */
            if ( ( entry_ptr->type->notify ) &&
                 ( (entry_ptr->type->notify)(H5C_NOTIFY_ACTION_ENTRY_CLEANED, 
                                             entry_ptr) < 0 ) )

                HGOTO_ERROR(H5E_CACHE, H5E_CANTNOTIFY, FAIL, \
                         "can't notify client about entry dirty flag cleared")

            /* Propagate the clean flag up the flush dependency chain 
             * if appropriate 
             */
            if ( entry_ptr->flush_dep_ndirty_children != 0 ) {

                HDassert(entry_ptr->flush_dep_ndirty_children == 0);
            }

            if ( entry_ptr->flush_dep_nparents > 0 ) {

                if ( H5C__mark_flush_dep_clean(entry_ptr) < 0 )

                    HGOTO_ERROR(H5E_CACHE, H5E_CANTMARKCLEAN, FAIL, \
                                "Can't propagate flush dep clean flag")
            }
        } /* end if */
    } /* end else */

    /* reset the flush_in progress flag */
    entry_ptr->flush_in_progress = FALSE;

    /* capture the cache entry address for the log_flush call at the
     * end before the entry_ptr gets freed 
     */
    entry_addr = entry_ptr->addr;

    /* Internal cache data structures should now be up to date, and
     * consistent with the status of the entry.
     *
     * Now discard the entry if appropriate.
     */
    if ( destroy ) {

        /* Sanity check */
        HDassert(0 == entry_ptr->flush_dep_nparents);

        /* if both suppress_image_entry_frees and entry_ptr->include_in_image
         * are true, simply set entry_ptr->image_ptr to NULL, as we have
         * another pointer to the buffer in an instance of H5C_image_entry_t
         * in cache_ptr->image_entries.
         *
         * Otherwise, free the buffer if it exists.
         */
        if ( suppress_image_entry_frees && entry_ptr->include_in_image ) {

            entry_ptr->image_ptr = NULL;

        } else if ( entry_ptr->image_ptr != NULL ) {

            entry_ptr->image_ptr = H5MM_xfree(entry_ptr->image_ptr);
        }

        /* If the entry is not a prefetched entry, verify that the flush
         * dependency parents addresses array has been transferred.
         *
         * If the entry is prefetched, the free_isr routine will dispose of
         * the flush dependency parents addresses array if necessary.
         */
        if ( ! entry_ptr->prefetched ) {

            HDassert(0 == entry_ptr->fd_parent_count);
            HDassert(NULL == entry_ptr->fd_parent_addrs);

        } /* end if */

        /* Check whether we should free the space in the file that
         * the entry occupies
         */
        if ( free_file_space ) {

            hsize_t fsf_size;

            /* Sanity checks */
            HDassert(H5F_addr_defined(entry_ptr->addr));
            HDassert(!H5F_IS_TMP_ADDR(f, entry_ptr->addr));
#ifndef NDEBUG
            {
                size_t curr_len;

                /* Get the actual image size for the thing again */
                entry_ptr->type->image_len((void *)entry_ptr, &curr_len);
                HDassert(curr_len == entry_ptr->size);
            }
#endif /* NDEBUG */

            /* If the file space free size callback is defined, use
             * it to get the size of the block of file space to free.
             * Otherwise use entry_ptr->size.
             */
            if ( entry_ptr->type->fsf_size ) {

                if ( (entry_ptr->type->fsf_size)((void *)entry_ptr, &fsf_size)
                      < 0 )

                    HGOTO_ERROR(H5E_CACHE, H5E_CANTFREE, FAIL, \
                                "unable to get file space free size")

            } /* end if */
            else {   /* no file space free size callback -- use entry size */

                fsf_size = entry_ptr->size;
            }

            /* Release the space on disk */
            if ( H5MF_xfree(f, entry_ptr->type->mem_type, 
                            entry_ptr->addr, fsf_size) < 0 )

                HGOTO_ERROR(H5E_CACHE, H5E_CANTFREE, FAIL, \
                            "unable to free file space for cache entry")

        } /* end if ( free_file_space ) */

        /* Reset the pointer to the cache the entry is within. -QAK */
        entry_ptr->cache_ptr = NULL;

        /* increment entries_removed_counter and set
         * last_entry_removed_ptr.  As we are likely abuut to
         * free the entry, recall that last_entry_removed_ptr
         * must NEVER be dereferenced.
         *
         * Recall that these fields are maintained to allow functions
         * that perform scans of lists of entries to detect the
         * unexpected removal of entries (via expunge, eviction,
         * or take ownership at present), so that they can re-start
         * their scans if necessary.
         *
         * Also check if the entry we are watching for removal is being
         * removed (usually the 'next' entry for an iteration) and reset
         * it to indicate that it was removed.
         */
        cache_ptr->entries_removed_counter++;
        cache_ptr->last_entry_removed_ptr = entry_ptr;

        if ( entry_ptr == cache_ptr->entry_watched_for_removal ) {

            cache_ptr->entry_watched_for_removal = NULL;
        }

        /* Check for actually destroying the entry in memory */
        /* (As opposed to taking ownership of it) */
        if ( destroy_entry ) {

            if ( entry_ptr->is_dirty ) {

                /* Reset dirty flag */
                entry_ptr->is_dirty = FALSE;

                /* If the entry's type has a 'notify' callback send a 
                 * 'entry cleaned' notice now that the entry is fully 
                 * integrated into the cache.
                 */
                if ( ( entry_ptr->type->notify ) &&
                     ( (entry_ptr->type->notify)
                           (H5C_NOTIFY_ACTION_ENTRY_CLEANED, entry_ptr) < 0 ) )

                    HGOTO_ERROR(H5E_CACHE, H5E_CANTNOTIFY, FAIL, \
                         "can't notify client about entry dirty flag cleared")

            } /* end if */

            /* we are about to discard the in core representation --
             * set the magic field to bad magic so we can detect a
             * freed entry if we see one.
             */
            entry_ptr->magic = H5C__H5C_CACHE_ENTRY_T_BAD_MAGIC;

            /* verify that the image has been freed */
            HDassert(entry_ptr->image_ptr == NULL);

            if ( entry_ptr->type->free_icr((void *)entry_ptr) < 0 )

                HGOTO_ERROR(H5E_CACHE, H5E_CANTFLUSH, FAIL, \
                            "free_icr callback failed")

        }  /* end if */
        else {

            HDassert(take_ownership);

            /* client is taking ownership of the entry.
             * set bad magic here too so the cache will choke
             * unless the entry is re-inserted properly
             */
            entry_ptr->magic = H5C__H5C_CACHE_ENTRY_T_BAD_MAGIC;

        } /* end else */
    } /* if (destroy) */

    /* Check if we have to update the page buffer with cleared entries
     * so it doesn't go out of date
     */
    if ( update_page_buffer ) {

        /* Sanity check */
        HDassert(!destroy);
        HDassert(entry_ptr->image_ptr);

        if ( ( f->shared->page_buf ) && 
             ( f->shared->page_buf->page_size >= entry_ptr->size ) ) {

            if ( H5PB_update_entry(f->shared->page_buf, entry_ptr->addr, 
                                   entry_ptr->size, entry_ptr->image_ptr) > 0 )

                HGOTO_ERROR(H5E_CACHE, H5E_SYSTEM, FAIL, \
                           "Failed to update PB with metadata cache")
        } /* end if */
    } /* end if */

    if ( cache_ptr->log_flush ) {

        if ( (cache_ptr->log_flush)(cache_ptr, entry_addr, 
                                    was_dirty, flags) < 0 )

            HGOTO_ERROR(H5E_CACHE, H5E_CANTFLUSH, FAIL, \
                        "log_flush callback failed")

    } /* end if */

done:

    HDassert( ( ret_value != SUCCEED ) || ( destroy_entry ) ||
              ( ! entry_ptr->flush_in_progress ) );

    HDassert( ( ret_value != SUCCEED ) || ( destroy_entry ) ||
              ( take_ownership ) || ( ! entry_ptr->is_dirty ) );

    FUNC_LEAVE_NOAPI(ret_value)

} /* H5C__flush_single_entry() */


/*-------------------------------------------------------------------------
 *
 * Function:    H5C__verify_len_eoa
 *
 * Purpose:     Verify that 'len' does not exceed eoa when 'actual' is
 *              false i.e. 'len" is the initial speculative length from
 *              get_load_size callback with null image pointer.
 *              If exceed, adjust 'len' accordingly.
 *
 *              Verify that 'len' should not exceed eoa when 'actual' is
 *              true i.e. 'len' is the actual length from get_load_size
 *              callback with non-null image pointer.
 *              If exceed, return error.
 *
 * Return:      FAIL if error is detected, SUCCEED otherwise.
 *
 * Programmer:  Vailin Choi
 *              9/6/15
 *
 *-------------------------------------------------------------------------
 */
static herr_t
H5C__verify_len_eoa(H5F_t *f, const H5C_class_t *type, haddr_t addr,
    size_t *len, hbool_t actual)
{
    H5FD_mem_t cooked_type;             /* Modified type, accounting for switching global heaps */
    haddr_t eoa;                	/* End-of-allocation in the file */
    herr_t ret_value = SUCCEED;      	/* Return value */

    FUNC_ENTER_STATIC

    /* if type == H5FD_MEM_GHEAP, H5F_block_read() forces
     * type to H5FD_MEM_DRAW via its call to H5F__accum_read().
     * Thus we do the same for purposes of computing the EOA
     * for sanity checks.
     */
    cooked_type = (type->mem_type == H5FD_MEM_GHEAP) ? H5FD_MEM_DRAW : type->mem_type;

    /* Get the file's end-of-allocation value */
    eoa = H5F_get_eoa(f, cooked_type);
    if(!H5F_addr_defined(eoa))
	HGOTO_ERROR(H5E_CACHE, H5E_BADVALUE, FAIL, "invalid EOA address for file")

    /* Check for bad address in general */
    if(H5F_addr_gt(addr, eoa))
	HGOTO_ERROR(H5E_CACHE, H5E_BADVALUE, FAIL, "address of object past end of allocation")

    /* Check if the amount of data to read will be past the EOA */
    if(H5F_addr_gt((addr + *len), eoa)) {
	if(actual)
	    HGOTO_ERROR(H5E_CACHE, H5E_BADVALUE, FAIL, "actual len exceeds EOA")
	else
	    /* Trim down the length of the metadata */
	    *len = (size_t)(eoa - addr);
    } /* end if */

    if(*len <= 0)
	HGOTO_ERROR(H5E_CACHE, H5E_BADVALUE, FAIL, "len not positive after adjustment for EOA")

done:
    FUNC_LEAVE_NOAPI(ret_value)
} /* H5C__verify_len_eoa() */


/*-------------------------------------------------------------------------
 *
 * Function:    H5C__load_entry
 *
 * Purpose:     Attempt to load the entry at the specified disk address
 *              and with the specified type into memory.  If successful.
 *              return the in memory address of the entry.  Return NULL
 *              on failure.
 *
 *              Note that this function simply loads the entry into
 *              core.  It does not insert it into the cache.
 *
 * Return:      Non-NULL on success / NULL on failure.
 *
 * Programmer:  John Mainzer, 5/18/04
 *
 *-------------------------------------------------------------------------
 */
static void *
H5C__load_entry(H5F_t *              f,
#ifdef H5_HAVE_PARALLEL
                hbool_t             coll_access,
#endif /* H5_HAVE_PARALLEL */
                const H5C_class_t * type,
                haddr_t             addr,
                void *              udata)
{
    hbool_t     dirty = FALSE;          /* Flag indicating whether thing was dirtied during deserialize */
    uint8_t *   image = NULL;           /* Buffer for disk image                    */
    void *      thing = NULL;           /* Pointer to thing loaded                  */
    H5C_cache_entry_t *entry = NULL;    /* Alias for thing loaded, as cache entry   */
    size_t      len;                    /* Size of image in file                    */
#ifdef H5_HAVE_PARALLEL
    int         mpi_rank = 0;           /* MPI process rank                         */
    MPI_Comm    comm = MPI_COMM_NULL;   /* File MPI Communicator                    */
    int         mpi_code;               /* MPI error code                           */
#endif /* H5_HAVE_PARALLEL */
    void *      ret_value = NULL;       /* Return value                             */

    FUNC_ENTER_STATIC

    /* Sanity checks */
    HDassert(f);
    HDassert(f->shared);
    HDassert(f->shared->cache);
    HDassert(type);
    HDassert(H5F_addr_defined(addr));
    HDassert(type->get_initial_load_size);
    if(type->flags & H5C__CLASS_SPECULATIVE_LOAD_FLAG)
        HDassert(type->get_final_load_size);
    else
        HDassert(NULL == type->get_final_load_size);
    HDassert(type->deserialize);

    /* Can't see how skip reads could be usefully combined with
     * the speculative read flag.  Hence disallow.
     */
    HDassert(!((type->flags & H5C__CLASS_SKIP_READS) &&
               (type->flags & H5C__CLASS_SPECULATIVE_LOAD_FLAG)));

    /* Call the get_initial_load_size callback, to retrieve the initial size of image */
    if(type->get_initial_load_size(udata, &len) < 0)
        HGOTO_ERROR(H5E_CACHE, H5E_CANTGET, NULL, "can't retrieve image size")
    HDassert(len > 0);

    /* Check for possible speculative read off the end of the file */
    if(type->flags & H5C__CLASS_SPECULATIVE_LOAD_FLAG)
        if(H5C__verify_len_eoa(f, type, addr, &len, FALSE) < 0)
            HGOTO_ERROR(H5E_CACHE, H5E_BADVALUE, NULL, "invalid len with respect to EOA")

    /* Allocate the buffer for reading the on-disk entry image */
    if(NULL == (image = (uint8_t *)H5MM_malloc(len + H5C_IMAGE_EXTRA_SPACE)))
        HGOTO_ERROR(H5E_CACHE, H5E_CANTALLOC, NULL, "memory allocation failed for on disk image buffer")
#if H5C_DO_MEMORY_SANITY_CHECKS
    H5MM_memcpy(image + len, H5C_IMAGE_SANITY_VALUE, H5C_IMAGE_EXTRA_SPACE);
#endif /* H5C_DO_MEMORY_SANITY_CHECKS */

#ifdef H5_HAVE_PARALLEL
    if(H5F_HAS_FEATURE(f, H5FD_FEAT_HAS_MPI)) {
        if((mpi_rank = H5F_mpi_get_rank(f)) < 0)
            HGOTO_ERROR(H5E_FILE, H5E_CANTGET, NULL, "Can't get MPI rank")
        if((comm = H5F_mpi_get_comm(f)) == MPI_COMM_NULL)
            HGOTO_ERROR(H5E_FILE, H5E_CANTGET, NULL, "get_comm request failed")
    } /* end if */
#endif /* H5_HAVE_PARALLEL */

    /* Get the on-disk entry image */
    if(0 == (type->flags & H5C__CLASS_SKIP_READS)) {
        unsigned tries, max_tries;      /* The # of read attempts               */
        unsigned retries;               /* The # of retries                     */
        htri_t chk_ret;                 /* return from verify_chksum callback   */
        size_t actual_len = len;        /* The actual length, after speculative reads have been resolved */
        uint64_t nanosec = 1;           /* # of nanoseconds to sleep between retries */
        void *new_image;                /* Pointer to image                     */
        hbool_t len_changed = TRUE;     /* Whether to re-check speculative entries */

        /* Get the # of read attempts */
        max_tries = tries = H5F_GET_READ_ATTEMPTS(f);

        /*
         * This do/while loop performs the following till the metadata checksum
         * is correct or the file's number of allowed read attempts are reached.
         *   --read the metadata
         *   --determine the actual size of the metadata
         *   --perform checksum verification
         */
        do {
            if(actual_len != len) {
                if(NULL == (new_image = H5MM_realloc(image, len + H5C_IMAGE_EXTRA_SPACE)))
                    HGOTO_ERROR(H5E_CACHE, H5E_CANTALLOC, NULL, "image null after H5MM_realloc()")
                image = (uint8_t *)new_image;
#if H5C_DO_MEMORY_SANITY_CHECKS
                H5MM_memcpy(image + len, H5C_IMAGE_SANITY_VALUE, H5C_IMAGE_EXTRA_SPACE);
#endif /* H5C_DO_MEMORY_SANITY_CHECKS */
            } /* end if */

#ifdef H5_HAVE_PARALLEL
            if(!coll_access || 0 == mpi_rank) {
#endif /* H5_HAVE_PARALLEL */
                if(H5F_block_read(f, type->mem_type, addr, len, image) < 0)
                    HGOTO_ERROR(H5E_CACHE, H5E_READERROR, NULL, "Can't read image*")
#ifdef H5_HAVE_PARALLEL
            } /* end if */
            /* if the collective metadata read optimization is turned on,
             * bcast the metadata read from process 0 to all ranks in the file
             * communicator
             */
            if(coll_access) {
                int buf_size;

                H5_CHECKED_ASSIGN(buf_size, int, len, size_t);
                if(MPI_SUCCESS != (mpi_code = MPI_Bcast(image, buf_size, MPI_BYTE, 0, comm)))
                    HMPI_GOTO_ERROR(NULL, "MPI_Bcast failed", mpi_code)
            } /* end if */
#endif /* H5_HAVE_PARALLEL */

            /* If the entry could be read speculatively and the length is still
             *  changing, check for updating the actual size
             */
            if((type->flags & H5C__CLASS_SPECULATIVE_LOAD_FLAG) && len_changed) {
                /* Retrieve the actual length */
                actual_len = len;
                if(type->get_final_load_size(image, len, udata, &actual_len) < 0)
                    continue;   /* Transfer control to while() and count towards retries */

                /* Check for the length changing */
                if(actual_len != len) {
                    /* Verify that the length isn't past the EOA for the file */
                    if(H5C__verify_len_eoa(f, type, addr, &actual_len, TRUE) < 0)
                        HGOTO_ERROR(H5E_CACHE, H5E_BADVALUE, NULL, "actual_len exceeds EOA")

                    /* Expand buffer to new size */
                    if(NULL == (new_image = H5MM_realloc(image, actual_len + H5C_IMAGE_EXTRA_SPACE)))
                        HGOTO_ERROR(H5E_CACHE, H5E_CANTALLOC, NULL, "image null after H5MM_realloc()")
                    image = (uint8_t *)new_image;
#if H5C_DO_MEMORY_SANITY_CHECKS
                    H5MM_memcpy(image + actual_len, H5C_IMAGE_SANITY_VALUE, H5C_IMAGE_EXTRA_SPACE);
#endif /* H5C_DO_MEMORY_SANITY_CHECKS */

                    if(actual_len > len) {
#ifdef H5_HAVE_PARALLEL
                        if(!coll_access || 0 == mpi_rank) {
#endif /* H5_HAVE_PARALLEL */
                            /* If the thing's image needs to be bigger for a speculatively
                             * loaded thing, go get the on-disk image again (the extra portion).
                             */
                            if(H5F_block_read(f, type->mem_type, addr + len, actual_len - len, image + len) < 0)
                                HGOTO_ERROR(H5E_CACHE, H5E_CANTLOAD, NULL, "can't read image")
#ifdef H5_HAVE_PARALLEL
                        }
                        /* If the collective metadata read optimization is turned on,
                         * Bcast the metadata read from process 0 to all ranks in the file
                         * communicator */
                        if(coll_access) {
                            int buf_size;

                            H5_CHECKED_ASSIGN(buf_size, int, actual_len - len, size_t);
                            if(MPI_SUCCESS != (mpi_code = MPI_Bcast(image + len, buf_size, MPI_BYTE, 0, comm)))
                                HMPI_GOTO_ERROR(NULL, "MPI_Bcast failed", mpi_code)
                        } /* end if */
#endif /* H5_HAVE_PARALLEL */
                    } /* end if */
                } /* end if (actual_len != len) */
                else {
                    /* The length has stabilized */
                    len_changed = FALSE;

                    /* Set the final length */
                    len = actual_len;
                } /* else */
            } /* end if */

            /* If there's no way to verify the checksum for a piece of metadata
             * (usually because there's no checksum in the file), leave now
             */
            if(type->verify_chksum == NULL)
                break;

            /* Verify the checksum for the metadata image */
            if((chk_ret = type->verify_chksum(image, actual_len, udata)) < 0)
                HGOTO_ERROR(H5E_CACHE, H5E_CANTGET, NULL, "failure from verify_chksum callback")
            if(chk_ret == TRUE)
                break;

            /* Sleep for some time */
            H5_nanosleep(nanosec);
            nanosec *= 2;               /* Double the sleep time next time */
        } while(--tries);

        /* Check for too many tries */
        if(tries == 0)
            HGOTO_ERROR(H5E_CACHE, H5E_READERROR, NULL, "incorrect metadatda checksum after all read attempts")

        /* Calculate and track the # of retries */
        retries = max_tries - tries;
        if(retries)     /* Does not track 0 retry */
            if(H5F_track_metadata_read_retries(f, (unsigned)type->mem_type, retries) < 0)
                HGOTO_ERROR(H5E_CACHE, H5E_BADVALUE, NULL, "cannot track read tries = %u ", retries)

        /* Set the final length (in case it wasn't set earlier) */
        len = actual_len;
    } /* end if !H5C__CLASS_SKIP_READS */

    /* Deserialize the on-disk image into the native memory form */
    if(NULL == (thing = type->deserialize(image, len, udata, &dirty)))
        HGOTO_ERROR(H5E_CACHE, H5E_CANTLOAD, NULL, "Can't deserialize image")

    entry = (H5C_cache_entry_t *)thing;

    /* In general, an entry should be clean just after it is loaded.
     *
     * However, when this code is used in the metadata cache, it is
     * possible that object headers will be dirty at this point, as
     * the deserialize function will alter object headers if necessary to
     * fix an old bug.
     *
     * In the following assert:
     *
     * 	HDassert( ( dirty == FALSE ) || ( type->id == 5 || type->id == 6 ) );
     *
     * note that type ids 5 & 6 are associated with object headers in the
     * metadata cache.
     *
     * When we get to using H5C for other purposes, we may wish to
     * tighten up the assert so that the loophole only applies to the
     * metadata cache.
     */

    HDassert( ( dirty == FALSE ) || ( type->id == 5 || type->id == 6) );

    entry->magic                        = H5C__H5C_CACHE_ENTRY_T_MAGIC;
    entry->cache_ptr                    = f->shared->cache;
    entry->addr                         = addr;
    entry->size                         = len;
    HDassert(entry->size < H5C_MAX_ENTRY_SIZE);
    entry->image_ptr                    = image;
    entry->image_up_to_date             = !dirty;
    entry->type                         = type;
    entry->is_dirty	                    = dirty;
    entry->dirtied                      = FALSE;
    entry->is_protected                 = FALSE;
    entry->is_read_only                 = FALSE;
    entry->ro_ref_count                 = 0;
    entry->is_pinned                    = FALSE;
    entry->in_slist                     = FALSE;
    entry->flush_marker                 = FALSE;
#ifdef H5_HAVE_PARALLEL
    entry->clear_on_unprotect           = FALSE;
    entry->flush_immediately            = FALSE;
    entry->coll_access                  = coll_access;
#endif /* H5_HAVE_PARALLEL */
    entry->flush_in_progress            = FALSE;
    entry->destroy_in_progress          = FALSE;

    entry->ring                         = H5C_RING_UNDEFINED;

    /* Initialize flush dependency fields */
    entry->flush_dep_parent             = NULL;
    entry->flush_dep_nparents           = 0;
    entry->flush_dep_parent_nalloc      = 0;
    entry->flush_dep_nchildren          = 0;
    entry->flush_dep_ndirty_children    = 0;
    entry->flush_dep_nunser_children    = 0;
    entry->ht_next                      = NULL;
    entry->ht_prev                      = NULL;
    entry->il_next                      = NULL;
    entry->il_prev             	        = NULL;

    entry->next                         = NULL;
    entry->prev                         = NULL;

#if H5C_MAINTAIN_CLEAN_AND_DIRTY_LRU_LISTS
    entry->aux_next                     = NULL;
    entry->aux_prev                     = NULL;
#endif /* H5C_MAINTAIN_CLEAN_AND_DIRTY_LRU_LISTS */

#ifdef H5_HAVE_PARALLEL
    entry->coll_next                    = NULL;
    entry->coll_prev                    = NULL;
#endif /* H5_HAVE_PARALLEL */

    /* initialize cache image related fields */
    entry->include_in_image             = FALSE;
    entry->lru_rank                     = 0;
    entry->image_dirty                  = FALSE;
    entry->fd_parent_count              = 0;
    entry->fd_parent_addrs              = NULL;
    entry->fd_child_count               = 0;
    entry->fd_dirty_child_count         = 0;
    entry->image_fd_height              = 0;
    entry->prefetched                   = FALSE;
    entry->prefetch_type_id             = 0;
    entry->age                          = 0;
    entry->prefetched_dirty             = FALSE;
#ifndef NDEBUG  /* debugging field */
    entry->serialization_count          = 0;
#endif /* NDEBUG */

    entry->tl_next  = NULL;
    entry->tl_prev  = NULL;
    entry->tag_info = NULL;

    H5C__RESET_CACHE_ENTRY_STATS(entry);

    ret_value = thing;

done:
    /* Cleanup on error */
    if(NULL == ret_value) {
        /* Release resources */
        if(thing && type->free_icr(thing) < 0)
            HDONE_ERROR(H5E_CACHE, H5E_CANTFLUSH, NULL, "free_icr callback failed")
        if(image)
            image = (uint8_t *)H5MM_xfree(image);
    } /* end if */

    FUNC_LEAVE_NOAPI(ret_value)
} /* H5C__load_entry() */


/*-------------------------------------------------------------------------
 *
 * Function:    H5C__make_space_in_cache
 *
 * Purpose:     Attempt to evict cache entries until the index_size
 *		is at least needed_space below max_cache_size.
 *
 *		In passing, also attempt to bring cLRU_list_size to a
 *		value greater than min_clean_size.
 *
 *		Depending on circumstances, both of these goals may
 *		be impossible, as in parallel mode, we must avoid generating
 *		a write as part of a read (to avoid deadlock in collective
 *		I/O), and in all cases, it is possible (though hopefully
 *		highly unlikely) that the protected list may exceed the
 *		maximum size of the cache.
 *
 *		Thus the function simply does its best, returning success
 *		unless an error is encountered.
 *
 *		Observe that this function cannot occasion a read.
 *
 * Return:      Non-negative on success/Negative on failure.
 *
 * Programmer:  John Mainzer, 5/14/04
 *
 *-------------------------------------------------------------------------
 */
herr_t
H5C__make_space_in_cache(H5F_t *f, size_t space_needed, hbool_t	write_permitted)
{
    H5C_t *		cache_ptr = f->shared->cache;
#if H5C_COLLECT_CACHE_STATS
    int32_t             clean_entries_skipped = 0;
    int32_t             dirty_pf_entries_skipped = 0;
    int32_t             total_entries_scanned = 0;
#endif /* H5C_COLLECT_CACHE_STATS */
    uint32_t		entries_examined = 0;
    uint32_t		initial_list_len;
    size_t		empty_space;
    hbool_t             reentrant_call = FALSE;
    hbool_t		prev_is_dirty = FALSE;
    hbool_t             didnt_flush_entry = FALSE;
    hbool_t		restart_scan;
    H5C_cache_entry_t *	entry_ptr;
    H5C_cache_entry_t *	prev_ptr;
    H5C_cache_entry_t *	next_ptr;
    uint32_t 		num_corked_entries = 0;
    herr_t		ret_value = SUCCEED;      /* Return value */

    FUNC_ENTER_PACKAGE

    /* Sanity checks */
    HDassert(f);
    HDassert(cache_ptr);
    HDassert(cache_ptr->magic == H5C__H5C_T_MAGIC);
    HDassert(cache_ptr->index_size == (cache_ptr->clean_index_size + cache_ptr->dirty_index_size));

    /* check to see if cache_ptr->msic_in_progress is TRUE.  If it, this
     * is a re-entrant call via a client callback called in the make
     * space in cache process.  To avoid an infinite recursion, set
     * reentrant_call to TRUE, and goto done.
     */
    if(cache_ptr->msic_in_progress) {
        reentrant_call = TRUE;
        HGOTO_DONE(SUCCEED);
    } /* end if */

    cache_ptr->msic_in_progress = TRUE;

    if ( write_permitted ) {
        restart_scan = FALSE;
        initial_list_len = cache_ptr->LRU_list_len;
        entry_ptr = cache_ptr->LRU_tail_ptr;

	if(cache_ptr->index_size >= cache_ptr->max_cache_size)
	   empty_space = 0;
	else
	   empty_space = cache_ptr->max_cache_size - cache_ptr->index_size;

        while ( ( ( (cache_ptr->index_size + space_needed)
                    >
                    cache_ptr->max_cache_size
                  )
		  ||
		  (
		    ( empty_space + cache_ptr->clean_index_size )
		    <
		    ( cache_ptr->min_clean_size )
                  )
		)
                &&
                ( entries_examined <= (2 * initial_list_len) )
                &&
                ( entry_ptr != NULL )
              )
        {
	    HDassert(entry_ptr->magic == H5C__H5C_CACHE_ENTRY_T_MAGIC);
            HDassert( !(entry_ptr->is_protected) );
            HDassert( ! (entry_ptr->is_read_only) );
            HDassert( (entry_ptr->ro_ref_count) == 0 );

	    next_ptr = entry_ptr->next;
            prev_ptr = entry_ptr->prev;

	    if(prev_ptr != NULL)
		prev_is_dirty = prev_ptr->is_dirty;

	    if(entry_ptr->is_dirty &&
                    (entry_ptr->tag_info && entry_ptr->tag_info->corked)) {

                /* Skip "dirty" corked entries.  */
		++num_corked_entries;
                didnt_flush_entry = TRUE;

	    } else if ( ( (entry_ptr->type)->id != H5AC_EPOCH_MARKER_ID ) &&
                        ( ! entry_ptr->flush_in_progress ) &&
                        ( ! entry_ptr->prefetched_dirty ) ) {

                didnt_flush_entry = FALSE;

                if ( entry_ptr->is_dirty ) {

#if H5C_COLLECT_CACHE_STATS
                    if ( (cache_ptr->index_size + space_needed)
                           >
                          cache_ptr->max_cache_size ) {

                        cache_ptr->entries_scanned_to_make_space++;
                    }
#endif /* H5C_COLLECT_CACHE_STATS */

		    /* reset entries_removed_counter and
                     * last_entry_removed_ptr prior to the call to
                     * H5C__flush_single_entry() so that we can spot
                     * unexpected removals of entries from the cache,
                     * and set the restart_scan flag if proceeding
                     * would be likely to cause us to scan an entry
                     * that is no longer in the cache.
                     */
                    cache_ptr->entries_removed_counter = 0;
                    cache_ptr->last_entry_removed_ptr  = NULL;

                    if(H5C__flush_single_entry(f, entry_ptr, H5C__NO_FLAGS_SET) < 0)
                        HGOTO_ERROR(H5E_CACHE, H5E_CANTFLUSH, FAIL, "unable to flush entry")

		    if ( ( cache_ptr->entries_removed_counter > 1 ) ||
                         ( cache_ptr->last_entry_removed_ptr == prev_ptr ) )

                        restart_scan = TRUE;

                } else if ( (cache_ptr->index_size + space_needed) > cache_ptr->max_cache_size
#ifdef H5_HAVE_PARALLEL
                            && !(entry_ptr->coll_access)
#endif /* H5_HAVE_PARALLEL */
                            ) {
#if H5C_COLLECT_CACHE_STATS
                    cache_ptr->entries_scanned_to_make_space++;
#endif /* H5C_COLLECT_CACHE_STATS */

                    if(H5C__flush_single_entry(f, entry_ptr, H5C__FLUSH_INVALIDATE_FLAG | H5C__DEL_FROM_SLIST_ON_DESTROY_FLAG) < 0)
                        HGOTO_ERROR(H5E_CACHE, H5E_CANTFLUSH, FAIL, "unable to flush entry")
                } else {
                    /* We have enough space so don't flush clean entry. */
#if H5C_COLLECT_CACHE_STATS
                    clean_entries_skipped++;
#endif /* H5C_COLLECT_CACHE_STATS */
                    didnt_flush_entry = TRUE;
                }

#if H5C_COLLECT_CACHE_STATS
                total_entries_scanned++;
#endif /* H5C_COLLECT_CACHE_STATS */

            } else {

                /* Skip epoch markers, entries that are in the process
                 * of being flushed, and entries marked as prefetched_dirty
                 * (occurs in the R/O case only).
                 */
                didnt_flush_entry = TRUE;

#if H5C_COLLECT_CACHE_STATS
                if(entry_ptr->prefetched_dirty)
                    dirty_pf_entries_skipped++;
#endif /* H5C_COLLECT_CACHE_STATS */
            }

	    if ( prev_ptr != NULL ) {

		if ( didnt_flush_entry ) {

		    /* epoch markers don't get flushed, and we don't touch
                     * entries that are in the process of being flushed.
                     * Hence no need for sanity checks, as we haven't
                     * flushed anything.  Thus just set entry_ptr to prev_ptr
                     * and go on.
		     */
                    entry_ptr = prev_ptr;

		} else if ( ( restart_scan )
                            ||
                            ( prev_ptr->is_dirty != prev_is_dirty )
		            ||
		            ( prev_ptr->next != next_ptr )
		            ||
		            ( prev_ptr->is_protected )
		            ||
		            ( prev_ptr->is_pinned ) ) {

		    /* something has happened to the LRU -- start over
		     * from the tail.
		     */
                    restart_scan = FALSE;
	            entry_ptr = cache_ptr->LRU_tail_ptr;
		    H5C__UPDATE_STATS_FOR_LRU_SCAN_RESTART(cache_ptr)

		} else {

		    entry_ptr = prev_ptr;

		}
	    } else {

		entry_ptr = NULL;

	    }

	    entries_examined++;

	    if ( cache_ptr->index_size >= cache_ptr->max_cache_size ) {

	       empty_space = 0;

	    } else {

	       empty_space = cache_ptr->max_cache_size - cache_ptr->index_size;

	    }

	    HDassert( cache_ptr->index_size ==
	              (cache_ptr->clean_index_size +
		       cache_ptr->dirty_index_size) );

	}

#if H5C_COLLECT_CACHE_STATS
        cache_ptr->calls_to_msic++;

        cache_ptr->total_entries_skipped_in_msic += clean_entries_skipped;
        cache_ptr->total_dirty_pf_entries_skipped_in_msic += dirty_pf_entries_skipped;
        cache_ptr->total_entries_scanned_in_msic += total_entries_scanned;

        if ( clean_entries_skipped > cache_ptr->max_entries_skipped_in_msic ) {

            cache_ptr->max_entries_skipped_in_msic = clean_entries_skipped;
        }

        if(dirty_pf_entries_skipped > cache_ptr->max_dirty_pf_entries_skipped_in_msic)
            cache_ptr->max_dirty_pf_entries_skipped_in_msic = dirty_pf_entries_skipped;

        if ( total_entries_scanned > cache_ptr->max_entries_scanned_in_msic ) {

            cache_ptr->max_entries_scanned_in_msic = total_entries_scanned;
        }
#endif /* H5C_COLLECT_CACHE_STATS */


	/* NEED: work on a better assert for corked entries */
	HDassert( ( entries_examined > (2 * initial_list_len) ) ||
		  ( (cache_ptr->pl_size + cache_ptr->pel_size + cache_ptr->min_clean_size) >
		    cache_ptr->max_cache_size ) ||
		  ( ( cache_ptr->clean_index_size + empty_space )
		    >= cache_ptr->min_clean_size ) ||
		  ( ( num_corked_entries )));
#if H5C_MAINTAIN_CLEAN_AND_DIRTY_LRU_LISTS

        HDassert( ( entries_examined > (2 * initial_list_len) ) ||
		  ( cache_ptr->cLRU_list_size <= cache_ptr->clean_index_size ) );
        HDassert( ( entries_examined > (2 * initial_list_len) ) ||
		  ( cache_ptr->dLRU_list_size <= cache_ptr->dirty_index_size ) );

#endif /* H5C_MAINTAIN_CLEAN_AND_DIRTY_LRU_LISTS */

    } else {

        HDassert( H5C_MAINTAIN_CLEAN_AND_DIRTY_LRU_LISTS );

#if H5C_MAINTAIN_CLEAN_AND_DIRTY_LRU_LISTS
        initial_list_len = cache_ptr->cLRU_list_len;
        entry_ptr = cache_ptr->cLRU_tail_ptr;

        while ( ( (cache_ptr->index_size + space_needed)
                  >
                  cache_ptr->max_cache_size
                )
                &&
                ( entries_examined <= initial_list_len )
                &&
                ( entry_ptr != NULL )
              )
        {
            HDassert( ! (entry_ptr->is_protected) );
            HDassert( ! (entry_ptr->is_read_only) );
            HDassert( (entry_ptr->ro_ref_count) == 0 );
            HDassert( ! (entry_ptr->is_dirty) );

            prev_ptr = entry_ptr->aux_prev;

            if ( ( !(entry_ptr->prefetched_dirty) )
#ifdef H5_HAVE_PARALLEL
                 && ( ! (entry_ptr->coll_access) )
#endif /* H5_HAVE_PARALLEL */
               ) {
                if(H5C__flush_single_entry(f, entry_ptr,
                        H5C__FLUSH_INVALIDATE_FLAG | H5C__DEL_FROM_SLIST_ON_DESTROY_FLAG) < 0)
                    HGOTO_ERROR(H5E_CACHE, H5E_CANTFLUSH, FAIL, "unable to flush entry")

            } /* end if */

	    /* we are scanning the clean LRU, so the serialize function
	     * will not be called on any entry -- thus there is no
	     * concern about the list being modified out from under
	     * this function.
	     */

            entry_ptr = prev_ptr;
	    entries_examined++;
        }
#endif /* H5C_MAINTAIN_CLEAN_AND_DIRTY_LRU_LISTS */
    }

done:
    /* Sanity checks */
    HDassert(cache_ptr->msic_in_progress);
    if(!reentrant_call)
        cache_ptr->msic_in_progress = FALSE;
    HDassert((!reentrant_call) || (cache_ptr->msic_in_progress));

    FUNC_LEAVE_NOAPI(ret_value)
} /* H5C__make_space_in_cache() */


/*-------------------------------------------------------------------------
 *
 * Function:    H5C__validate_lru_list
 *
 * Purpose:     Debugging function that scans the LRU list for errors.
 *
 *		If an error is detected, the function generates a
 *		diagnostic and returns FAIL.  If no error is detected,
 *		the function returns SUCCEED.
 *
 * Return:      FAIL if error is detected, SUCCEED otherwise.
 *
 * Programmer:  John Mainzer, 7/14/05
 *
 *-------------------------------------------------------------------------
 */
#if H5C_DO_EXTREME_SANITY_CHECKS
static herr_t
H5C__validate_lru_list(H5C_t * cache_ptr)
{
    int32_t             len = 0;
    size_t              size = 0;
    H5C_cache_entry_t *	entry_ptr = NULL;
    herr_t		ret_value = SUCCEED;      /* Return value */

    FUNC_ENTER_STATIC

    HDassert(cache_ptr);
    HDassert(cache_ptr->magic == H5C__H5C_T_MAGIC);

    if(((cache_ptr->LRU_head_ptr == NULL) || (cache_ptr->LRU_tail_ptr == NULL))
            && (cache_ptr->LRU_head_ptr != cache_ptr->LRU_tail_ptr))
        HGOTO_ERROR(H5E_CACHE, H5E_SYSTEM, FAIL, "Check 1 failed")

    if(cache_ptr->LRU_list_len < 0)
        HGOTO_ERROR(H5E_CACHE, H5E_SYSTEM, FAIL, "Check 2 failed")

    if((cache_ptr->LRU_list_len == 1) &&
            ((cache_ptr->LRU_head_ptr != cache_ptr->LRU_tail_ptr) ||
            (cache_ptr->LRU_head_ptr == NULL) || (cache_ptr->LRU_head_ptr->size != cache_ptr->LRU_list_size)))
        HGOTO_ERROR(H5E_CACHE, H5E_SYSTEM, FAIL, "Check 3 failed")

    if((cache_ptr->LRU_list_len >= 1) &&
            ((cache_ptr->LRU_head_ptr == NULL) || (cache_ptr->LRU_head_ptr->prev != NULL)
            || (cache_ptr->LRU_tail_ptr == NULL) || (cache_ptr->LRU_tail_ptr->next != NULL)))
        HGOTO_ERROR(H5E_CACHE, H5E_SYSTEM, FAIL, "Check 4 failed")

    entry_ptr = cache_ptr->LRU_head_ptr;
    while(entry_ptr != NULL) {
        if((entry_ptr != cache_ptr->LRU_head_ptr) &&
             ((entry_ptr->prev == NULL) || (entry_ptr->prev->next != entry_ptr)))
            HGOTO_ERROR(H5E_CACHE, H5E_SYSTEM, FAIL, "Check 5 failed")

        if((entry_ptr != cache_ptr->LRU_tail_ptr) &&
             ((entry_ptr->next == NULL) || (entry_ptr->next->prev != entry_ptr)))
            HGOTO_ERROR(H5E_CACHE, H5E_SYSTEM, FAIL, "Check 6 failed")

        if((entry_ptr->is_pinned) ||
             (entry_ptr->pinned_from_client) || (entry_ptr->pinned_from_cache))
            HGOTO_ERROR(H5E_CACHE, H5E_SYSTEM, FAIL, "Check 7 failed")

        len++;
        size += entry_ptr->size;
        entry_ptr = entry_ptr->next;
    }

    if((cache_ptr->LRU_list_len != len) || (cache_ptr->LRU_list_size != size))
        HGOTO_ERROR(H5E_CACHE, H5E_SYSTEM, FAIL, "Check 8 failed")

done:
    if(ret_value != SUCCEED)
        HDassert(0);

    FUNC_LEAVE_NOAPI(ret_value)
} /* H5C__validate_lru_list() */
#endif /* H5C_DO_EXTREME_SANITY_CHECKS */


/*-------------------------------------------------------------------------
 *
 * Function:    H5C__validate_pinned_entry_list
 *
 * Purpose:     Debugging function that scans the pinned entry list for
 *              errors.
 *
 *		If an error is detected, the function generates a
 *		diagnostic and returns FAIL.  If no error is detected,
 *		the function returns SUCCEED.
 *
 * Return:      FAIL if error is detected, SUCCEED otherwise.
 *
 * Programmer:  John Mainzer, 4/25/14
 *
 *-------------------------------------------------------------------------
 */
#if H5C_DO_EXTREME_SANITY_CHECKS
static herr_t
H5C__validate_pinned_entry_list(H5C_t * cache_ptr)
{
    int32_t             len = 0;
    size_t              size = 0;
    H5C_cache_entry_t *	entry_ptr = NULL;
    herr_t		ret_value = SUCCEED;      /* Return value */

    FUNC_ENTER_STATIC

    HDassert(cache_ptr);
    HDassert(cache_ptr->magic == H5C__H5C_T_MAGIC);

    if(((cache_ptr->pel_head_ptr == NULL) || (cache_ptr->pel_tail_ptr == NULL))
            && (cache_ptr->pel_head_ptr != cache_ptr->pel_tail_ptr))
        HGOTO_ERROR(H5E_CACHE, H5E_SYSTEM, FAIL, "Check 1 failed")

    if(cache_ptr->pel_len < 0)
        HGOTO_ERROR(H5E_CACHE, H5E_SYSTEM, FAIL, "Check 2 failed")

    if((cache_ptr->pel_len == 1) &&
            ((cache_ptr->pel_head_ptr != cache_ptr->pel_tail_ptr) ||
                (cache_ptr->pel_head_ptr == NULL) ||
                (cache_ptr->pel_head_ptr->size != cache_ptr->pel_size)))
        HGOTO_ERROR(H5E_CACHE, H5E_SYSTEM, FAIL, "Check 3 failed")

    if((cache_ptr->pel_len >= 1) &&
            ((cache_ptr->pel_head_ptr == NULL) ||
                (cache_ptr->pel_head_ptr->prev != NULL) ||
                (cache_ptr->pel_tail_ptr == NULL) ||
                (cache_ptr->pel_tail_ptr->next != NULL)))
        HGOTO_ERROR(H5E_CACHE, H5E_SYSTEM, FAIL, "Check 4 failed")

    entry_ptr = cache_ptr->pel_head_ptr;
    while(entry_ptr != NULL) {
        if((entry_ptr != cache_ptr->pel_head_ptr) &&
                ((entry_ptr->prev == NULL) || (entry_ptr->prev->next != entry_ptr)))
            HGOTO_ERROR(H5E_CACHE, H5E_SYSTEM, FAIL, "Check 5 failed")

        if((entry_ptr != cache_ptr->pel_tail_ptr) &&
                ((entry_ptr->next == NULL) || (entry_ptr->next->prev != entry_ptr)))
            HGOTO_ERROR(H5E_CACHE, H5E_SYSTEM, FAIL, "Check 6 failed")

        if(!entry_ptr->is_pinned)
            HGOTO_ERROR(H5E_CACHE, H5E_SYSTEM, FAIL, "Check 7 failed")

        if(!(entry_ptr->pinned_from_client || entry_ptr->pinned_from_cache))
            HGOTO_ERROR(H5E_CACHE, H5E_SYSTEM, FAIL, "Check 8 failed")

        len++;
        size += entry_ptr->size;
        entry_ptr = entry_ptr->next;
    }

    if((cache_ptr->pel_len != len) || (cache_ptr->pel_size != size))
        HGOTO_ERROR(H5E_CACHE, H5E_SYSTEM, FAIL, "Check 9 failed")

done:
    if(ret_value != SUCCEED)
        HDassert(0);

    FUNC_LEAVE_NOAPI(ret_value)
} /* H5C__validate_pinned_entry_list() */
#endif /* H5C_DO_EXTREME_SANITY_CHECKS */


/*-------------------------------------------------------------------------
 *
 * Function:    H5C__validate_protected_entry_list
 *
 * Purpose:     Debugging function that scans the protected entry list for
 *              errors.
 *
 *		If an error is detected, the function generates a
 *		diagnostic and returns FAIL.  If no error is detected,
 *		the function returns SUCCEED.
 *
 * Return:      FAIL if error is detected, SUCCEED otherwise.
 *
 * Programmer:  John Mainzer, 4/25/14
 *
 *-------------------------------------------------------------------------
 */
#if H5C_DO_EXTREME_SANITY_CHECKS
static herr_t
H5C__validate_protected_entry_list(H5C_t * cache_ptr)
{
    int32_t             len = 0;
    size_t              size = 0;
    H5C_cache_entry_t *	entry_ptr = NULL;
    herr_t		ret_value = SUCCEED;      /* Return value */

    FUNC_ENTER_STATIC

    HDassert(cache_ptr);
    HDassert(cache_ptr->magic == H5C__H5C_T_MAGIC);

    if(((cache_ptr->pl_head_ptr == NULL) || (cache_ptr->pl_tail_ptr == NULL))
             && (cache_ptr->pl_head_ptr != cache_ptr->pl_tail_ptr))
        HGOTO_ERROR(H5E_CACHE, H5E_SYSTEM, FAIL, "Check 1 failed")

    if(cache_ptr->pl_len < 0)
        HGOTO_ERROR(H5E_CACHE, H5E_SYSTEM, FAIL, "Check 2 failed")

    if((cache_ptr->pl_len == 1) &&
            ((cache_ptr->pl_head_ptr != cache_ptr->pl_tail_ptr) ||
                (cache_ptr->pl_head_ptr == NULL) ||
                (cache_ptr->pl_head_ptr->size != cache_ptr->pl_size)))
        HGOTO_ERROR(H5E_CACHE, H5E_SYSTEM, FAIL, "Check 3 failed")

    if((cache_ptr->pl_len >= 1) &&
            ((cache_ptr->pl_head_ptr == NULL) ||
                (cache_ptr->pl_head_ptr->prev != NULL) ||
                (cache_ptr->pl_tail_ptr == NULL) ||
                (cache_ptr->pl_tail_ptr->next != NULL)))
        HGOTO_ERROR(H5E_CACHE, H5E_SYSTEM, FAIL, "Check 4 failed")

    entry_ptr = cache_ptr->pl_head_ptr;
    while(entry_ptr != NULL) {
        if((entry_ptr != cache_ptr->pl_head_ptr) &&
                ((entry_ptr->prev == NULL) || (entry_ptr->prev->next != entry_ptr)))
            HGOTO_ERROR(H5E_CACHE, H5E_SYSTEM, FAIL, "Check 5 failed")

        if((entry_ptr != cache_ptr->pl_tail_ptr) &&
                ((entry_ptr->next == NULL) || (entry_ptr->next->prev != entry_ptr)))
            HGOTO_ERROR(H5E_CACHE, H5E_SYSTEM, FAIL, "Check 6 failed")

        if(!entry_ptr->is_protected)
            HGOTO_ERROR(H5E_CACHE, H5E_SYSTEM, FAIL, "Check 7 failed")

        if(entry_ptr->is_read_only && (entry_ptr->ro_ref_count <= 0))
            HGOTO_ERROR(H5E_CACHE, H5E_SYSTEM, FAIL, "Check 8 failed")

        len++;
        size += entry_ptr->size;
        entry_ptr = entry_ptr->next;
    }

    if((cache_ptr->pl_len != len) || (cache_ptr->pl_size != size))
        HGOTO_ERROR(H5E_CACHE, H5E_SYSTEM, FAIL, "Check 9 failed")

done:
    if(ret_value != SUCCEED)
        HDassert(0);

    FUNC_LEAVE_NOAPI(ret_value)
} /* H5C__validate_protected_entry_list() */
#endif /* H5C_DO_EXTREME_SANITY_CHECKS */


/*-------------------------------------------------------------------------
 *
 * Function:    H5C__entry_in_skip_list
 *
 * Purpose:     Debugging function that scans skip list to see if it
 *		is in present.  We need this, as it is possible for
 *		an entry to be in the skip list twice.
 *
 * Return:      FALSE if the entry is not in the skip list, and TRUE
 *		if it is.
 *
 * Programmer:  John Mainzer, 11/1/14
 *
 *-------------------------------------------------------------------------
 */
#if H5C_DO_SLIST_SANITY_CHECKS
static hbool_t
H5C__entry_in_skip_list(H5C_t * cache_ptr, H5C_cache_entry_t *target_ptr)
{
    H5SL_node_t *node_ptr;
    hbool_t in_slist;

    HDassert(cache_ptr);
    HDassert(cache_ptr->magic == H5C__H5C_T_MAGIC);
    HDassert(cache_ptr->slist_ptr);

    node_ptr = H5SL_first(cache_ptr->slist_ptr);
    in_slist = FALSE;
    while((node_ptr != NULL) && (!in_slist)) {
        H5C_cache_entry_t *entry_ptr;

        entry_ptr = (H5C_cache_entry_t *)H5SL_item(node_ptr);

	HDassert(entry_ptr);
	HDassert(entry_ptr->magic == H5C__H5C_CACHE_ENTRY_T_MAGIC);
        HDassert(entry_ptr->is_dirty);
        HDassert(entry_ptr->in_slist);

        if(entry_ptr == target_ptr)
	    in_slist = TRUE;
	else
	    node_ptr = H5SL_next(node_ptr);
    }

    return(in_slist);
} /* H5C__entry_in_skip_list() */
#endif /* H5C_DO_SLIST_SANITY_CHECKS */


/*-------------------------------------------------------------------------
 *
 * Function:    H5C__flush_marked_entries
 *
 * Purpose:     Flushes all marked entries in the cache.
 *
 * Return:      FAIL if error is detected, SUCCEED otherwise.
 *
 * Programmer:  Mike McGreevy
 *              November 3, 2010
 *
 * Changes:     Modified function to setup the slist before calling 
 *              H%C_flush_cache(), and take it down afterwards.  Note
 *              that the slist need not be empty after the call to 
 *              H5C_flush_cache() since we are only flushing marked 
 *              entries.  Thus must set the clear_slist parameter 
 *              of H5C_set_slist_enabled to TRUE.
 *
 *                                              JRM -- 5/6/20
 *
 *-------------------------------------------------------------------------
 */

herr_t
H5C__flush_marked_entries(H5F_t * f)
{
    herr_t ret_value = SUCCEED;

    FUNC_ENTER_PACKAGE

    /* Assertions */
    HDassert(f != NULL);


    /* Enable the slist, as it is needed in the flush */
    if ( H5C_set_slist_enabled(f->shared->cache, TRUE, FALSE) < 0 )

        HGOTO_ERROR(H5E_CACHE, H5E_SYSTEM, FAIL, "set slist enabled failed")


    /* Flush all marked entries */
    if ( H5C_flush_cache(f, H5C__FLUSH_MARKED_ENTRIES_FLAG | 
                            H5C__FLUSH_IGNORE_PROTECTED_FLAG) < 0 )

        HGOTO_ERROR(H5E_CACHE, H5E_CANTFLUSH, FAIL, "Can't flush cache")

    /* Disable the slist.  Set the clear_slist parameter to TRUE
     * since we called H5C_flush_cache() with the 
     * H5C__FLUSH_MARKED_ENTRIES_FLAG.
     */
    if ( H5C_set_slist_enabled(f->shared->cache, FALSE, TRUE) < 0 )

        HGOTO_ERROR(H5E_CACHE, H5E_SYSTEM, FAIL, "disable slist failed")

done:

    FUNC_LEAVE_NOAPI(ret_value)

} /* H5C__flush_marked_entries */


/*-------------------------------------------------------------------------
 *
 * Function:    H5C_cork
 *
 * Purpose:     To cork/uncork/get cork status of an object depending on "action":
 *		H5C__SET_CORK:
 *			To cork the object
 *			Return error if the object is already corked
 *		H5C__UNCORK:
 *			To uncork the obejct
 *			Return error if the object is not corked
 * 		H5C__GET_CORKED:
 *			To retrieve the cork status of an object in
 *			the parameter "corked"
 *
 * Return:      Success:        Non-negative
 *              Failure:        Negative
 *
 * Programmer:  Vailin Choi
 *		January 2014
 *
 *-------------------------------------------------------------------------
 */
herr_t
H5C_cork(H5C_t *cache_ptr, haddr_t obj_addr, unsigned action, hbool_t *corked)
{
    H5C_tag_info_t *tag_info;	/* Points to a tag info struct */
    herr_t              ret_value = SUCCEED;

    FUNC_ENTER_NOAPI_NOINIT

    /* Assertions */
    HDassert(cache_ptr != NULL);
    HDassert(H5F_addr_defined(obj_addr));
    HDassert(action == H5C__SET_CORK || action == H5C__UNCORK || action == H5C__GET_CORKED);

    /* Search the list of corked object addresses in the cache */
    tag_info = (H5C_tag_info_t *)H5SL_search(cache_ptr->tag_list, &obj_addr);

    if(H5C__GET_CORKED == action) {
        HDassert(corked);
        if(tag_info != NULL && tag_info->corked)
            *corked = TRUE;
        else
            *corked = FALSE;
    } /* end if */
    else {
        /* Sanity check */
        HDassert(H5C__SET_CORK == action || H5C__UNCORK == action);

        /* Perform appropriate action */
        if(H5C__SET_CORK == action) {
            /* Check if this is the first entry for this tagged object */
            if(NULL == tag_info) {
                /* Allocate new tag info struct */
                if(NULL == (tag_info = H5FL_CALLOC(H5C_tag_info_t)))
                    HGOTO_ERROR(H5E_CACHE, H5E_CANTALLOC, FAIL, "can't allocate tag info for cache entry")

                /* Set the tag for all entries */
                tag_info->tag = obj_addr;

                /* Insert tag info into skip list */
                if(H5SL_insert(cache_ptr->tag_list, tag_info, &(tag_info->tag)) < 0 )
                    HGOTO_ERROR(H5E_CACHE, H5E_CANTINSERT, FAIL, "can't insert tag info in skip list")
            } /* end if */
            else {
                /* Check for object already corked */
                if(tag_info->corked)
                    HGOTO_ERROR(H5E_CACHE, H5E_CANTCORK, FAIL, "object already corked")
                HDassert(tag_info->entry_cnt > 0 && tag_info->head);
            } /* end else */

            /* Set the corked status for the entire object */
            tag_info->corked = TRUE;
            cache_ptr->num_objs_corked++;

        } /* end if */
        else {
            /* Sanity check */
            HDassert(tag_info);

            /* Check for already uncorked */
            if(!tag_info->corked)
                HGOTO_ERROR(H5E_CACHE, H5E_CANTUNCORK, FAIL, "object already uncorked")

            /* Set the corked status for the entire object */
            tag_info->corked = FALSE;
            cache_ptr->num_objs_corked--;

            /* Remove the tag info from the tag list, if there's no more entries with this tag */
            if(0 == tag_info->entry_cnt) {
                /* Sanity check */
                HDassert(NULL == tag_info->head);

                if(H5SL_remove(cache_ptr->tag_list, &(tag_info->tag)) != tag_info)
                    HGOTO_ERROR(H5E_CACHE, H5E_CANTREMOVE, FAIL, "can't remove tag info from list")

                /* Release the tag info */
                tag_info = H5FL_FREE(H5C_tag_info_t, tag_info);
            } /* end if */
            else
                HDassert(NULL != tag_info->head);
        } /* end else */
    } /* end else */

done:
    FUNC_LEAVE_NOAPI(ret_value)
} /* H5C_cork() */


/*-------------------------------------------------------------------------
 * Function:    H5C__mark_flush_dep_dirty()
 *
 * Purpose:     Recursively propagate the flush_dep_ndirty_children flag
 *              up the dependency chain in response to entry either
 *              becoming dirty or having its flush_dep_ndirty_children
 *              increased from 0.
 *
 * Return:      Non-negative on success/Negative on failure
 *
 * Programmer:  Neil Fortner
 *              11/13/12
 *
 *-------------------------------------------------------------------------
 */
static herr_t
H5C__mark_flush_dep_dirty(H5C_cache_entry_t * entry)
{
    unsigned u;                         /* Local index variable */
    herr_t ret_value = SUCCEED;         /* Return value */

    FUNC_ENTER_STATIC

    /* Sanity checks */
    HDassert(entry);

    /* Iterate over the parent entries, if any */
    for(u = 0; u < entry->flush_dep_nparents; u++) {
	/* Sanity check */
	HDassert(entry->flush_dep_parent[u]->flush_dep_ndirty_children < entry->flush_dep_parent[u]->flush_dep_nchildren);

	/* Adjust the parent's number of dirty children */
	entry->flush_dep_parent[u]->flush_dep_ndirty_children++;

        /* If the parent has a 'notify' callback, send a 'child entry dirtied' notice */
        if(entry->flush_dep_parent[u]->type->notify &&
                (entry->flush_dep_parent[u]->type->notify)(H5C_NOTIFY_ACTION_CHILD_DIRTIED, entry->flush_dep_parent[u]) < 0)
            HGOTO_ERROR(H5E_CACHE, H5E_CANTNOTIFY, FAIL, "can't notify parent about child entry dirty flag set")
    } /* end for */

done:
    FUNC_LEAVE_NOAPI(ret_value)
} /* H5C__mark_flush_dep_dirty() */


/*-------------------------------------------------------------------------
 * Function:    H5C__mark_flush_dep_clean()
 *
 * Purpose:     Recursively propagate the flush_dep_ndirty_children flag
 *              up the dependency chain in response to entry either
 *              becoming clean or having its flush_dep_ndirty_children
 *              reduced to 0.
 *
 * Return:      Non-negative on success/Negative on failure
 *
 * Programmer:  Neil Fortner
 *              11/13/12
 *
 *-------------------------------------------------------------------------
 */
static herr_t
H5C__mark_flush_dep_clean(H5C_cache_entry_t * entry)
{
    int i;                              /* Local index variable */
    herr_t ret_value = SUCCEED;         /* Return value */

    FUNC_ENTER_STATIC

    /* Sanity checks */
    HDassert(entry);

    /* Iterate over the parent entries, if any */
    /* Note reverse iteration order, in case the callback removes the flush
     *  dependency - QAK, 2017/08/12
     */
    for(i = ((int)entry->flush_dep_nparents) - 1; i >= 0; i--) {
	/* Sanity check */
	HDassert(entry->flush_dep_parent[i]->flush_dep_ndirty_children > 0);

	/* Adjust the parent's number of dirty children */
	entry->flush_dep_parent[i]->flush_dep_ndirty_children--;

        /* If the parent has a 'notify' callback, send a 'child entry cleaned' notice */
        if(entry->flush_dep_parent[i]->type->notify &&
                (entry->flush_dep_parent[i]->type->notify)(H5C_NOTIFY_ACTION_CHILD_CLEANED, entry->flush_dep_parent[i]) < 0)
            HGOTO_ERROR(H5E_CACHE, H5E_CANTNOTIFY, FAIL, "can't notify parent about child entry dirty flag reset")
    } /* end for */

done:
    FUNC_LEAVE_NOAPI(ret_value)
} /* H5C__mark_flush_dep_clean() */


/*-------------------------------------------------------------------------
 * Function:    H5C__mark_flush_dep_serialized()
 *
 * Purpose:     Decrement the flush_dep_nunser_children fields of all the
 *		target entry's flush dependency parents in response to
 *		the target entry becoming serialized.
 *
 * Return:      Non-negative on success/Negative on failure
 *
 * Programmer:  John Mainzer
 *              8/30/16
 *
 *-------------------------------------------------------------------------
 */
herr_t
H5C__mark_flush_dep_serialized(H5C_cache_entry_t * entry_ptr)
{
    int i;                              /* Local index variable */
    herr_t ret_value = SUCCEED;         /* Return value */

    FUNC_ENTER_STATIC

    /* Sanity checks */
    HDassert(entry_ptr);

    /* Iterate over the parent entries, if any */
    /* Note reverse iteration order, in case the callback removes the flush
     *  dependency - QAK, 2017/08/12
     */
    for(i = ((int)entry_ptr->flush_dep_nparents) - 1; i >= 0; i--) {
	/* Sanity checks */
        HDassert(entry_ptr->flush_dep_parent);
        HDassert(entry_ptr->flush_dep_parent[i]->magic == H5C__H5C_CACHE_ENTRY_T_MAGIC);
        HDassert(entry_ptr->flush_dep_parent[i]->flush_dep_nunser_children > 0);

        /* decrement the parents number of unserialized children */
        entry_ptr->flush_dep_parent[i]->flush_dep_nunser_children--;

        /* If the parent has a 'notify' callback, send a 'child entry serialized' notice */
        if(entry_ptr->flush_dep_parent[i]->type->notify &&
                (entry_ptr->flush_dep_parent[i]->type->notify)(H5C_NOTIFY_ACTION_CHILD_SERIALIZED, entry_ptr->flush_dep_parent[i]) < 0)
            HGOTO_ERROR(H5E_CACHE, H5E_CANTNOTIFY, FAIL, "can't notify parent about child entry serialized flag set")
    } /* end for */

done:
    FUNC_LEAVE_NOAPI(ret_value)
} /* H5C__mark_flush_dep_serialized() */


/*-------------------------------------------------------------------------
 * Function:    H5C__mark_flush_dep_unserialized()
 *
 * Purpose:     Increment the flush_dep_nunser_children fields of all the
 *              target entry's flush dependency parents in response to
 *              the target entry becoming unserialized.
 *
 * Return:      Non-negative on success/Negative on failure
 *
 * Programmer:  John Mainzer
 *              8/30/16
 *
 *-------------------------------------------------------------------------
 */
herr_t
H5C__mark_flush_dep_unserialized(H5C_cache_entry_t * entry_ptr)
{
    unsigned u;                         /* Local index variable */
    herr_t ret_value = SUCCEED;         /* Return value */

    FUNC_ENTER_STATIC

    /* Sanity checks */
    HDassert(entry_ptr);

    /* Iterate over the parent entries, if any */
    for(u = 0; u < entry_ptr->flush_dep_nparents; u++) {
        /* Sanity check */
        HDassert(entry_ptr->flush_dep_parent);
        HDassert(entry_ptr->flush_dep_parent[u]->magic == H5C__H5C_CACHE_ENTRY_T_MAGIC);
        HDassert(entry_ptr->flush_dep_parent[u]->flush_dep_nunser_children <
                 entry_ptr->flush_dep_parent[u]->flush_dep_nchildren);

        /* increment parents number of usserialized children */
        entry_ptr->flush_dep_parent[u]->flush_dep_nunser_children++;

        /* If the parent has a 'notify' callback, send a 'child entry unserialized' notice */
        if(entry_ptr->flush_dep_parent[u]->type->notify &&
                (entry_ptr->flush_dep_parent[u]->type->notify)(H5C_NOTIFY_ACTION_CHILD_UNSERIALIZED, entry_ptr->flush_dep_parent[u]) < 0)
            HGOTO_ERROR(H5E_CACHE, H5E_CANTNOTIFY, FAIL, "can't notify parent about child entry serialized flag reset")
    } /* end for */

done:
    FUNC_LEAVE_NOAPI(ret_value)
} /* H5C__mark_flush_dep_unserialized() */


#ifndef NDEBUG
/*-------------------------------------------------------------------------
 * Function:    H5C__assert_flush_dep_nocycle()
 *
 * Purpose:     Assert recursively that base_entry is not the same as
 *              entry, and perform the same assertion on all of entry's
 *              flush dependency parents.  This is used to detect cycles
 *              created by flush dependencies.
 *
 * Return:      void
 *
 * Programmer:  Neil Fortner
 *              12/10/12
 *
 *-------------------------------------------------------------------------
 */
static void
H5C__assert_flush_dep_nocycle(const H5C_cache_entry_t * entry,
    const H5C_cache_entry_t * base_entry)
{
    unsigned u;                         /* Local index variable */

    FUNC_ENTER_STATIC_NOERR

    /* Sanity checks */
    HDassert(entry);
    HDassert(base_entry);

    /* Make sure the entries are not the same */
    HDassert(base_entry != entry);

    /* Iterate over entry's parents (if any) */
    for(u = 0; u < entry->flush_dep_nparents; u++)
	H5C__assert_flush_dep_nocycle(entry->flush_dep_parent[u], base_entry);

    FUNC_LEAVE_NOAPI_VOID
} /* H5C__assert_flush_dep_nocycle() */
#endif /* NDEBUG */


/*-------------------------------------------------------------------------
 * Function:    H5C__serialize_cache
 *
 * Purpose:	Serialize (i.e. construct an on disk image) for all entries
 *		in the metadata cache including clean entries.
 *
 *		Note that flush dependencies and "flush me last" flags
 *		must be observed in the serialization process.
 *
 *		Note also that entries may be loaded, flushed, evicted,
 *		expunged, relocated, resized, or removed from the cache
 *		during this process, just as these actions may occur during
 *		a regular flush.
 *
 *		However, we are given that the cache will contain no protected
 *		entries on entry to this routine (although entries may be
 *		briefly protected and then unprotected during the serialize
 *		process).
 *
 *		The objective of this routine is serialize all entries and
 *		to force all entries into their actual locations on disk.
 *
 *		The initial need for this routine is to settle all entries
 *		in the cache prior to construction of the metadata cache
 *		image so that the size of the cache image can be calculated.
 *		However, I gather that other uses for the routine are
 *		under consideration.
 *
 * Return:      Non-negative on success/Negative on failure or if there was
 *		a request to flush all items and something was protected.
 *
 * Programmer:  John Mainzer
 *		7/22/15
 *
 *-------------------------------------------------------------------------
 */
herr_t
H5C__serialize_cache(H5F_t *f)
{
#if H5C_DO_SANITY_CHECKS
    int                 i;
    uint32_t            index_len = 0;
    size_t              index_size = (size_t)0;
    size_t              clean_index_size = (size_t)0;
    size_t              dirty_index_size = (size_t)0;
    size_t              slist_size = (size_t)0;
    uint32_t            slist_len = 0;
#endif /* H5C_DO_SANITY_CHECKS */
    H5C_ring_t          ring;
    H5C_t             * cache_ptr;
    herr_t              ret_value = SUCCEED;

    FUNC_ENTER_PACKAGE

    /* Sanity checks */
    HDassert(f);
    HDassert(f->shared);
    cache_ptr = f->shared->cache;
    HDassert(cache_ptr);
    HDassert(cache_ptr->magic == H5C__H5C_T_MAGIC);
    HDassert(cache_ptr->slist_ptr);

#if H5C_DO_SANITY_CHECKS
    HDassert(cache_ptr->index_ring_len[H5C_RING_UNDEFINED] == 0);
    HDassert(cache_ptr->index_ring_size[H5C_RING_UNDEFINED] == (size_t)0);
    HDassert(cache_ptr->clean_index_ring_size[H5C_RING_UNDEFINED] == (size_t)0);
    HDassert(cache_ptr->dirty_index_ring_size[H5C_RING_UNDEFINED] == (size_t)0);
    HDassert(cache_ptr->slist_ring_len[H5C_RING_UNDEFINED] == 0);
    HDassert(cache_ptr->slist_ring_size[H5C_RING_UNDEFINED] == (size_t)0);

    for(i = H5C_RING_USER; i < H5C_RING_NTYPES; i++) {
        index_len += cache_ptr->index_ring_len[i];
        index_size += cache_ptr->index_ring_size[i];
        clean_index_size += cache_ptr->clean_index_ring_size[i];
        dirty_index_size += cache_ptr->dirty_index_ring_size[i];

        slist_len += cache_ptr->slist_ring_len[i];
        slist_size += cache_ptr->slist_ring_size[i];
    } /* end for */

    HDassert(cache_ptr->index_len == index_len);
    HDassert(cache_ptr->index_size == index_size);
    HDassert(cache_ptr->clean_index_size == clean_index_size);
    HDassert(cache_ptr->dirty_index_size == dirty_index_size);
    HDassert(cache_ptr->slist_len == slist_len);
    HDassert(cache_ptr->slist_size == slist_size);
#endif /* H5C_DO_SANITY_CHECKS */

#if H5C_DO_EXTREME_SANITY_CHECKS
    if((H5C__validate_protected_entry_list(cache_ptr) < 0) ||
            (H5C__validate_pinned_entry_list(cache_ptr) < 0) ||
            (H5C__validate_lru_list(cache_ptr) < 0))
        HGOTO_ERROR(H5E_CACHE, H5E_SYSTEM, FAIL, "an extreme sanity check failed on entry")
#endif /* H5C_DO_EXTREME_SANITY_CHECKS */

#ifndef NDEBUG
    /* if this is a debug build, set the serialization_count field of
     * each entry in the cache to zero before we start the serialization.
     * This allows us to detect the case in which any entry is serialized
     * more than once (a performance issues), and more importantly, the
     * case is which any flush depencency parent is serializes more than
     * once (a correctness issue).
     */
     {
        H5C_cache_entry_t * scan_ptr = NULL;

        scan_ptr = cache_ptr->il_head;
        while(scan_ptr != NULL) {
	    HDassert(scan_ptr->magic == H5C__H5C_CACHE_ENTRY_T_MAGIC);
	    scan_ptr->serialization_count = 0;
	    scan_ptr = scan_ptr->il_next;
        } /* end while */
     } /* end block */
#endif /* NDEBUG */

    /* set cache_ptr->serialization_in_progress to TRUE, and back
     * to FALSE at the end of the function.  Must maintain this flag
     * to support H5C_get_serialization_in_progress(), which is in
     * turn required to support sanity checking in some cache
     * clients.
     */
    HDassert(!cache_ptr->serialization_in_progress);
    cache_ptr->serialization_in_progress = TRUE;

    /* Serialize each ring, starting from the outermost ring and
     * working inward.
     */
    ring = H5C_RING_USER;
    while(ring < H5C_RING_NTYPES) {
	HDassert(cache_ptr->close_warning_received);
        switch(ring) {
            case H5C_RING_USER:
                break;

            case H5C_RING_RDFSM:
                /* Settle raw data FSM */
                if(!cache_ptr->rdfsm_settled)
                    if(H5MF_settle_raw_data_fsm(f, &cache_ptr->rdfsm_settled) < 0)
                        HGOTO_ERROR(H5E_CACHE, H5E_CANTFLUSH, FAIL, "RD FSM settle failed")
                break;

            case H5C_RING_MDFSM:
                /* Settle metadata FSM */
                if(!cache_ptr->mdfsm_settled)
                    if(H5MF_settle_meta_data_fsm(f, &cache_ptr->mdfsm_settled) < 0)
                        HGOTO_ERROR(H5E_CACHE, H5E_CANTFLUSH, FAIL, "MD FSM settle failed")
                break;

            case H5C_RING_SBE:
            case H5C_RING_SB:
                break;

            default:
                HGOTO_ERROR(H5E_CACHE, H5E_SYSTEM, FAIL, "Unknown ring?!?!")
                break;
        } /* end switch */

        if(H5C__serialize_ring(f, ring) < 0)
            HGOTO_ERROR(H5E_CACHE, H5E_CANTSERIALIZE, FAIL, "serialize ring failed")

        ring++;
    } /* end while */

#ifndef NDEBUG
    /* Verify that no entry has been serialized more than once.
     * FD parents with multiple serializations should have been caught
     * elsewhere, so no specific check for them here.
     */
     {
        H5C_cache_entry_t * scan_ptr = NULL;

        scan_ptr = cache_ptr->il_head;
        while(scan_ptr != NULL) {
	    HDassert(scan_ptr->magic == H5C__H5C_CACHE_ENTRY_T_MAGIC);
	    HDassert(scan_ptr->serialization_count <= 1);

	    scan_ptr = scan_ptr->il_next;
        } /* end while */
     } /* end block */
#endif /* NDEBUG */

done:
    cache_ptr->serialization_in_progress = FALSE;
    FUNC_LEAVE_NOAPI(ret_value)
} /* H5C__serialize_cache() */


/*-------------------------------------------------------------------------
 * Function:    H5C__serialize_ring
 *
 * Purpose:     Serialize the entries contained in the specified cache and
 *              ring.  All entries in rings outside the specified ring
 *              must have been serialized on entry.
 *
 *              If the cache contains protected entries in the specified
 *              ring, the function will fail, as protected entries cannot
 *              be serialized.  However all unprotected entries in the
 *		target ring should be serialized before the function
 *		returns failure.
 *
 *              If flush dependencies appear in the target ring, the
 *              function makes repeated passes through the index list
 *		serializing entries in flush dependency order.
 *
 *		All entries outside the H5C_RING_SBE are marked for
 *		inclusion in the cache image.  Entries in H5C_RING_SBE
 *		and below are marked for exclusion from the image.
 *
 * Return:      Non-negative on success/Negative on failure or if there was
 *              a request to flush all items and something was protected.
 *
 * Programmer:  John Mainzer
 *              9/11/15
 *
 *-------------------------------------------------------------------------
 */
static herr_t
H5C__serialize_ring(H5F_t *f, H5C_ring_t ring)
{
    hbool_t		done = FALSE;
    H5C_t             * cache_ptr;
    H5C_cache_entry_t * entry_ptr;
    herr_t              ret_value = SUCCEED;

    FUNC_ENTER_STATIC

    /* Sanity checks */
    HDassert(f);
    HDassert(f->shared);
    cache_ptr = f->shared->cache;
    HDassert(cache_ptr);
    HDassert(cache_ptr->magic == H5C__H5C_T_MAGIC);
    HDassert(ring > H5C_RING_UNDEFINED);
    HDassert(ring < H5C_RING_NTYPES);

    HDassert(cache_ptr->serialization_in_progress);

    /* The objective here is to serialize all entries in the cache ring
     * in flush dependency order.
     *
     * The basic algorithm is to scan the cache index list looking for
     * unserialized entries that are either not in a flush dependency
     * relationship, or which have no unserialized children.  Any such
     * entry is serialized and its flush dependency parents (if any) are
     * informed -- allowing them to decrement their userialized child counts.
     *
     * However, this algorithm is complicated by the ability
     * of client serialization callbacks to perform operations on
     * on the cache which can result in the insertion, deletion,
     * relocation, resize, dirty, flush, eviction, or removal (via the
     * take ownership flag) of entries.  Changes in the flush dependency
     * structure are also possible.
     *
     * On the other hand, the algorithm is simplified by the fact that
     * we are serializing, not flushing.  Thus, as long as all entries
     * are serialized correctly, it doesn't matter if we have to go back
     * and serialize an entry a second time.
     *
     * These possible actions result in the following modfications to
     * tha basic algorithm:
     *
     * 1) In the event of an entry expunge, eviction or removal, we must
     *    restart the scan as it is possible that the next entry in our
     *    scan is no longer in the cache.  Were we to examine this entry,
     *    we would be accessing deallocated memory.
     *
     * 2) A resize, dirty, or insertion of an entry may result in the
     *    the increment of a flush dependency parent's dirty and/or
     *    unserialized child count.  In the context of serializing the
     *    the cache, this is a non-issue, as even if we have already
     *    serialized the parent, it will be marked dirty and its image
     *    marked out of date if appropriate when the child is serialized.
     *
     *    However, this is a major issue for a flush, as were this to happen
     *    in a flush, it would violate the invariant that the flush dependency
     *    feature is intended to enforce.  As the metadata cache has no
     *    control over the behavior of cache clients, it has no way of
     *    preventing this behaviour.  However, it should detect it if at all
     *    possible.
     *
     *    Do this by maintaining a count of the number of times each entry is
     *    serialized during a cache serialization.  If any flush dependency
     *    parent is serialized more than once, throw an assertion failure.
     *
     * 3) An entry relocation will typically change the location of the
     *    entry in the index list.  This shouldn't cause problems as we
     *    will scan the index list until we make a complete pass without
     *    finding anything to serialize -- making relocations of either
     *    the current or next entries irrelevant.
     *
     *    Note that since a relocation may result in our skipping part of
     *    the index list, we must always do at least one more pass through
     *    the index list after an entry relocation.
     *
     * 4) Changes in the flush dependency structure are possible on
     *    entry insertion, load, expunge, evict, or remove.  Destruction
     *    of a flush dependency has no effect, as it can only relax the
     *    flush dependencies.  Creation of a flush dependency can create
     *    an unserialized child of a flush dependency parent where all
     *    flush dependency children were previously serialized.  Should
     *    this child dirty the flush dependency parent when it is serialized,
     *    the parent will be re-serialized.
     *
     *    Per the discussion of 2) above, this is a non issue for cache
     *    serialization, and a major problem for cache flush.  Using the
     *    same detection mechanism, throw an assertion failure if this
     *    condition appears.
     *
     * Observe that either eviction or removal of entries as a result of
     * a serialization is not a problem as long as the flush depencency
     * tree does not change beyond the removal of a leaf.
     */
    while(!done) {
        /* Reset the counters so that we can detect insertions, loads,
         * moves, and flush dependency height changes caused by the pre_serialize
         * and serialize callbacks.
         */
        cache_ptr->entries_loaded_counter         = 0;
        cache_ptr->entries_inserted_counter	  = 0;
        cache_ptr->entries_relocated_counter      = 0;

	done = TRUE; /* set to FALSE if any activity in inner loop */
	entry_ptr = cache_ptr->il_head;
	while(entry_ptr != NULL) {
	    HDassert(entry_ptr->magic == H5C__H5C_CACHE_ENTRY_T_MAGIC);

	    /* Verify that either the entry is already serialized, or
             * that it is assigned to either the target or an inner
             * ring.
             */
            HDassert((entry_ptr->ring >= ring) || (entry_ptr->image_up_to_date));

	    /* Skip flush me last entries or inner ring entries */
	    if(!entry_ptr->flush_me_last && entry_ptr->ring == ring) {

		/* if we encounter an unserialized entry in the current
                 * ring that is not marked flush me last, we are not done.
                 */
		if(!entry_ptr->image_up_to_date)
		    done = FALSE;

		/* Serialize the entry if its image is not up to date
                 * and it has no unserialized flush dependency children.
                 */
		if(!entry_ptr->image_up_to_date && entry_ptr->flush_dep_nunser_children == 0) {
		    HDassert(entry_ptr->serialization_count == 0);

		    /* Serialize the entry */
		    if(H5C__serialize_single_entry(f, cache_ptr, entry_ptr) < 0)
            	        HGOTO_ERROR(H5E_CACHE, H5E_CANTSERIALIZE, FAIL, "entry serialization failed")

                    HDassert(entry_ptr->flush_dep_nunser_children == 0);
		    HDassert(entry_ptr->serialization_count == 0);

#ifndef NDEBUG
                    /* Increment serialization counter (to detect multiple serializations) */
		    entry_ptr->serialization_count++;
#endif /* NDEBUG */
                 } /* end if */
            } /* end if */

            /* Check for the cache being perturbed during the entry serialize */
            if((cache_ptr->entries_loaded_counter > 0) ||
                    (cache_ptr->entries_inserted_counter > 0) ||
                    (cache_ptr->entries_relocated_counter > 0)) {

#if H5C_COLLECT_CACHE_STATS
                H5C__UPDATE_STATS_FOR_INDEX_SCAN_RESTART(cache_ptr);
#endif /* H5C_COLLECT_CACHE_STATS */

                /* Reset the counters */
                cache_ptr->entries_loaded_counter         = 0;
                cache_ptr->entries_inserted_counter	  = 0;
                cache_ptr->entries_relocated_counter      = 0;

                /* Restart scan */
                entry_ptr = cache_ptr->il_head;
            } /* end if */
            else
                /* Advance to next entry */
	        entry_ptr = entry_ptr->il_next;
	} /* while ( entry_ptr != NULL ) */
    } /* while ( ! done ) */


    /* Reset the counters so that we can detect insertions, loads,
     * moves, and flush dependency height changes caused by the pre_serialize
     * and serialize callbacks.
     */
    cache_ptr->entries_loaded_counter     = 0;
    cache_ptr->entries_inserted_counter	  = 0;
    cache_ptr->entries_relocated_counter  = 0;

    /* At this point, all entries not marked "flush me last" and in
     * the current ring or outside it should be serialized and have up
     * to date images.  Scan the index list again to serialize the
     * "flush me last" entries (if they are in the current ring) and to
     * verify that all other entries have up to date images.
     */
    entry_ptr = cache_ptr->il_head;
    while(entry_ptr != NULL) {
	HDassert(entry_ptr->magic == H5C__H5C_CACHE_ENTRY_T_MAGIC);
    	HDassert(entry_ptr->ring > H5C_RING_UNDEFINED);
        HDassert(entry_ptr->ring < H5C_RING_NTYPES);
        HDassert((entry_ptr->ring >= ring) || (entry_ptr->image_up_to_date));

	if(entry_ptr->ring == ring) {
	    if(entry_ptr->flush_me_last) {
		if(!entry_ptr->image_up_to_date) {
		    HDassert(entry_ptr->serialization_count == 0);
                    HDassert(entry_ptr->flush_dep_nunser_children == 0);

	            /* Serialize the entry */
	            if(H5C__serialize_single_entry(f, cache_ptr, entry_ptr) < 0)
		        HGOTO_ERROR(H5E_CACHE, H5E_CANTSERIALIZE, FAIL, "entry serialization failed")

                    /* Check for the cache changing */
                    if((cache_ptr->entries_loaded_counter > 0) ||
                            (cache_ptr->entries_inserted_counter > 0) ||
                            (cache_ptr->entries_relocated_counter > 0))
		        HGOTO_ERROR(H5E_CACHE, H5E_SYSTEM, FAIL, "flush_me_last entry serialization triggered restart")

                    HDassert(entry_ptr->flush_dep_nunser_children == 0);
		    HDassert(entry_ptr->serialization_count == 0);
#ifndef NDEBUG
                    /* Increment serialization counter (to detect multiple serializations) */
		    entry_ptr->serialization_count++;
#endif /* NDEBUG */
                } /* end if */
            } /* end if */
            else {
	        HDassert(entry_ptr->image_up_to_date);
		HDassert(entry_ptr->serialization_count <= 1);
                HDassert(entry_ptr->flush_dep_nunser_children == 0);
            }  /* end else */
        } /* if ( entry_ptr->ring == ring ) */

	entry_ptr = entry_ptr->il_next;
    } /* while ( entry_ptr != NULL ) */

done:
    HDassert(cache_ptr->serialization_in_progress);
    FUNC_LEAVE_NOAPI(ret_value)
} /* H5C__serialize_ring() */


/*-------------------------------------------------------------------------
 * Function:    H5C__serialize_single_entry
 *
 * Purpose:     Serialize the cache entry pointed to by the entry_ptr
 *		parameter.
 *
 * Return:      Non-negative on success/Negative on failure
 *
 * Programmer:  John Mainzer, 7/24/15
 *
 *-------------------------------------------------------------------------
 */
static herr_t
H5C__serialize_single_entry(H5F_t *f, H5C_t *cache_ptr, H5C_cache_entry_t *entry_ptr)
{
    herr_t		ret_value = SUCCEED;      /* Return value */

    FUNC_ENTER_STATIC

    /* Sanity checks */
    HDassert(f);
    HDassert(cache_ptr);
    HDassert(cache_ptr->magic == H5C__H5C_T_MAGIC);
    HDassert(entry_ptr);
    HDassert(entry_ptr->magic == H5C__H5C_CACHE_ENTRY_T_MAGIC);
    HDassert(!entry_ptr->prefetched);
    HDassert(!entry_ptr->image_up_to_date);
    HDassert(entry_ptr->is_dirty);
    HDassert(!entry_ptr->is_protected);
    HDassert(!entry_ptr->flush_in_progress);
    HDassert(entry_ptr->type);

    /* Set entry_ptr->flush_in_progress to TRUE so the the target entry
     * will not be evicted out from under us.  Must set it back to FALSE
     * when we are done.
     */
    entry_ptr->flush_in_progress = TRUE;

    /* Allocate buffer for the entry image if required. */
    if(NULL == entry_ptr->image_ptr) {
        HDassert(entry_ptr->size > 0);
        if(NULL == (entry_ptr->image_ptr = H5MM_malloc(entry_ptr->size + H5C_IMAGE_EXTRA_SPACE)) )
            HGOTO_ERROR(H5E_CACHE, H5E_CANTALLOC, FAIL, "memory allocation failed for on disk image buffer")
#if H5C_DO_MEMORY_SANITY_CHECKS
        H5MM_memcpy(((uint8_t *)entry_ptr->image_ptr) + image_size, H5C_IMAGE_SANITY_VALUE, H5C_IMAGE_EXTRA_SPACE);
#endif /* H5C_DO_MEMORY_SANITY_CHECKS */
    } /* end if */

    /* Generate image for entry */
    if(H5C__generate_image(f, cache_ptr, entry_ptr) < 0)
        HGOTO_ERROR(H5E_CACHE, H5E_CANTSERIALIZE, FAIL, "Can't generate image for cache entry")

    /* Reset the flush_in progress flag */
    entry_ptr->flush_in_progress = FALSE;

done:
    HDassert((ret_value != SUCCEED) || (!entry_ptr->flush_in_progress));
    HDassert((ret_value != SUCCEED) || (entry_ptr->image_up_to_date));
    FUNC_LEAVE_NOAPI(ret_value)
} /* H5C__serialize_single_entry() */


/*-------------------------------------------------------------------------
 * Function:    H5C__generate_image
 *
 * Purpose:     Serialize an entry and generate its image.
 *
 * Note:        This may cause the entry to be re-sized and/or moved in
 *              the cache.
 *
 *              As we will not update the metadata cache's data structures
 *              until we we finish the write, we must touch up these
 *              data structures for size and location changes even if we
 *              are about to delete the entry from the cache (i.e. on a
 *              flush destroy).
 *
 * Return:      Non-negative on success/Negative on failure
 *
 * Programmer:  Mohamad Chaarawi
 *              2/10/16
 *
 * Changes:     Updated sanity checks for the possibility that the skip 
 *              list is disabled.
 *                                        JRM 5/16/20
 *
 *-------------------------------------------------------------------------
 */
static herr_t
H5C__generate_image(H5F_t *f, H5C_t *cache_ptr, H5C_cache_entry_t *entry_ptr)
{
    haddr_t             new_addr = HADDR_UNDEF;
    haddr_t             old_addr = HADDR_UNDEF;
    size_t              new_len = 0;
    unsigned            serialize_flags = H5C__SERIALIZE_NO_FLAGS_SET;
    herr_t              ret_value = SUCCEED;

    FUNC_ENTER_STATIC

    /* Sanity check */
    HDassert(f);
    HDassert(cache_ptr);
    HDassert(cache_ptr->magic == H5C__H5C_T_MAGIC);
    HDassert(entry_ptr);
    HDassert(entry_ptr->magic == H5C__H5C_CACHE_ENTRY_T_MAGIC);
    HDassert(!entry_ptr->image_up_to_date);
    HDassert(entry_ptr->is_dirty);
    HDassert(!entry_ptr->is_protected);
    HDassert(entry_ptr->type);

    /* make note of the entry's current address */
    old_addr = entry_ptr->addr;

    /* Call client's pre-serialize callback, if there's one */
    if ( ( entry_ptr->type->pre_serialize ) &&
         ( (entry_ptr->type->pre_serialize)(f, (void *)entry_ptr,
                                            entry_ptr->addr, entry_ptr->size, 
                                            &new_addr, &new_len, 
                                            &serialize_flags) < 0 ) )

        HGOTO_ERROR(H5E_CACHE, H5E_CANTFLUSH, FAIL, \
                    "unable to pre-serialize entry")

    /* Check for any flags set in the pre-serialize callback */
    if ( serialize_flags != H5C__SERIALIZE_NO_FLAGS_SET ) {

        /* Check for unexpected flags from serialize callback */
        if ( serialize_flags & ~(H5C__SERIALIZE_RESIZED_FLAG | 
                                 H5C__SERIALIZE_MOVED_FLAG) )

            HGOTO_ERROR(H5E_CACHE, H5E_CANTFLUSH, FAIL, \
                        "unknown serialize flag(s)")

#ifdef H5_HAVE_PARALLEL
        /* In the parallel case, resizes and moves in
         * the serialize operation can cause problems.
         * If they occur, scream and die.
         *
         * At present, in the parallel case, the aux_ptr
         * will only be set if there is more than one
         * process.  Thus we can use this to detect
         * the parallel case.
         *
         * This works for now, but if we start using the
         * aux_ptr for other purposes, we will have to
         * change this test accordingly.
         *
         * NB: While this test detects entryies that attempt
         *     to resize or move themselves during a flush
         *     in the parallel case, it will not detect an
         *     entry that dirties, resizes, and/or moves
         *     other entries during its flush.
         *
         *     From what Quincey tells me, this test is
         *     sufficient for now, as any flush routine that
         *     does the latter will also do the former.
         *
         *     If that ceases to be the case, further
         *     tests will be necessary.
         */
        if ( cache_ptr->aux_ptr != NULL )

            HGOTO_ERROR(H5E_CACHE, H5E_SYSTEM, FAIL, \
                        "resize/move in serialize occurred in parallel case")
#endif

        /* If required, resize the buffer and update the entry and the cache
         * data structures 
         */
        if ( serialize_flags & H5C__SERIALIZE_RESIZED_FLAG ) {

            /* Sanity check */
            HDassert(new_len > 0);

            /* Allocate a new image buffer */
            if ( NULL == (entry_ptr->image_ptr = 
                          H5MM_realloc(entry_ptr->image_ptr, 
                                       new_len + H5C_IMAGE_EXTRA_SPACE)) )

                HGOTO_ERROR(H5E_CACHE, H5E_CANTALLOC, FAIL, \
                        "memory allocation failed for on disk image buffer")

#if H5C_DO_MEMORY_SANITY_CHECKS
            H5MM_memcpy(((uint8_t *)entry_ptr->image_ptr) + new_len, 
                        H5C_IMAGE_SANITY_VALUE, H5C_IMAGE_EXTRA_SPACE);
#endif /* H5C_DO_MEMORY_SANITY_CHECKS */

            /* Update statistics for resizing the entry */
            H5C__UPDATE_STATS_FOR_ENTRY_SIZE_CHANGE(cache_ptr, entry_ptr, \
                                                    new_len);

            /* Update the hash table for the size change */
            H5C__UPDATE_INDEX_FOR_SIZE_CHANGE(cache_ptr, entry_ptr->size, \
                                  new_len, entry_ptr, !(entry_ptr->is_dirty));

            /* The entry can't be protected since we are in the process of
             * flushing it.  Thus we must update the replacement policy data
             * structures for the size change.  The macro deals with the pinned
             * case.
             */
            H5C__UPDATE_RP_FOR_SIZE_CHANGE(cache_ptr, entry_ptr, new_len);

            /* As we haven't updated the cache data structures for
             * for the flush or flush destroy yet, the entry should
             * be in the slist if the slist is enabled.  Since 
             * H5C__UPDATE_SLIST_FOR_SIZE_CHANGE() is a no-op if the 
             * slist is enabled, call it un-conditionally.
             */
            HDassert(entry_ptr->is_dirty);
            HDassert((entry_ptr->in_slist) || (!cache_ptr->slist_enabled));

            H5C__UPDATE_SLIST_FOR_SIZE_CHANGE(cache_ptr, entry_ptr->size, \
                                              new_len);

            /* Finally, update the entry for its new size */
            entry_ptr->size = new_len;

        } /* end if */

        /* If required, udate the entry and the cache data structures
         * for a move
         */
        if ( serialize_flags & H5C__SERIALIZE_MOVED_FLAG ) {

            /* Update stats and entries relocated counter */
            H5C__UPDATE_STATS_FOR_MOVE(cache_ptr, entry_ptr)

            /* We must update cache data structures for the change in address */
            if ( entry_ptr->addr == old_addr ) {

                /* Delete the entry from the hash table and the slist */
                H5C__DELETE_FROM_INDEX(cache_ptr, entry_ptr, FAIL);
                H5C__REMOVE_ENTRY_FROM_SLIST(cache_ptr, entry_ptr, FALSE);

                /* Update the entry for its new address */
                entry_ptr->addr = new_addr;

                /* And then reinsert in the index and slist */
                H5C__INSERT_IN_INDEX(cache_ptr, entry_ptr, FAIL);
                H5C__INSERT_ENTRY_IN_SLIST(cache_ptr, entry_ptr, FAIL);

            } /* end if */
            else { /* move is already done for us -- just do sanity checks */

                HDassert(entry_ptr->addr == new_addr);
            }
        } /* end if */
    } /* end if(serialize_flags != H5C__SERIALIZE_NO_FLAGS_SET) */

    /* Serialize object into buffer */
    if ( entry_ptr->type->serialize(f, entry_ptr->image_ptr, entry_ptr->size, 
                                    (void *)entry_ptr) < 0 )

        HGOTO_ERROR(H5E_CACHE, H5E_CANTFLUSH, FAIL, "unable to serialize entry")

#if H5C_DO_MEMORY_SANITY_CHECKS
    HDassert(0 == HDmemcmp(((uint8_t *)entry_ptr->image_ptr) + entry_ptr->size,\
                            H5C_IMAGE_SANITY_VALUE, H5C_IMAGE_EXTRA_SPACE));
#endif /* H5C_DO_MEMORY_SANITY_CHECKS */

    entry_ptr->image_up_to_date = TRUE;

    /* Propagate the fact that the entry is serialized up the
     * flush dependency chain if appropriate.  Since the image must
     * have been out of date for this function to have been called
     * (see assertion on entry), no need to check that -- only check
     * for flush dependency parents.
     */
    HDassert(entry_ptr->flush_dep_nunser_children == 0);

    if ( entry_ptr->flush_dep_nparents > 0 ) {

        if ( H5C__mark_flush_dep_serialized(entry_ptr) < 0 )

            HGOTO_ERROR(H5E_CACHE, H5E_CANTNOTIFY, FAIL, \
                         "Can't propagate serialization status to fd parents")
    }

done:
    FUNC_LEAVE_NOAPI(ret_value)
} /* H5C__generate_image */


/*-------------------------------------------------------------------------
 *
 * Function:    H5C_remove_entry
 *
 * Purpose:     Remove an entry from the cache.  Must be not protected, pinned,
 *		dirty, involved in flush dependencies, etc.
 *
 * Return:      Non-negative on success/Negative on failure
 *
 * Programmer:  Quincey Koziol
 *              September 17, 2016
 *
 *-------------------------------------------------------------------------
 */
herr_t
H5C_remove_entry(void *_entry)
{
    H5C_cache_entry_t *entry = (H5C_cache_entry_t *)_entry;     /* Entry to remove */
    H5C_t *cache;               /* Cache for file */
    herr_t ret_value = SUCCEED; /* Return value */

    FUNC_ENTER_NOAPI(FAIL)

    /* Sanity checks */
    HDassert(entry);
    HDassert(entry->ring != H5C_RING_UNDEFINED);
    cache = entry->cache_ptr;
    HDassert(cache);
    HDassert(cache->magic == H5C__H5C_T_MAGIC);

    /* Check for error conditions */
    if(entry->is_dirty)
        HGOTO_ERROR(H5E_CACHE, H5E_CANTREMOVE, FAIL, "can't remove dirty entry from cache")
    if(entry->is_protected)
        HGOTO_ERROR(H5E_CACHE, H5E_CANTREMOVE, FAIL, "can't remove protected entry from cache")
    if(entry->is_pinned)
        HGOTO_ERROR(H5E_CACHE, H5E_CANTREMOVE, FAIL, "can't remove pinned entry from cache")
    /* NOTE: If these two errors are getting tripped because the entry is
     *          in a flush dependency with a freedspace entry, move the checks
     *          after the "before evict" message is sent, and add the
     *          "child being evicted" message to the "before evict" notify
     *          section below.  QAK - 2017/08/03
     */
    if(entry->flush_dep_nparents > 0)
        HGOTO_ERROR(H5E_CACHE, H5E_CANTREMOVE, FAIL, "can't remove entry with flush dependency parents from cache")
    if(entry->flush_dep_nchildren > 0)
        HGOTO_ERROR(H5E_CACHE, H5E_CANTREMOVE, FAIL, "can't remove entry with flush dependency children from cache")

    /* Additional internal cache consistency checks */
    HDassert(!entry->in_slist);
    HDassert(!entry->flush_marker);
    HDassert(!entry->flush_in_progress);

    /* Note that the algorithm below is (very) similar to the set of operations
     * in H5C__flush_single_entry() and should be kept in sync with changes
     * to that code. - QAK, 2016/11/30
     */

    /* Update stats, as if we are "destroying" and taking ownership of the entry */
    H5C__UPDATE_STATS_FOR_EVICTION(cache, entry, TRUE)

    /* If the entry's type has a 'notify' callback, send a 'before eviction'
     * notice while the entry is still fully integrated in the cache.
     */
    if(entry->type->notify && (entry->type->notify)(H5C_NOTIFY_ACTION_BEFORE_EVICT, entry) < 0)
        HGOTO_ERROR(H5E_CACHE, H5E_CANTNOTIFY, FAIL, "can't notify client about entry to evict")

    /* Update the cache internal data structures as appropriate for a destroy.
     * Specifically:
     *	1) Delete it from the index
     *	2) Delete it from the collective read access list
     *	3) Update the replacement policy for eviction
     *	4) Remove it from the tag list for this object
     */

    H5C__DELETE_FROM_INDEX(cache, entry, FAIL)

#ifdef H5_HAVE_PARALLEL
    /* Check for collective read access flag */
    if(entry->coll_access) {
        entry->coll_access = FALSE;
        H5C__REMOVE_FROM_COLL_LIST(cache, entry, FAIL)
    } /* end if */
#endif /* H5_HAVE_PARALLEL */

    H5C__UPDATE_RP_FOR_EVICTION(cache, entry, FAIL)

    /* Remove entry from tag list */
    if(H5C__untag_entry(cache, entry) < 0)
        HGOTO_ERROR(H5E_CACHE, H5E_CANTREMOVE, FAIL, "can't remove entry from tag list")

    /* Increment entries_removed_counter and set last_entry_removed_ptr.
     * As we me be about to free the entry, recall that last_entry_removed_ptr
     * must NEVER be dereferenced.
     *
     * Recall that these fields are maintained to allow functions that perform
     * scans of lists of entries to detect the unexpected removal of entries
     * (via expunge, eviction, or take ownership at present), so that they can
     * re-start their scans if necessary.
     *
     * Also check if the entry we are watching for removal is being
     * removed (usually the 'next' entry for an iteration) and reset
     * it to indicate that it was removed.
     */
    cache->entries_removed_counter++;
    cache->last_entry_removed_ptr = entry;
    if(entry == cache->entry_watched_for_removal)
        cache->entry_watched_for_removal = NULL;

    /* Internal cache data structures should now be up to date, and
     * consistent with the status of the entry.
     *
     * Now clean up internal cache fields if appropriate.
     */

    /* Free the buffer for the on disk image */
    if(entry->image_ptr != NULL)
        entry->image_ptr = H5MM_xfree(entry->image_ptr);

    /* Reset the pointer to the cache the entry is within */
    entry->cache_ptr = NULL;

    /* Client is taking ownership of the entry.  Set bad magic here so the
     * cache will choke unless the entry is re-inserted properly
     */
    entry->magic = H5C__H5C_CACHE_ENTRY_T_BAD_MAGIC;

done:
    FUNC_LEAVE_NOAPI(ret_value)
} /* H5C__remove_entry() */
<|MERGE_RESOLUTION|>--- conflicted
+++ resolved
@@ -984,12 +984,9 @@
     } /* end if */
 
     if(cache_ptr->tag_list != NULL) {
-<<<<<<< HEAD
-
-        H5SL_destroy(cache_ptr->tag_list, H5C_free_tag_list_cb, NULL);
-=======
+
         H5SL_destroy(cache_ptr->tag_list, H5C__free_tag_list_cb, NULL);
->>>>>>> 044ee6f8
+
         cache_ptr->tag_list = NULL;
 
     } /* end if */
@@ -3451,19 +3448,12 @@
     was_clean = ! ( entry_ptr->is_dirty );
 
 #if H5C_DO_EXTREME_SANITY_CHECKS
-<<<<<<< HEAD
-    if ( ( H5C_validate_protected_entry_list(cache_ptr) < 0 ) ||
-         ( H5C_validate_pinned_entry_list(cache_ptr) < 0 ) ||
-         ( H5C_validate_lru_list(cache_ptr) < 0 ) )
+    if ( ( H5C__validate_protected_entry_list(cache_ptr) < 0 ) ||
+         ( H5C__validate_pinned_entry_list(cache_ptr) < 0 ) ||
+         ( H5C__validate_lru_list(cache_ptr) < 0 ) )
 
         HGOTO_ERROR(H5E_CACHE, H5E_SYSTEM, FAIL, \
                     "an extreme sanity check failed on entry")
-=======
-    if((H5C__validate_protected_entry_list(cache_ptr) < 0) ||
-            (H5C__validate_pinned_entry_list(cache_ptr) < 0) ||
-            (H5C__validate_lru_list(cache_ptr) < 0))
-        HGOTO_ERROR(H5E_CACHE, H5E_SYSTEM, FAIL, "an extreme sanity check failed on entry")
->>>>>>> 044ee6f8
 #endif /* H5C_DO_EXTREME_SANITY_CHECKS */
 
     /* if the entry has multiple read only protects, just decrement
@@ -3747,19 +3737,12 @@
 done:
 
 #if H5C_DO_EXTREME_SANITY_CHECKS
-<<<<<<< HEAD
-    if ( ( H5C_validate_protected_entry_list(cache_ptr) < 0 ) ||
-         ( H5C_validate_pinned_entry_list(cache_ptr) < 0 ) ||
-         ( H5C_validate_lru_list(cache_ptr) < 0 ) ) {
+    if ( ( H5C__validate_protected_entry_list(cache_ptr) < 0 ) ||
+         ( H5C__validate_pinned_entry_list(cache_ptr) < 0 ) ||
+         ( H5C__validate_lru_list(cache_ptr) < 0 ) ) {
 
         HDONE_ERROR(H5E_CACHE, H5E_SYSTEM, FAIL, \
                     "an extreme sanity check failed on exit")
-=======
-    if((H5C__validate_protected_entry_list(cache_ptr) < 0) ||
-            (H5C__validate_pinned_entry_list(cache_ptr) < 0) ||
-            (H5C__validate_lru_list(cache_ptr) < 0)) {
-        HDONE_ERROR(H5E_CACHE, H5E_SYSTEM, FAIL, "an extreme sanity check failed on exit")
->>>>>>> 044ee6f8
 #endif /* H5C_DO_EXTREME_SANITY_CHECKS */
 
     FUNC_LEAVE_NOAPI(ret_value)
@@ -5743,19 +5726,13 @@
      * working inward.
      */
     ring = H5C_RING_USER;
-<<<<<<< HEAD
 
     while ( ring < H5C_RING_NTYPES)  {
 
-        if(H5C_flush_invalidate_ring(f, ring, flags) < 0)
+        if(H5C__flush_invalidate_ring(f, ring, flags) < 0)
 
             HGOTO_ERROR(H5E_CACHE, H5E_CANTFLUSH, FAIL, 
                         "flush invalidate ring failed")
-=======
-    while(ring < H5C_RING_NTYPES) {
-        if(H5C__flush_invalidate_ring(f, ring, flags) < 0)
-            HGOTO_ERROR(H5E_CACHE, H5E_CANTFLUSH, FAIL, "flush invalidate ring failed")
->>>>>>> 044ee6f8
         ring++;
 
     } /* end while */
@@ -6374,12 +6351,8 @@
 done:
 
     FUNC_LEAVE_NOAPI(ret_value)
-<<<<<<< HEAD
-
-} /* H5C_flush_invalidate_ring() */
-=======
+
 } /* H5C__flush_invalidate_ring() */
->>>>>>> 044ee6f8
 
  
@@ -6447,19 +6420,12 @@
     HDassert(ring < H5C_RING_NTYPES);
 
 #if H5C_DO_EXTREME_SANITY_CHECKS
-<<<<<<< HEAD
-    if ( ( H5C_validate_protected_entry_list(cache_ptr) < 0 ) ||
-         ( H5C_validate_pinned_entry_list(cache_ptr ) < 0 ) ||
-         ( H5C_validate_lru_list(cache_ptr) < 0 ) )
+    if ( ( H5C__validate_protected_entry_list(cache_ptr) < 0 ) ||
+         ( H5C__validate_pinned_entry_list(cache_ptr ) < 0 ) ||
+         ( H5C__validate_lru_list(cache_ptr) < 0 ) )
 
         HGOTO_ERROR(H5E_CACHE, H5E_SYSTEM, FAIL, 
                     "an extreme sanity check failed on entry")
-=======
-    if((H5C__validate_protected_entry_list(cache_ptr) < 0) ||
-            (H5C__validate_pinned_entry_list(cache_ptr) < 0) ||
-            (H5C__validate_lru_list(cache_ptr) < 0))
-        HGOTO_ERROR(H5E_CACHE, H5E_SYSTEM, FAIL, "an extreme sanity check failed on entry")
->>>>>>> 044ee6f8
 #endif /* H5C_DO_EXTREME_SANITY_CHECKS */
 
     ignore_protected = ( (flags & H5C__FLUSH_IGNORE_PROTECTED_FLAG) != 0 );
