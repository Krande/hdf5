/* * * * * * * * * * * * * * * * * * * * * * * * * * * * * * * * * * * * * * *
 * Copyright by The HDF Group.                                               *
 * All rights reserved.                                                      *
 *                                                                           *
 * This file is part of HDF5.  The full HDF5 copyright notice, including     *
 * terms governing use, modification, and redistribution, is contained in    *
 * the COPYING file, which can be found at the root of the source code       *
 * distribution tree, or in https://www.hdfgroup.org/licenses.               *
 * If you do not have access to either file, you may request a copy from     *
 * help@hdfgroup.org.                                                        *
 * * * * * * * * * * * * * * * * * * * * * * * * * * * * * * * * * * * * * * */

/*
 * Purpose: This file contains declarations which define macros for the
 *          H5F package.  Including this header means that the source file
 *          is part of the H5F package.
 */
#ifndef H5Fmodule_H
#define H5Fmodule_H

/* Define the proper control macros for the generic FUNC_ENTER/LEAVE and error
 *      reporting macros.
 */
#define H5F_MODULE
#define H5_MY_PKG     H5F
#define H5_MY_PKG_ERR H5E_FILE

/** \page H5F_UG HDF5 File
 *
 * \section sec_file The HDF5 File
 * \subsection subsec_file_intro Introduction
 * The purpose of this chapter is to describe how to work with HDF5 data files.
 *
 * If HDF5 data is to be written to or read from a file, the file must first be explicitly created or
 * opened with the appropriate file driver and access privileges. Once all work with the file is
 * complete, the file must be explicitly closed.
 *
 * This chapter discusses the following:
 * \li File access modes
 * \li Creating, opening, and closing files
 * \li The use of file creation property lists
 * \li The use of file access property lists
 * \li The use of low-level file drivers
 *
 * This chapter assumes an understanding of the material presented in the data model chapter. For
 * more information, see \ref sec_data_model.
 *
 * \subsection subsec_file_access_modes File Access Modes
 * There are two issues regarding file access:
 * <ul><li>What should happen when a new file is created but a file of the same name already
 * exists? Should the create action fail, or should the existing file be overwritten?</li>
 * <li>Is a file to be opened with read-only or read-write access?</li></ul>
 *
 * Four access modes address these concerns. Two of these modes can be used with #H5Fcreate, and
 * two modes can be used with #H5Fopen.
 * \li #H5Fcreate accepts #H5F_ACC_EXCL or #H5F_ACC_TRUNC
 * \li #H5Fopen accepts #H5F_ACC_RDONLY or #H5F_ACC_RDWR
 *
 * The access modes are described in the table below.
 *
 * <table>
 * <caption>Access flags and modes</caption>
 * <tr>
 * <th>Access Flag</th>
 * <th>Resulting Access Mode</th>
 * </tr>
 * <tr>
 * <td>#H5F_ACC_EXCL</td>
 * <td>If the file already exists, #H5Fcreate fails. If the file does not exist,
 * it is created and opened with read-write access. (Default)</td>
 * </tr>
 * <tr>
 * <td>#H5F_ACC_TRUNC</td>
 * <td>If the file already exists, the file is opened with read-write access,
 * and new data will overwrite any existing data. If the file does not exist,
 * it is created and opened with read-write access.</td>
 * </tr>
 * <tr>
 * <td>#H5F_ACC_RDONLY</td>
 * <td>An existing file is opened with read-only access. If the file does not
 * exist, #H5Fopen fails. (Default)</td>
 * </tr>
 * <tr>
 * <td>#H5F_ACC_RDWR</td>
 * <td>An existing file is opened with read-write access. If the file does not
 * exist, #H5Fopen fails.</td>
 * </tr>
 * </table>
 *
 * By default, #H5Fopen opens a file for read-only access; passing #H5F_ACC_RDWR allows
 * read-write access to the file.
 *
 * By default, #H5Fcreate fails if the file already exists; only passing #H5F_ACC_TRUNC allows
 * the truncating of an existing file.
 *
 * \subsection subsec_file_creation_access File Creation and File Access Properties
 * File creation and file access property lists control the more complex aspects of creating and
 * accessing files.
 *
 * File creation property lists control the characteristics of a file such as the size of the userblock,
 * a user-definable data block; the size of data address parameters; properties of the B-trees that are
 * used to manage the data in the file; and certain HDF5 Library versioning information.
 *
 * For more information, see \ref subsubsec_file_property_lists_props.
 *
 * This section has a more detailed discussion of file creation properties. If you have no special
 * requirements for these file characteristics, you can simply specify #H5P_DEFAULT for the default
 * file creation property list when a file creation property list is called for.
 *
 * File access property lists control properties and means of accessing a file such as data alignment
 * characteristics, metadata block and cache sizes, data sieve buffer size, garbage collection
 * settings, and parallel I/O. Data alignment, metadata block and cache sizes, and data sieve buffer
 * size are factors in improving I/O performance.
 *
 * For more information, see \ref subsubsec_file_property_lists_access.
 *
 * This section has a more detailed discussion of file access properties. If you have no special
 * requirements for these file access characteristics, you can simply specify #H5P_DEFAULT for the
 * default file access property list when a file access property list is called for.
 *
 * <table>
 * <caption>Figure 10 - More sample file structures</caption>
 * <tr>
 * <td>
 * \image html UML_FileAndProps.gif "UML model for an HDF5 file and its property lists"
 * </td>
 * </tr>
 * </table>
 *
 * \subsection subsec_file_drivers Low-level File Drivers
 * The concept of an HDF5 file is actually rather abstract: the address space for what is normally
 * thought of as an HDF5 file might correspond to any of the following at the storage level:
 * \li Single file on a standard file system
 * \li Multiple files on a standard file system
 * \li Multiple files on a parallel file system
 * \li Block of memory within an application's memory space
 * \li More abstract situations such as virtual files
 *
 * This HDF5 address space is generally referred to as an HDF5 file regardless of its organization at
 * the storage level.
 *
 * HDF5 accesses a file (the address space) through various types of low-level file drivers. The
 * default HDF5 file storage layout is as an unbuffered permanent file which is a single, contiguous
 * file on local disk. Alternative layouts are designed to suit the needs of a variety of systems,
 * environments, and applications.
 *
 * \subsection subsec_file_program_model Programming Model for Files
 * Programming models for creating, opening, and closing HDF5 files are described in the
 * sub-sections below.
 *
 * \subsubsection subsubsec_file_program_model_create Creating a New File
 * The programming model for creating a new HDF5 file can be summarized as follows:
 * \li Define the file creation property list
 * \li Define the file access property list
 * \li Create the file
 *
 * First, consider the simple case where we use the default values for the property lists. See the
 * example below.
 *
 * <em>Creating an HDF5 file using property list defaults</em>
 * \code
 *   file_id = H5Fcreate ("SampleFile.h5", H5F_ACC_EXCL, H5P_DEFAULT, H5P_DEFAULT)
 * \endcode
 *
 * Note: The example above specifies that #H5Fcreate should fail if SampleFile.h5 already exists.
 *
 * A more complex case is shown in the example below. In this example, we define file creation
 * and access property lists (though we do not assign any properties), specify that #H5Fcreate
 * should fail if SampleFile.h5 already exists, and create a new file named SampleFile.h5. The example
 * does not specify a driver, so the default driver, #H5FD_SEC2, will be used.
 *
 * <em>Creating an HDF5 file using property lists</em>
 * \code
 *   fcplist_id = H5Pcreate (H5P_FILE_CREATE)
 *   <...set desired file creation properties...>
 *   faplist_id = H5Pcreate (H5P_FILE_ACCESS)
 *   <...set desired file access properties...>
 *   file_id = H5Fcreate ("SampleFile.h5", H5F_ACC_EXCL, fcplist_id, faplist_id)
 * \endcode
 * Notes:
 * 1. A root group is automatically created in a file when the file is first created.
 *
 * 2. File property lists, once defined, can be reused when another file is created within the same
 * application.
 *
 * \subsubsection subsubsec_file_program_model_open Opening an Existing File
 * The programming model for opening an existing HDF5 file can be summarized as follows:
 * <ul><li>Define or modify the file access property list including a low-level file driver (optional)</li>
 * <li>Open the file</li></ul>
 *
 * The code in the example below shows how to open an existing file with read-only access.
 *
 * <em>Opening an HDF5 file</em>
 * \code
 *   faplist_id = H5Pcreate (H5P_FILE_ACCESS)
 *   status = H5Pset_fapl_stdio (faplist_id)
 *   file_id = H5Fopen ("SampleFile.h5", H5F_ACC_RDONLY, faplist_id)
 * \endcode
 *
 * \subsubsection subsubsec_file_program_model_close Closing a File
 * The programming model for closing an HDF5 file is very simple:
 * \li Close file
 *
 * We close SampleFile.h5 with the code in the example below.
 *
 * <em>Closing an HDF5 file</em>
 * \code
 *   status = H5Fclose (file_id)
 * \endcode
 * Note that #H5Fclose flushes all unwritten data to storage and that file_id is the identifier returned
 * for SampleFile.h5 by #H5Fopen.
 *
 * More comprehensive discussions regarding all of these steps are provided below.
 *
 * \subsection subsec_file_h5dump Using h5dump to View a File
 * h5dump is a command-line utility that is included in the HDF5 distribution. This program
 * provides a straight-forward means of inspecting the contents of an HDF5 file. You can use
 * h5dump to verify that a program is generating the intended HDF5 file. h5dump displays ASCII
 * output formatted according to the HDF5 DDL grammar.
 *
 * The following h5dump command will display the contents of SampleFile.h5:
 * \code
 *   h5dump SampleFile.h5
 * \endcode
 *
 * If no datasets or groups have been created in and no data has been written to the file, the output
 * will look something like the following:
 * \code
 *    HDF5 "SampleFile.h5" {
 *    GROUP "/" {
 *    }
 *    }
 * \endcode
 *
 * Note that the root group, indicated above by /, was automatically created when the file was created.
 *
 * h5dump is described on the
<<<<<<< HEAD
 * <a href="https://docs.hdfgroup.org/hdf5/v1_14_4/_view_tools_view.html#subsecViewToolsViewContent_h5dump">
 * Tools</a>
 * page under
 * <a href="https://docs.hdfgroup.org/hdf5/v1_14_4/_view_tools_command.html">Command-line Tools</a>.
=======
 * <a href="https://\DOXURL/_view_tools_view.html#subsecViewToolsViewContent_h5dump">
 * Tools</a>
 * page under
 * <a href="https://\DOXURL/_view_tools_command.html">Command-line Tools</a>.
>>>>>>> 0fe0459f
 * The HDF5 DDL grammar is described in the document \ref DDLBNF114.
 *
 * \subsection subsec_file_summary File Function Summaries
 * General library (\ref H5 functions and macros), (\ref H5F functions), file related
 * (\ref H5P functions), and file driver (\ref H5P functions) are listed below.
 *
 * <table>
 * <caption>General library functions and macros</caption>
 * <tr>
 * <th>Function</th>
 * <th>Purpose</th>
 * </tr>
 * <tr>
 * <td>#H5check_version</td>
 * <td>Verifies that HDF5 library versions are consistent.</td>
 * </tr>
 * <tr>
 * <td>#H5close</td>
 * <td>Flushes all data to disk, closes all open identifiers, and cleans up memory.</td>
 * </tr>
 * <tr>
 * <td>#H5dont_atexit</td>
 * <td>Instructs the library not to install the atexit cleanup routine.</td>
 * </tr>
 * <tr>
 * <td>#H5garbage_collect</td>
 * <td>Performs garbage collection (GC) on all free-lists of all types.</td>
 * </tr>
 * <tr>
 * <td>#H5get_libversion</td>
 * <td>Returns the HDF library release number.</td>
 * </tr>
 * <tr>
 * <td>#H5open</td>
 * <td>Initializes the HDF5 library.</td>
 * </tr>
 * <tr>
 * <td>#H5set_free_list_limits</td>
 * <td>Sets free-list size limits.</td>
 * </tr>
 * <tr>
 * <td>#H5_VERSION_GE</td>
 * <td>Determines whether the version of the library being used is greater than or equal
 * to the specified version.</td>
 * </tr>
 * <tr>
 * <td>#H5_VERSION_LE</td>
 * <td>Determines whether the version of the library being used is less than or equal
 * to the specified version.</td>
 * </tr>
 * </table>
 *
 * <table>
 * <caption>File functions </caption>
 * <tr>
 * <th>Function</th>
 * <th>Purpose</th>
 * </tr>
 * <tr>
 * <td>#H5Fclear_elink_file_cache</td>
 * <td>Clears the external link open file cache for a file.</td>
 * </tr>
 * <tr>
 * <td>#H5Fclose</td>
 * <td>Closes HDF5 file.</td>
 * </tr>
 * <tr>
 * <td>#H5Fcreate</td>
 * <td>Creates new HDF5 file.</td>
 * </tr>
 * <tr>
 * <td>#H5Fflush</td>
 * <td>Flushes data to HDF5 file on storage medium.</td>
 * </tr>
 * <tr>
 * <td>#H5Fget_access_plist</td>
 * <td>Returns a file access property list identifier.</td>
 * </tr>
 * <tr>
 * <td>#H5Fget_create_plist</td>
 * <td>Returns a file creation property list identifier.</td>
 * </tr>
 * <tr>
 * <td>#H5Fget_file_image</td>
 * <td>Retrieves a copy of the image of an existing, open file.</td>
 * </tr>
 * <tr>
 * <td>#H5Fget_filesize</td>
 * <td>Returns the size of an HDF5 file.</td>
 * </tr>
 * <tr>
 * <td>#H5Fget_freespace</td>
 * <td>Returns the amount of free space in a file.</td>
 * </tr>
 * <tr>
 * <td>#H5Fget_info</td>
 * <td>Returns global information for a file.</td>
 * </tr>
 * <tr>
 * <td>#H5Fget_intent</td>
 * <td>Determines the read/write or read-only status of a file.</td>
 * </tr>
 * <tr>
 * <td>#H5Fget_mdc_config</td>
 * <td>Obtains current metadata cache configuration for target file.</td>
 * </tr>
 * <tr>
 * <td>#H5Fget_mdc_hit_rate</td>
 * <td>Obtains target file's metadata cache hit rate.</td>
 * </tr>
 * <tr>
 * <td>#H5Fget_mdc_size</td>
 * <td>Obtains current metadata cache size data for specified file.</td>
 * </tr>
 * <tr>
 * <td>#H5Fget_mpi_atomicity</td>
 * <td>Retrieves the atomicity mode in use.</td>
 * </tr>
 * <tr>
 * <td>#H5Fget_name</td>
 * <td>Retrieves the name of the file to which the object belongs.</td>
 * </tr>
 * <tr>
 * <td>#H5Fget_obj_count</td>
 * <td>Returns the number of open object identifiers for an open file.</td>
 * </tr>
 * <tr>
 * <td>#H5Fget_obj_ids</td>
 * <td>Returns a list of open object identifiers.</td>
 * </tr>
 * <tr>
 * <td>#H5Fget_vfd_handle</td>
 * <td>Returns pointer to the file handle from the virtual file driver.</td>
 * </tr>
 * <tr>
 * <td>#H5Fis_hdf5</td>
 * <td>Determines whether a file is in the HDF5 format.</td>
 * </tr>
 * <tr>
 * <td>#H5Fmount</td>
 * <td>Mounts a file.</td>
 * </tr>
 * <tr>
 * <td>#H5Fopen</td>
 * <td>Opens an existing HDF5 file.</td>
 * </tr>
 * <tr>
 * <td>#H5Freopen</td>
 * <td>Returns a new identifier for a previously-opened HDF5 file.</td>
 * </tr>
 * <tr>
 * <td>#H5Freset_mdc_hit_rate_stats</td>
 * <td>Resets hit rate statistics counters for the target file.</td>
 * </tr>
 * <tr>
 * <td>#H5Fset_mdc_config</td>
 * <td>Configures metadata cache of target file.</td>
 * </tr>
 * <tr>
 * <td>#H5Fset_mpi_atomicity</td>
 * <td>Sets the MPI atomicity mode.</td>
 * </tr>
 * <tr>
 * <td>#H5Funmount</td>
 * <td>Unmounts a file.</td>
 * </tr>
 * </table>
 *
 * \anchor fcpl_table_tag File creation property list functions (H5P)
 * <div>
 * \snippet{doc} tables/propertyLists.dox fcpl_table
 * </div>
 *
 * \anchor fapl_table_tag File access property list functions (H5P)
 * <div>
 * \snippet{doc} tables/propertyLists.dox fapl_table
 * </div>
 *
 * \anchor fd_pl_table_tag File driver property list functions (H5P)
 * <div>
 * \snippet{doc} tables/propertyLists.dox fd_pl_table
 * </div>
 *
 * \subsection subsec_file_create Creating or Opening an HDF5 File
 * This section describes in more detail how to create and how to open files.
 *
 * New HDF5 files are created and opened with #H5Fcreate; existing files are opened with
 * #H5Fopen. Both functions return an object identifier which must eventually be released by calling
 * #H5Fclose.
 *
 * To create a new file, call #H5Fcreate:
 * \code
 *   hid_t H5Fcreate (const char *name, unsigned flags, hid_t fcpl_id, hid_t fapl_id)
 * \endcode
 *
 * #H5Fcreate creates a new file named name in the current directory. The file is opened with read
 * and write access; if the #H5F_ACC_TRUNC flag is set, any pre-existing file of the same name in
 * the same directory is truncated. If #H5F_ACC_TRUNC is not set or #H5F_ACC_EXCL is set and
 * if a file of the same name exists, #H5Fcreate will fail.
 *
 * The new file is created with the properties specified in the property lists fcpl_id and fapl_id.
 * fcpl is short for file creation property list. fapl is short for file access property list. Specifying
 * #H5P_DEFAULT for either the creation or access property list will use the library's default
 * creation or access properties.
 *
 * If #H5Fcreate successfully creates the file, it returns a file identifier for the new file. This
 * identifier will be used by the application any time an object identifier, an OID, for the file is
 * required. Once the application has finished working with a file, the identifier should be released
 * and the file closed with #H5Fclose.
 *
 * To open an existing file, call #H5Fopen:
 * \code
 *   hid_t H5Fopen (const char *name, unsigned flags, hid_t fapl_id)
 * \endcode
 *
 * #H5Fopen opens an existing file with read-write access if #H5F_ACC_RDWR is set and read-only
 * access if #H5F_ACC_RDONLY is set.
 *
 * fapl_id is the file access property list identifier. Alternatively, #H5P_DEFAULT indicates that the
 * application relies on the default I/O access parameters. Creating and changing access property
 * lists is documented further below.
 *
 * A file can be opened more than once via multiple #H5Fopen calls. Each such call returns a unique
 * file identifier and the file can be accessed through any of these file identifiers as long as they
 * remain valid. Each of these file identifiers must be released by calling #H5Fclose when it is no
 * longer needed.
 *
 * For more information, see \ref subsubsec_file_property_lists_access.
 *
 * For more information, see \ref subsec_file_property_lists.
 *
 * \subsection subsec_file_closes Closing an HDF5 File
 * #H5Fclose both closes a file and releases the file identifier returned by #H5Fopen or #H5Fcreate.
 * #H5Fclose must be called when an application is done working with a file; while the HDF5
 * Library makes every effort to maintain file integrity, failure to call #H5Fclose may result in the
 * file being abandoned in an incomplete or corrupted state.
 *
 * To close a file, call #H5Fclose:
 * \code
 *   herr_t H5Fclose (hid_t file_id)
 * \endcode
 * This function releases resources associated with an open file. After closing a file, the file
 * identifier, file_id, cannot be used again as it will be undefined.
 *
 * #H5Fclose fulfills three purposes: to ensure that the file is left in an uncorrupted state, to ensure
 * that all data has been written to the file, and to release resources. Use #H5Fflush if you wish to
 * ensure that all data has been written to the file but it is premature to close it.
 *
 * Note regarding serial mode behavior: When #H5Fclose is called in serial mode, it closes the file
 * and terminates new access to it, but it does not terminate access to objects that remain
 * individually open within the file. That is, if #H5Fclose is called for a file but one or more objects
 * within the file remain open, those objects will remain accessible until they are individually
 * closed. To illustrate, assume that a file, fileA, contains a dataset, data_setA, and that both are
 * open when #H5Fclose is called for fileA. data_setA will remain open and accessible, including
 * writable, until it is explicitly closed. The file will be automatically and finally closed once all
 * objects within it have been closed.
 *
 * Note regarding parallel mode behavior: Once #H5Fclose has been called in parallel mode, access
 * is no longer available to any object within the file.
 *
 * \subsection subsec_file_property_lists File Property Lists
 * Additional information regarding file structure and access are passed to #H5Fcreate and
 * #H5Fopen through property list objects. Property lists provide a portable and extensible method of
 * modifying file properties via simple API functions. There are two kinds of file-related property
 * lists:
 * \li File creation property lists
 * \li File access property lists
 *
 * In the following sub-sections, we discuss only one file creation property, userblock size, in detail
 * as a model for the user. Other file creation and file access properties are mentioned and defined
 * briefly, but the model is not expanded for each; complete syntax, parameter, and usage
 * information for every property list function is provided in the \ref H5P
 * section of the HDF5 Reference Manual.
 *
 * For more information, @see \ref sec_plist.
 *
 * \subsubsection subsubsec_file_property_lists_create Creating a Property List
 * If you do not wish to rely on the default file creation and access properties, you must first create
 * a property list with #H5Pcreate.
 * \code
 *   hid_t H5Pcreate (hid_t cls_id)
 * \endcode
 * cls_id is the type of property list being created. In this case, the appropriate values are
 * #H5P_FILE_CREATE for a file creation property list and #H5P_FILE_ACCESS for a file access
 * property list.
 *
 * Thus, the following calls create a file creation property list and a file access property list with
 * identifiers fcpl_id and fapl_id, respectively:
 * \code
 *   fcpl_id = H5Pcreate (H5P_FILE_CREATE)
 *   fapl_id = H5Pcreate (H5P_FILE_ACCESS)
 * \endcode
 *
 * Once the property lists have been created, the properties themselves can be modified via the
 * functions described in the following sub-sections.
 *
 * \subsubsection subsubsec_file_property_lists_props File Creation Properties
 * File creation property lists control the file metadata, which is maintained in the superblock of the
 * file. These properties are used only when a file is first created.
 *
 * <h4>Userblock Size</h4>
 * \code
 *   herr_t H5Pset_userblock (hid_t plist, hsize_t size)
 *   herr_t H5Pget_userblock (hid_t plist, hsize_t *size)
 * \endcode
 *
 * The userblock is a fixed-length block of data located at the beginning of the file and is ignored
 * by the HDF5 library. This block is specifically set aside for any data or information that
 * developers determine to be useful to their applications but that will not be used by the HDF5
 * library. The size of the userblock is defined in bytes and may be set to any power of two with a
 * minimum size of 512 bytes. In other words, userblocks might be 512, 1024, or 2048 bytes in
 * size.
 *
 * This property is set with #H5Pset_userblock and queried via #H5Pget_userblock. For example, if
 * an application needed a 4K userblock, then the following function call could be used:
 * \code
 *   status = H5Pset_userblock(fcpl_id, 4096)
 * \endcode
 *
 * The property list could later be queried with:
 * \code
 *   status = H5Pget_userblock(fcpl_id, size)
 * \endcode
 * and the value 4096 would be returned in the parameter size.
 *
 * Other properties, described below, are set and queried in exactly the same manner. Syntax and
 * usage are detailed in the @ref H5P section of the HDF5 Reference Manual.
 *
 * <h4>Offset and Length Sizes</h4>
 * This property specifies the number of bytes used to store the offset and length of objects in the
 * HDF5 file. Values of 2, 4, and 8 bytes are currently supported to accommodate 16-bit, 32-bit,
 * and 64-bit file address spaces.
 *
 * These properties are set and queried via #H5Pset_sizes and #H5Pget_sizes.
 *
 * <h4>Symbol Table Parameters</h4>
 * The size of symbol table B-trees can be controlled by setting the 1/2-rank and 1/2-node size
 * parameters of the B-tree.
 *
 * These properties are set and queried via #H5Pset_sym_k and #H5Pget_sym_k
 *
 * <h4>Indexed Storage Parameters</h4>
 * The size of indexed storage B-trees can be controlled by setting the 1/2-rank and 1/2-node size
 * parameters of the B-tree.
 *
 * These properties are set and queried via #H5Pset_istore_k and #H5Pget_istore_k.
 *
 * <h4>Version Information</h4>
 * Various objects in an HDF5 file may over time appear in different versions. The HDF5 Library
 * keeps track of the version of each object in the file.
 *
 * Version information is retrieved via #H5Pget_version.
 *
 * \subsubsection subsubsec_file_property_lists_access File Access Properties
 * This section discusses file access properties that are not related to the low-level file drivers. File
 * drivers are discussed separately later in this chapter.
 * For more information, @see \ref subsec_file_alternate_drivers.
 *
 * File access property lists control various aspects of file I/O and structure.
 *
 * <h4>Data Alignment</h4>
 * Sometimes file access is faster if certain data elements are aligned in a specific manner. This can
 * be controlled by setting alignment properties via the #H5Pset_alignment function. There are two
 * values involved:
 * \li A threshold value
 * \li An alignment interval
 *
 * Any allocation request at least as large as the threshold will be aligned on an address that is a
 * multiple of the alignment interval.
 *
 * <h4>Metadata Block Allocation Size</h4>
 * Metadata typically exists as very small chunks of data; storing metadata elements in a file
 * without blocking them can result in hundreds or thousands of very small data elements in the
 * file. This can result in a highly fragmented file and seriously impede I/O. By blocking metadata
 * elements, these small elements can be grouped in larger sets, thus alleviating both problems.
 *
 * #H5Pset_meta_block_size sets the minimum size in bytes of metadata block allocations.
 * #H5Pget_meta_block_size retrieves the current minimum metadata block allocation size.
 *
 * <h4>Metadata Cache</h4>
 * Metadata and raw data I/O speed are often governed by the size and frequency of disk reads and
 * writes. In many cases, the speed can be substantially improved by the use of an appropriate
 * cache.
 *
 * #H5Pset_cache sets the minimum cache size for both metadata and raw data and a preemption
 * value for raw data chunks. #H5Pget_cache retrieves the current values.
 *
 * <h4>Data Sieve Buffer Size</h4>
 * Data sieve buffering is used by certain file drivers to speed data I/O and is most commonly when
 * working with dataset hyperslabs. For example, using a buffer large enough to hold several pieces
 * of a dataset as it is read in for hyperslab selections will boost performance noticeably.
 *
 * #H5Pset_sieve_buf_size sets the maximum size in bytes of the data sieve buffer.
 * #H5Pget_sieve_buf_size retrieves the current maximum size of the data sieve buffer.
 *
 * <h4>Garbage Collection References</h4>
 * Dataset region references and other reference types use space in an HDF5 file's global heap. If
 * garbage collection is on (1) and the user passes in an uninitialized value in a reference structure,
 * the heap might become corrupted. When garbage collection is off (0), however, and the user reuses
 * a reference, the previous heap block will be orphaned and not returned to the free heap
 * space. When garbage collection is on, the user must initialize the reference structures to 0 or risk
 * heap corruption.
 *
 * #H5Pset_gc_references sets the garbage collecting references flag.
 *
 * \subsection subsec_file_alternate_drivers Alternate File Storage Layouts and Low-level File Drivers
 * The concept of an HDF5 file is actually rather abstract: the address space for what is normally
 * thought of as an HDF5 file might correspond to any of the following:
 * \li Single file on standard file system
 * \li Multiple files on standard file system
 * \li Multiple files on parallel file system
 * \li Block of memory within application's memory space
 * \li More abstract situations such as virtual files
 *
 * This HDF5 address space is generally referred to as an HDF5 file regardless of its organization at
 * the storage level.
 *
 * HDF5 employs an extremely flexible mechanism called the virtual file layer, or VFL, for file
 * I/O. A full understanding of the VFL is only necessary if you plan to write your own drivers
 * see \ref VFL in the HDF5 Technical Notes.
 *
 * For our
 * purposes here, it is sufficient to know that the low-level drivers used for file I/O reside in the
 * VFL, as illustrated in the following figure. Note that H5FD_STREAM is not available with 1.8.x
 * and later versions of the library.
 *
 * <table>
 * <tr>
 * <td>
 * \image html VFL_Drivers.gif "I/O path from application to VFL and low-level drivers to storage"
 * </td>
 * </tr>
 * </table>
 *
 * As mentioned above, HDF5 applications access HDF5 files through various low-level file
 * drivers. The default driver for that layout is the POSIX driver (also known as the SEC2 driver),
 * #H5FD_SEC2. Alternative layouts and drivers are designed to suit the needs of a variety of
 * systems, environments, and applications. The drivers are listed in the table below.
 *
 * <div>
 * \snippet{doc} tables/fileDriverLists.dox supported_file_driver_table
 * </div>
 *
 * For more information, see the HDF5 Reference Manual entries for the function calls shown in
 * the column on the right in the table above.
 *
 * Note that the low-level file drivers manage alternative file storage layouts. Dataset storage
 * layouts (chunking, compression, and external dataset storage) are managed independently of file
 * storage layouts.
 *
 * If an application requires a special-purpose low-level driver, the VFL provides a public API for
 * creating one. For more information on how to create a driver,
 * see \ref VFL in the HDF5 Technical Notes.
 *
 * \subsubsection subsubsec_file_alternate_drivers_id Identifying the Previously‐used File Driver
 * When creating a new HDF5 file, no history exists, so the file driver must be specified if it is to be
 * other than the default.
 *
 * When opening existing files, however, the application may need to determine which low-level
 * driver was used to create the file. The function #H5Pget_driver is used for this purpose. See the
 * example below.
 *
 * <em>Identifying a driver</em>
 * \code
 *   hid_t H5Pget_driver (hid_t fapl_id)
 * \endcode
 *
 * #H5Pget_driver returns a constant identifying the low-level driver for the access property list
 * fapl_id. For example, if the file was created with the POSIX (aka SEC2) driver,
 * #H5Pget_driver returns #H5FD_SEC2.
 *
 * If the application opens an HDF5 file without both determining the driver used to create the file
 * and setting up the use of that driver, the HDF5 Library will examine the superblock and the
 * driver definition block to identify the driver.
<<<<<<< HEAD
 * See the <a href="https://hdfgroup.github.io/hdf5/v1_14_4/_s_p_e_c.html">HDF5 File Format Specification</a>
=======
 * See the <a href="https://\DOXURL/_s_p_e_c.html">HDF5 File Format Specification</a>
>>>>>>> 0fe0459f
 * for detailed descriptions of the superblock and the driver definition block.
 *
 * \subsubsection subsubsec_file_alternate_drivers_sec2 The POSIX (aka SEC2) Driver
 * The POSIX driver, #H5FD_SEC2, uses functions from section 2 of the POSIX manual to access
 * unbuffered files stored on a local file system. This driver is also known as the SEC2 driver. The
 * HDF5 Library buffers metadata regardless of the low-level driver, but using this driver prevents
 * data from being buffered again by the lowest layers of the library.
 *
 * The function #H5Pset_fapl_sec2 sets the file access properties to use the POSIX driver. See the
 * example below.
 *
 * <em>Using the POSIX, aka SEC2, driver</em>
 * \code
 *   herr_t H5Pset_fapl_sec2 (hid_t fapl_id)
 * \endcode
 *
 * Any previously-defined driver properties are erased from the property list.
 *
 * Additional parameters may be added to this function in the future. Since there are no additional
 * variable settings associated with the POSIX driver, there is no H5Pget_fapl_sec2 function.
 *
 * \subsubsection subsubsec_file_alternate_drivers_direct The Direct Driver
 * The Direct driver, #H5FD_DIRECT, functions like the POSIX driver except that data is written to
 * or read from the file synchronously without being cached by the system.
 *
 * The functions #H5Pset_fapl_direct and #H5Pget_fapl_direct are used to manage file access properties.
 * See the example below.
 *
 * <em>Using the Direct driver</em>
 * \code
 *   herr_t H5Pset_fapl_direct(hid_t fapl_id, size_t alignment, size_t block_size, size_t cbuf_size)
 *   herr_t H5Pget_fapl_direct(hid_t fapl_id, size_t *alignment, size_t *block_size, size_t *cbuf_size)
 * \endcode
 *
 * #H5Pset_fapl_direct sets the file access properties to use the Direct driver; any previously defined
 * driver properties are erased from the property list. #H5Pget_fapl_direct retrieves the file access
 * properties used with the Direct driver. fapl_id is the file access property list identifier.
 * alignment is the memory alignment boundary. block_size is the file system block size.
 * cbuf_size is the copy buffer size.
 *
 * Additional parameters may be added to this function in the future.
 *
 * \subsubsection subsubsec_file_alternate_drivers_log The Log Driver
 * The Log driver, #H5FD_LOG, is designed for situations where it is necessary to log file access
 * activity.
 *
 * The function #H5Pset_fapl_log is used to manage logging properties. See the example below.
 *
 * <em>Logging file access</em>
 * \code
 *   herr_t H5Pset_fapl_log (hid_t fapl_id, const char *logfile, unsigned int flags, size_t buf_size)
 * \endcode
 *
 * #H5Pset_fapl_log sets the file access property list to use the Log driver. File access characteristics
 * are identical to access via the POSIX driver. Any previously defined driver properties are erased
 * from the property list.
 *
 * Log records are written to the file logfile.
 *
 * The logging levels set with the verbosity parameter are shown in the table below.
 *
 * <table>
 * <caption>Logging levels</caption>
 * <tr>
 * <th>Level</th>
 * <th>Comments</th>
 * </tr>
 * <tr>
 * <td>0</td>
 * <td>Performs no logging.</td>
 * </tr>
 * <tr>
 * <td>1</td>
 * <td>Records where writes and reads occur in the file.</td>
 * </tr>
 * <tr>
 * <td>2</td>
 * <td>Records where writes and reads occur in the file and what kind of data is written
 * at each location. This includes raw data or any of several types of metadata
 * (object headers, superblock, B-tree data, local headers, or global headers).</td>
 * </tr>
 * </table>
 *
 * There is no H5Pget_fapl_log function.
 *
 * Additional parameters may be added to this function in the future.
 *
 * \subsubsection subsubsec_file_alternate_drivers_win The Windows Driver
 * The Windows driver, #H5FD_WINDOWS, was modified in HDF5-1.8.8 to be a wrapper of the
 * POSIX driver, #H5FD_SEC2. In other words, if the Windows drivers is used, any file I/O will
 * instead use the functionality of the POSIX driver. This change should be transparent to all user
 * applications. The Windows driver used to be the default driver for Windows systems. The
 * POSIX driver is now the default.
 *
 * The function #H5Pset_fapl_windows sets the file access properties to use the Windows driver.
 * See the example below.
 *
 * <em>Using the Windows driver</em>
 * \code
 *   herr_t H5Pset_fapl_windows (hid_t fapl_id)
 * \endcode
 *
 * Any previously-defined driver properties are erased from the property list.
 *
 * Additional parameters may be added to this function in the future. Since there are no additional
 * variable settings associated with the POSIX driver, there is no H5Pget_fapl_windows function.
 *
 * \subsubsection subsubsec_file_alternate_drivers_stdio The STDIO Driver
 * The STDIO driver, #H5FD_STDIO, accesses permanent files in a local file system like the
 * POSIX driver does. The STDIO driver also has an additional layer of buffering beneath the
 * HDF5 Library.
 *
 * The function #H5Pset_fapl_stdio sets the file access properties to use the STDIO driver. See the
 * example below.
 *
 * <em>Using the STDIO driver</em>
 * \code
 *   herr_t H5Pset_fapl_stdio (hid_t fapl_id)
 * \endcode
 *
 * Any previously defined driver properties are erased from the property list.
 *
 * Additional parameters may be added to this function in the future. Since there are no additional
 * variable settings associated with the STDIO driver, there is no H5Pget_fapl_stdio function.
 *
 * \subsubsection subsubsec_file_alternate_drivers_mem The Memory (aka Core) Driver
 * There are several situations in which it is reasonable, sometimes even required, to maintain a file
 * entirely in system memory. You might want to do so if, for example, either of the following
 * conditions apply:
 * <ul><li>Performance requirements are so stringent that disk latency is a limiting factor</li>
 * <li>You are working with small, temporary files that will not be retained and, thus,
 * need not be written to storage media</li></ul>
 *
 * The Memory driver, #H5FD_CORE, provides a mechanism for creating and managing such in memory files.
 * The functions #H5Pset_fapl_core and #H5Pget_fapl_core manage file access
 * properties. See the example below.
 *
 * <em>Managing file access for in-memory files</em>
 * \code
 *   herr_t H5Pset_fapl_core (hid_t access_properties, size_t block_size, bool backing_store)
 *   herr_t H5Pget_fapl_core (hid_t access_properties, size_t *block_size), bool *backing_store)
 * \endcode
 *
 * #H5Pset_fapl_core sets the file access property list to use the Memory driver; any previously
 * defined driver properties are erased from the property list.
 *
 * Memory for the file will always be allocated in units of the specified block_size.
 *
 * The backing_store Boolean flag is set when the in-memory file is created.
 * backing_store indicates whether to write the file contents to disk when the file is closed. If
 * backing_store is set to 1 (true), the file contents are flushed to a file with the same name as the
 * in-memory file when the file is closed or access to the file is terminated in memory. If
 * backing_store is set to 0 (false), the file is not saved.
 *
 * The application is allowed to open an existing file with the #H5FD_CORE driver. While using
 * #H5Fopen to open an existing file, if backing_store is set to 1 and the flag for #H5Fopen is set to
 * #H5F_ACC_RDWR, changes to the file contents will be saved to the file when the file is closed.
 * If backing_store is set to 0 and the flag for #H5Fopen is set to #H5F_ACC_RDWR, changes to the
 * file contents will be lost when the file is closed. If the flag for #H5Fopen is set to
 * #H5F_ACC_RDONLY, no change to the file will be allowed either in memory or on file.
 *
 * If the file access property list is set to use the Memory driver, #H5Pget_fapl_core will return
 * block_size and backing_store with the relevant file access property settings.
 *
 * Note the following important points regarding in-memory files:
 * <ul><li>Local temporary files are created and accessed directly from memory without ever
 *  being written to disk</li>
 * <li>Total file size must not exceed the available virtual memory</li>
 * <li>Only one HDF5 file identifier can be opened for the file, the identifier returned by
 *  #H5Fcreate or #H5Fopen</li>
 * <li>The changes to the file will be discarded when access is terminated unless
 *  backing_store is set to 1</li></ul>
 *
 * Additional parameters may be added to these functions in the future.
 *
 * see <a href="https://\DOCURL/advanced_topics/file_image_ops.html">
 * HDF5 File Image Operations</a>
 * section for information on more advanced usage of the Memory file driver, and
<<<<<<< HEAD
 * @see <a
 * href="https://docs.hdfgroup.org/archive/support/HDF5/doc/Advanced/ModifiedRegionWrites/ModifiedRegionWrites.pdf">
=======
 * see <a
 * href="https://\DOCURL/advanced_topics/ModifiedRegionWrites.pdf">
>>>>>>> 0fe0459f
 * Modified Region Writes</a>
 * section for information on how to set write operations so that only modified regions are written
 * to storage.
 *
 * \subsubsection subsubsec_file_alternate_drivers_family The Family Driver
 * HDF5 files can become quite large, and this can create problems on systems that do not support
 * files larger than 2 gigabytes. The HDF5 file family mechanism is designed to solve the problems
 * this creates by splitting the HDF5 file address space across several smaller files. This structure
 * does not affect how metadata and raw data are stored: they are mixed in the address space just as
 * they would be in a single, contiguous file.
 *
 * HDF5 applications access a family of files via the Family driver, #H5FD_FAMILY. The
 * functions #H5Pset_fapl_family and #H5Pget_fapl_family are used to manage file family
 * properties. See the example below.
 *
 * <em>Managing file family properties</em>
 * \code
 *   herr_t H5Pset_fapl_family (hid_t fapl_id,
 *   hsize_t memb_size, hid_t member_properties)
 *   herr_t H5Pget_fapl_family (hid_t fapl_id,
 *   hsize_t *memb_size, hid_t *member_properties)
 * \endcode
 *
 * Each member of the family is the same logical size though the size and disk storage reported by
 * file system listing tools may be substantially smaller. Examples of file system listing tools are
 * \code
 *  ls -l
 * \endcode
 * on a Unix system or the detailed folder listing on an Apple or Microsoft Windows
 * system. The name passed to #H5Fcreate or #H5Fopen should include a printf(3c)-style integer
 * format specifier which will be replaced with the family member number. The first family
 * member is numbered zero (0).
 *
 * #H5Pset_fapl_family sets the access properties to use the Family driver; any previously defined
 * driver properties are erased from the property list. member_properties will serve as the file
 * access property list for each member of the file family. memb_size specifies the logical size, in
 * bytes, of each family member. memb_size is used only when creating a new file or truncating an
 * existing file; otherwise the member size is determined by the size of the first member of the
 * family being opened. Note: If the size of the off_t type is four bytes, the maximum family
 * member size is usually 2^31-1 because the byte at offset 2,147,483,647 is generally inaccessible.
 *
 * #H5Pget_fapl_family is used to retrieve file family properties. If the file access property list is set
 * to use the Family driver, member_properties will be returned with a pointer to a copy of the
 * appropriate member access property list. If memb_size is non-null, it will contain the logical
 * size, in bytes, of family members.
 *
 * Additional parameters may be added to these functions in the future.
 *
 * <h4>Unix Tools and an HDF5 Utility</h4>
 * It occasionally becomes necessary to repartition a file family. A command-line utility for this
 * purpose, h5repart, is distributed with the HDF5 library.
 *
 * \code
 * h5repart [-v] [-b block_size[suffix]] [-m member_size[suffix]] source destination
 * \endcode
 *
 * h5repart repartitions an HDF5 file by copying the source file or file family to the destination file
 * or file family, preserving holes in the underlying UNIX files. Families are used for the source
 * and/or destination if the name includes a printf-style integer format such as %d. The -v switch
 * prints input and output file names on the standard error stream for progress monitoring, -b sets
 * the I/O block size (the default is 1KB), and -m sets the output member size if the destination is a
 * family name (the default is 1GB). block_size and member_size may be suffixed with the letters
 * g, m, or k for GB, MB, or KB respectively.
 *
 * The h5repart utility is described on the Tools page of the HDF5 Reference Manual.
 *
 * An existing HDF5 file can be split into a family of files by running the file through split(1) on a
 * UNIX system and numbering the output files. However, the HDF5 Library is lazy about
 * extending the size of family members, so a valid file cannot generally be created by
 * concatenation of the family members.
 *
 * Splitting the file and rejoining the segments by concatenation (split(1) and cat(1) on UNIX
 * systems) does not generate files with holes; holes are preserved only through the use of h5repart.
 *
 * \subsubsection subsubsec_file_alternate_drivers_multi The Multi Driver
 * In some circumstances, it is useful to separate metadata from raw data and some types of
 * metadata from other types of metadata. Situations that would benefit from use of the Multi driver
 * include the following:
 * <ul><li>In networked situations where the small metadata files can be kept on local disks but
 * larger raw data files must be stored on remote media</li>
 * <li>In cases where the raw data is extremely large</li>
 * <li>In situations requiring frequent access to metadata held in RAM while the raw data
 * can be efficiently held on disk</li></ul>
 *
 * In either case, access to the metadata is substantially easier with the smaller, and possibly more
 * localized, metadata files. This often results in improved application performance.
 *
 * The Multi driver, #H5FD_MULTI, provides a mechanism for segregating raw data and different
 * types of metadata into multiple files. The functions #H5Pset_fapl_multi and
 * #H5Pget_fapl_multi are used to manage access properties for these multiple files. See the example
 * below.
 *
 * <em>Managing access properties for multiple files</em>
 * \code
 *   herr_t H5Pset_fapl_multi (hid_t fapl_id, const H5FD_mem_t *memb_map, const hid_t *memb_fapl,
 *                             const char * const *memb_name, const haddr_t *memb_addr,
 *                             bool relax)
 *  herr_t H5Pget_fapl_multi (hid_t fapl_id, const H5FD_mem_t *memb_map, const hid_t *memb_fapl,
 *                             const char **memb_name, const haddr_t *memb_addr, bool *relax)
 * \endcode
 *
 * #H5Pset_fapl_multi sets the file access properties to use the Multi driver; any previously defined
 * driver properties are erased from the property list. With the Multi driver invoked, the application
 * will provide a base name to #H5Fopen or #H5Fcreate. The files will be named by that base name as
 * modified by the rule indicated in memb_name. File access will be governed by the file access
 * property list memb_properties.
 *
 * See #H5Pset_fapl_multi and #H5Pget_fapl_multi in the HDF5 Reference Manual for descriptions
 * of these functions and their usage.
 *
 * Additional parameters may be added to these functions in the future.
 *
 * \subsubsection subsubsec_file_alternate_drivers_split The Split Driver
 * The Split driver is a limited case of the Multi driver where only two files are
 * created. One file holds metadata, and the other file holds raw data.
 * The function #H5Pset_fapl_split is used to manage Split file access properties. See the example
 * below.
 *
 * <em>Managing access properties for split files</em>
 * \code
 *   herr_t H5Pset_fapl_split (hid_t access_properties, const char *meta_extension,
 *                             hid_t meta_properties,const char *raw_extension, hid_t raw_properties)
 * \endcode
 *
 * #H5Pset_fapl_split sets the file access properties to use the Split driver; any previously defined
 * driver properties are erased from the property list.
 *
 * With the Split driver invoked, the application will provide a base file name such as file_name to
 * #H5Fcreate or #H5Fopen. The metadata and raw data files in storage will then be named
 * file_name.meta_extension and file_name.raw_extension, respectively. For example, if
 * meta_extension is defined as .meta and raw_extension is defined as .raw, the final filenames will
 * be file_name.meta and file_name.raw.
 *
 * Each file can have its own file access property list. This allows the creative use of other lowlevel
 * file drivers. For instance, the metadata file can be held in RAM and accessed via the
 * Memory driver while the raw data file is stored on disk and accessed via the POSIX driver.
 * Metadata file access will be governed by the file access property list in meta_properties. Raw
 * data file access will be governed by the file access property list in raw_properties.
 *
 * Additional parameters may be added to these functions in the future. Since there are no
 * additional variable settings associated with the Split driver, there is no H5Pget_fapl_split
 * function.
 *
 * \subsubsection subsubsec_file_alternate_drivers_par The Parallel Driver
 * Parallel environments require a parallel low-level driver. HDF5's default driver for parallel
 * systems is called the Parallel driver, #H5FD_MPIO. This driver uses the MPI standard for both
 * communication and file I/O.
 *
 * The functions #H5Pset_fapl_mpio and #H5Pget_fapl_mpio are used to manage file access
 * properties for the #H5FD_MPIO driver. See the example below.
 *
 * <em>Managing parallel file access properties</em>
 * \code
 *   herr_t H5Pset_fapl_mpio (hid_t fapl_id, MPI_Comm comm, MPI_info info)
 *   herr_t H5Pget_fapl_mpio (hid_t fapl_id, MPI_Comm *comm, MPI_info *info)
 * \endcode
 *
 * The file access properties managed by #H5Pset_fapl_mpio and retrieved by
 * #H5Pget_fapl_mpio are the MPI communicator, comm, and the MPI info object, info. comm and
 * info are used for file open. info is an information object much like an HDF5 property list. Both
 * are defined in MPI_FILE_OPEN of MPI.
 *
 * The communicator and the info object are saved in the file access property list fapl_id.
 * fapl_id can then be passed to MPI_FILE_OPEN to create and/or open the file.
 *
 * #H5Pset_fapl_mpio and #H5Pget_fapl_mpio are available only in the parallel HDF5 Library and
 * are not collective functions. The Parallel driver is available only in the parallel HDF5 Library.
 *
 * Additional parameters may be added to these functions in the future.
 *
 * \subsection subsec_file_examples Code Examples for Opening and Closing Files
 * \subsubsection subsubsec_file_examples_trunc Example Using the H5F_ACC_TRUNC Flag
 * The following example uses the #H5F_ACC_TRUNC flag when it creates a new file. The default
 * file creation and file access properties are also used. Using #H5F_ACC_TRUNC means the
 * function will look for an existing file with the name specified by the function. In this case, that
 * name is FILE. If the function does not find an existing file, it will create one. If it does find an
 * existing file, it will empty the file in preparation for a new set of data. The identifier for the
 * "new" file will be passed back to the application program.
 * For more information, @see \ref subsec_file_access_modes.
 *
 * <em>Creating a file with default creation and access properties</em>
 * \code
 *   hid_t file; // identifier
 *
 *   // Create a new file using H5F_ACC_TRUNC access, default
 *   // file creation properties, and default file access
 *   // properties.
 *   file = H5Fcreate(FILE, H5F_ACC_TRUNC, H5P_DEFAULT, H5P_DEFAULT);
 *
 *   // Close the file.
 *   status = H5Fclose(file);
 * \endcode
 *
 * \subsubsection subsubsec_file_examples_props Example with the File Creation Property List
 * The example below shows how to create a file with 64-bit object offsets and lengths.
 *
 * <em>Creating a file with 64-bit offsets</em>
 * \code
 *   hid_t create_plist;
 *   hid_t file_id;
 *
 *   create_plist = H5Pcreate(H5P_FILE_CREATE);
 *   H5Pset_sizes(create_plist, 8, 8);
 *   file_id = H5Fcreate(“test.h5”, H5F_ACC_TRUNC, create_plist, H5P_DEFAULT);
 *   .
 *   .
 *   .
 *
 *   H5Fclose(file_id);
 * \endcode
 *
 * \subsubsection subsubsec_file_examples_access Example with the File Access Property List
 * This example shows how to open an existing file for independent datasets access by MPI parallel
 * I/O:
 *
 * <em>Opening an existing file for parallel I/O</em>
 * \code
 *   hid_t access_plist;
 *   hid_t file_id;
 *
 *   access_plist = H5Pcreate(H5P_FILE_ACCESS);
 *   H5Pset_fapl_mpi(access_plist, MPI_COMM_WORLD, MPI_INFO_NULL);
 *
 *   // H5Fopen must be called collectively
 *   file_id = H5Fopen(“test.h5”, H5F_ACC_RDWR, access_plist);
 *   .
 *   .
 *   .
 *
 *   // H5Fclose must be called collectively
 *   H5Fclose(file_id);
 * \endcode
 *
 * \subsection subsec_file_multiple Working with Multiple HDF5 Files
 * Multiple HDF5 files can be associated so that the files can be worked with as though all the
 * information is in a single HDF5 file. A temporary association can be set up by means of the
 * #H5Fmount function. A permanent association can be set up by means of the external link
 * function #H5Lcreate_external.
 *
 * The purpose of this section is to describe what happens when the #H5Fmount function is used to
 * mount one file on another.
 *
 * When a file is mounted on another, the mounted file is mounted at a group, and the root group of
 * the mounted file takes the place of that group until the mounted file is unmounted or until the
 * files are closed.
 *
 * The figure below shows two files before one is mounted on the other. File1 has two groups and
 * three datasets. The group that is the target of the A link has links, Z and Y, to two of the datasets.
 * The group that is the target of the B link has a link, W, to the other dataset. File2 has three
 * groups and three datasets. The groups in File2 are the targets of the AA, BB, and CC links. The
 * datasets in File2 are the targets of the ZZ, YY, and WW links.
 *
 * <table>
 * <tr>
 * <td>
 * \image html Files_fig3.gif "Two separate files"
 * </td>
 * </tr>
 * </table>
 *
 * The figure below shows the two files after File2 has been mounted File1 at the group that is the
 * target of the B link.
 *
 * <table>
 * <tr>
 * <td>
 * \image html Files_fig4.gif "File2 mounted on File1"
 * </td>
 * </tr>
 * </table>
 *
 * Note: In the figure above, the dataset that is the target of the W link is not shown. That dataset is
 * masked by the mounted file.
 *
 * If a file is mounted on a group that has members, those members are hidden until the mounted
 * file is unmounted. There are two ways around this if you need to work with a group member.
 * One is to mount the file on an empty group. Another is to open the group member before you
 * mount the file. Opening the group member will return an identifier that you can use to locate the
 * group member.
 *
 * The example below shows how #H5Fmount might be used to mount File2 onto File1.
 *
 * <em>Using H5Fmount</em>
 * \code
 *   status = H5Fmount(loc_id, "/B", child_id, plist_id)
 * \endcode
 *
 * Note: In the code example above, loc_id is the file identifier for File1, /B is the link path to the
 * group where File2 is mounted, child_id is the file identifier for File2, and plist_id is a property
 * list identifier.
 * For more information, @see \ref sec_group.
 *
 * See the entries for #H5Fmount, #H5Funmount, and #H5Lcreate_external in the HDF5 Reference Manual.
 *
 * Previous Chapter \ref sec_program - Next Chapter \ref sec_group
 *
 */

/**
 * \defgroup H5F Files (H5F)
 *
 * Use the functions in this module to manage HDF5 files.
 *
 * In the code snippets below, we show the skeletal life cycle of an HDF5 file,
 * when creating a new file (left) or when opening an existing file (right).
 * File creation is essentially controlled through \ref FCPL, and file access to
 * new and existing files is controlled through \ref FAPL. The file \c name and
 * creation or access \c mode control the interaction with the underlying
 * storage such as file systems.
 *
 * <table>
 * <tr><th>Create</th><th>Read</th></tr>
 * <tr valign="top">
 *   <td>
 *   \snippet{lineno} H5F_examples.c create
 *   </td>
 *   <td>
 *   \snippet{lineno} H5F_examples.c read
 *   </td>
 * </tr>
 * <tr><th>Update</th><th>Delete</th></tr>
 * <tr valign="top">
 *   <td>
 *   \snippet{lineno} H5F_examples.c update
 *   </td>
 *   <td>
 *   \snippet{lineno} H5F_examples.c delete
 *   </td>
 * </tr>
 * </table>
 *
 * In addition to general file management functions, there are three categories
 * of functions that deal with advanced file management tasks and use cases:
 * 1. The control of the HDF5 \ref MDC
 * 2. The use of (MPI-) \ref PH5F HDF5
 * 3. The \ref SWMR pattern
 *
 * \defgroup MDC Metadata Cache
 * \ingroup H5F
 * \defgroup PH5F Parallel
 * \ingroup H5F
 * \defgroup SWMR Single Writer Multiple Readers
 * \ingroup H5F
 */

#endif /* H5Fmodule_H */<|MERGE_RESOLUTION|>--- conflicted
+++ resolved
@@ -235,17 +235,10 @@
  * Note that the root group, indicated above by /, was automatically created when the file was created.
  *
  * h5dump is described on the
-<<<<<<< HEAD
- * <a href="https://docs.hdfgroup.org/hdf5/v1_14_4/_view_tools_view.html#subsecViewToolsViewContent_h5dump">
- * Tools</a>
- * page under
- * <a href="https://docs.hdfgroup.org/hdf5/v1_14_4/_view_tools_command.html">Command-line Tools</a>.
-=======
  * <a href="https://\DOXURL/_view_tools_view.html#subsecViewToolsViewContent_h5dump">
  * Tools</a>
  * page under
  * <a href="https://\DOXURL/_view_tools_command.html">Command-line Tools</a>.
->>>>>>> 0fe0459f
  * The HDF5 DDL grammar is described in the document \ref DDLBNF114.
  *
  * \subsection subsec_file_summary File Function Summaries
@@ -720,11 +713,7 @@
  * If the application opens an HDF5 file without both determining the driver used to create the file
  * and setting up the use of that driver, the HDF5 Library will examine the superblock and the
  * driver definition block to identify the driver.
-<<<<<<< HEAD
- * See the <a href="https://hdfgroup.github.io/hdf5/v1_14_4/_s_p_e_c.html">HDF5 File Format Specification</a>
-=======
  * See the <a href="https://\DOXURL/_s_p_e_c.html">HDF5 File Format Specification</a>
->>>>>>> 0fe0459f
  * for detailed descriptions of the superblock and the driver definition block.
  *
  * \subsubsection subsubsec_file_alternate_drivers_sec2 The POSIX (aka SEC2) Driver
@@ -903,13 +892,8 @@
  * see <a href="https://\DOCURL/advanced_topics/file_image_ops.html">
  * HDF5 File Image Operations</a>
  * section for information on more advanced usage of the Memory file driver, and
-<<<<<<< HEAD
- * @see <a
- * href="https://docs.hdfgroup.org/archive/support/HDF5/doc/Advanced/ModifiedRegionWrites/ModifiedRegionWrites.pdf">
-=======
  * see <a
  * href="https://\DOCURL/advanced_topics/ModifiedRegionWrites.pdf">
->>>>>>> 0fe0459f
  * Modified Region Writes</a>
  * section for information on how to set write operations so that only modified regions are written
  * to storage.
