--- conflicted
+++ resolved
@@ -47,41 +47,6 @@
 /* Local Typedefs */
 /******************/
 
-<<<<<<< HEAD
-/* Conversion data for H5T__conv_struct() */
-typedef struct H5T_conv_struct_t {
-    int              *src2dst;     /*mapping from src to dst member num */
-    H5T_t           **src_memb;    /*source member datatypes */
-    H5T_t           **dst_memb;    /*destination member datatypes */
-    hid_t            *src_memb_id; /*source member type ID's */
-    hid_t            *dst_memb_id; /*destination member type ID's         */
-    H5T_path_t      **memb_path;   /*conversion path for each member    */
-    H5T_subset_info_t subset_info; /*info related to compound subsets   */
-    unsigned          src_nmembs;  /*needed by free function            */
-} H5T_conv_struct_t;
-
-/* Conversion data for H5T__conv_enum() */
-typedef struct H5T_conv_enum_t {
-    H5T_t   *src_copy; /* cached copy of source datatype */
-    H5T_t   *dst_copy; /* cached copy of destination datatype */
-    int      base;     /*lowest `in' value             */
-    unsigned length;   /*num elements in arrays         */
-    int     *src2dst;  /*map from src to dst index         */
-} H5T_conv_enum_t;
-
-/* Conversion data for H5T__conv_array() */
-typedef struct H5T_conv_array_t {
-    H5T_path_t *tpath; /* Conversion path for parent types */
-} H5T_conv_array_t;
-
-/* Conversion data for the hardware conversion functions */
-typedef struct H5T_conv_hw_t {
-    size_t s_aligned; /*number source elements aligned     */
-    size_t d_aligned; /*number destination elements aligned*/
-} H5T_conv_hw_t;
-
-=======
->>>>>>> 0fe0459f
 /********************/
 /* Package Typedefs */
 /********************/
@@ -786,8427 +751,4 @@
 
 done:
     FUNC_LEAVE_NOAPI(ret_value)
-<<<<<<< HEAD
-} /* end H5T__conv_order_opt() */
-
-/*-------------------------------------------------------------------------
- * Function:    H5T__conv_order
- *
- * Purpose:    Convert one type to another when byte order is the only
- *        difference.
- *
- * Note:    This is a soft conversion function.
- *
- * Return:    Non-negative on success/Negative on failure
- *
- *-------------------------------------------------------------------------
- */
-herr_t
-H5T__conv_order(const H5T_t *src, const H5T_t *dst, H5T_cdata_t *cdata,
-                const H5T_conv_ctx_t H5_ATTR_UNUSED *conv_ctx, size_t nelmts, size_t buf_stride,
-                size_t H5_ATTR_UNUSED bkg_stride, void *_buf, void H5_ATTR_UNUSED *background)
-{
-    uint8_t *buf = (uint8_t *)_buf;
-    size_t   i;
-    size_t   j, md;
-    herr_t   ret_value = SUCCEED; /* Return value */
-
-    FUNC_ENTER_PACKAGE
-
-    switch (cdata->command) {
-        case H5T_CONV_INIT:
-            /* Capability query */
-            if (NULL == src || NULL == dst)
-                HGOTO_ERROR(H5E_ARGS, H5E_BADTYPE, FAIL, "not a datatype");
-            if (src->shared->size != dst->shared->size || 0 != src->shared->u.atomic.offset ||
-                0 != dst->shared->u.atomic.offset ||
-                !((H5T_ORDER_BE == src->shared->u.atomic.order &&
-                   H5T_ORDER_LE == dst->shared->u.atomic.order) ||
-                  (H5T_ORDER_LE == src->shared->u.atomic.order &&
-                   H5T_ORDER_BE == dst->shared->u.atomic.order)))
-                HGOTO_ERROR(H5E_DATATYPE, H5E_UNSUPPORTED, FAIL, "conversion not supported");
-            switch (src->shared->type) {
-                case H5T_INTEGER:
-                case H5T_BITFIELD:
-                    /* nothing to check */
-                    break;
-
-                case H5T_FLOAT:
-                    if (src->shared->u.atomic.u.f.sign != dst->shared->u.atomic.u.f.sign ||
-                        src->shared->u.atomic.u.f.epos != dst->shared->u.atomic.u.f.epos ||
-                        src->shared->u.atomic.u.f.esize != dst->shared->u.atomic.u.f.esize ||
-                        src->shared->u.atomic.u.f.ebias != dst->shared->u.atomic.u.f.ebias ||
-                        src->shared->u.atomic.u.f.mpos != dst->shared->u.atomic.u.f.mpos ||
-                        src->shared->u.atomic.u.f.msize != dst->shared->u.atomic.u.f.msize ||
-                        src->shared->u.atomic.u.f.norm != dst->shared->u.atomic.u.f.norm ||
-                        src->shared->u.atomic.u.f.pad != dst->shared->u.atomic.u.f.pad) {
-                        HGOTO_ERROR(H5E_DATATYPE, H5E_UNSUPPORTED, FAIL, "conversion not supported");
-                    } /* end if */
-                    break;
-
-                case H5T_NO_CLASS:
-                case H5T_TIME:
-                case H5T_STRING:
-                case H5T_OPAQUE:
-                case H5T_COMPOUND:
-                case H5T_REFERENCE:
-                case H5T_ENUM:
-                case H5T_VLEN:
-                case H5T_ARRAY:
-                case H5T_NCLASSES:
-                default:
-                    HGOTO_ERROR(H5E_DATATYPE, H5E_UNSUPPORTED, FAIL, "conversion not supported");
-            } /* end switch */
-            cdata->need_bkg = H5T_BKG_NO;
-            break;
-
-        case H5T_CONV_CONV:
-            /* The conversion */
-            if (NULL == src)
-                HGOTO_ERROR(H5E_ARGS, H5E_BADTYPE, FAIL, "not a datatype");
-
-            buf_stride = buf_stride ? buf_stride : src->shared->size;
-            md         = src->shared->size / 2;
-            for (i = 0; i < nelmts; i++, buf += buf_stride)
-                for (j = 0; j < md; j++)
-                    H5_SWAP_BYTES(buf, j, src->shared->size - (j + 1));
-            break;
-
-        case H5T_CONV_FREE:
-            /* Free private data */
-            break;
-
-        default:
-            HGOTO_ERROR(H5E_DATATYPE, H5E_UNSUPPORTED, FAIL, "unknown conversion command");
-    } /* end switch */
-
-done:
-    FUNC_LEAVE_NOAPI(ret_value)
-} /* end H5T__conv_order() */
-
-/*-------------------------------------------------------------------------
- * Function:    H5T__conv_b_b
- *
- * Purpose:    Convert from one bitfield to any other bitfield.
- *
- * Return:    Non-negative on success/Negative on failure
- *
- *-------------------------------------------------------------------------
- */
-herr_t
-H5T__conv_b_b(const H5T_t *src, const H5T_t *dst, H5T_cdata_t *cdata, const H5T_conv_ctx_t *conv_ctx,
-              size_t nelmts, size_t buf_stride, size_t H5_ATTR_UNUSED bkg_stride, void *_buf,
-              void H5_ATTR_UNUSED *background)
-{
-    uint8_t       *buf = (uint8_t *)_buf;
-    ssize_t        direction;       /*direction of traversal    */
-    size_t         elmtno;          /*element number        */
-    size_t         olap;            /*num overlapping elements    */
-    size_t         half_size;       /*1/2 of total size for swapping*/
-    uint8_t       *s, *sp, *d, *dp; /*source and dest traversal ptrs*/
-    uint8_t        dbuf[256] = {0}; /*temp destination buffer    */
-    size_t         msb_pad_offset;  /*offset for dest MSB padding    */
-    size_t         i;
-    uint8_t       *src_rev = NULL;      /*order-reversed source buffer  */
-    H5T_conv_ret_t except_ret;          /*return of callback function   */
-    bool           reverse;             /*if reverse the order of destination        */
-    herr_t         ret_value = SUCCEED; /* Return value */
-
-    FUNC_ENTER_PACKAGE
-
-    switch (cdata->command) {
-        case H5T_CONV_INIT:
-            /* Capability query */
-            if (NULL == src || NULL == dst)
-                HGOTO_ERROR(H5E_ARGS, H5E_BADTYPE, FAIL, "not a datatype");
-            if (H5T_ORDER_LE != src->shared->u.atomic.order && H5T_ORDER_BE != src->shared->u.atomic.order)
-                HGOTO_ERROR(H5E_DATATYPE, H5E_UNSUPPORTED, FAIL, "unsupported byte order");
-            if (H5T_ORDER_LE != dst->shared->u.atomic.order && H5T_ORDER_BE != dst->shared->u.atomic.order)
-                HGOTO_ERROR(H5E_DATATYPE, H5E_UNSUPPORTED, FAIL, "unsupported byte order");
-            cdata->need_bkg = H5T_BKG_NO;
-            break;
-
-        case H5T_CONV_FREE:
-            break;
-
-        case H5T_CONV_CONV:
-            if (NULL == src || NULL == dst)
-                HGOTO_ERROR(H5E_ARGS, H5E_BADTYPE, FAIL, "not a datatype");
-            if (NULL == conv_ctx)
-                HGOTO_ERROR(H5E_ARGS, H5E_BADVALUE, FAIL, "invalid datatype conversion context pointer");
-
-            /*
-             * Do we process the values from beginning to end or vice versa? Also,
-             * how many of the elements have the source and destination areas
-             * overlapping?
-             */
-            if (src->shared->size == dst->shared->size || buf_stride) {
-                sp = dp   = (uint8_t *)buf;
-                direction = 1;
-                olap      = nelmts;
-            }
-            else if (src->shared->size >= dst->shared->size) {
-                double olap_d =
-                    ceil((double)(dst->shared->size) / (double)(src->shared->size - dst->shared->size));
-
-                olap = (size_t)olap_d;
-                sp = dp   = (uint8_t *)buf;
-                direction = 1;
-            }
-            else {
-                double olap_d =
-                    ceil((double)(src->shared->size) / (double)(dst->shared->size - src->shared->size));
-                olap      = (size_t)olap_d;
-                sp        = (uint8_t *)buf + (nelmts - 1) * src->shared->size;
-                dp        = (uint8_t *)buf + (nelmts - 1) * dst->shared->size;
-                direction = -1;
-            }
-
-            /* Allocate space for order-reversed source buffer */
-            src_rev = (uint8_t *)H5MM_calloc(src->shared->size);
-
-            /* The conversion loop */
-            H5_CHECK_OVERFLOW(buf_stride, size_t, ssize_t);
-            H5_CHECK_OVERFLOW(src->shared->size, size_t, ssize_t);
-            H5_CHECK_OVERFLOW(dst->shared->size, size_t, ssize_t);
-            for (elmtno = 0; elmtno < nelmts; elmtno++) {
-
-                /*
-                 * If the source and destination buffers overlap then use a
-                 * temporary buffer for the destination.
-                 */
-                if (direction > 0) {
-                    s = sp;
-                    d = elmtno < olap ? dbuf : dp;
-                } /* end if */
-                else {
-                    s = sp;
-                    d = (elmtno + olap) >= nelmts ? dbuf : dp;
-                } /* end else */
-#ifndef NDEBUG
-                /* I don't quite trust the overlap calculations yet --rpm */
-                if (d == dbuf)
-                    assert((dp >= sp && dp < sp + src->shared->size) ||
-                           (sp >= dp && sp < dp + dst->shared->size));
-                else
-                    assert((dp < sp && dp + dst->shared->size <= sp) ||
-                           (sp < dp && sp + src->shared->size <= dp));
-#endif
-
-                /*
-                 * Put the data in little endian order so our loops aren't so
-                 * complicated.  We'll do all the conversion stuff assuming
-                 * little endian and then we'll fix the order at the end.
-                 */
-                if (H5T_ORDER_BE == src->shared->u.atomic.order) {
-                    half_size = src->shared->size / 2;
-                    for (i = 0; i < half_size; i++) {
-                        uint8_t tmp                    = s[src->shared->size - (i + 1)];
-                        s[src->shared->size - (i + 1)] = s[i];
-                        s[i]                           = tmp;
-                    } /* end for */
-                }     /* end if */
-
-                /* Initiate these variables */
-                except_ret = H5T_CONV_UNHANDLED;
-                reverse    = true;
-
-                /*
-                 * Copy the significant part of the value. If the source is larger
-                 * than the destination then invoke the overflow function or copy
-                 * as many bits as possible. Zero extra bits in the destination.
-                 */
-                if (src->shared->u.atomic.prec > dst->shared->u.atomic.prec) {
-                    /*overflow*/
-                    if (conv_ctx->u.conv.cb_struct.func) { /*If user's exception handler is present, use it*/
-                        H5T__reverse_order(src_rev, s, src->shared->size,
-                                           src->shared->u.atomic.order); /*reverse order first*/
-                        except_ret = (conv_ctx->u.conv.cb_struct.func)(
-                            H5T_CONV_EXCEPT_RANGE_HI, conv_ctx->u.conv.src_type_id,
-                            conv_ctx->u.conv.dst_type_id, src_rev, d, conv_ctx->u.conv.cb_struct.user_data);
-                    } /* end if */
-
-                    if (except_ret == H5T_CONV_UNHANDLED) {
-                        H5T__bit_copy(d, dst->shared->u.atomic.offset, s, src->shared->u.atomic.offset,
-                                      dst->shared->u.atomic.prec);
-                    }
-                    else if (except_ret == H5T_CONV_ABORT)
-                        HGOTO_ERROR(H5E_DATATYPE, H5E_CANTCONVERT, FAIL, "can't handle conversion exception");
-                    else if (except_ret == H5T_CONV_HANDLED)
-                        /*Don't reverse because user handles it*/
-                        reverse = false;
-                }
-                else {
-                    H5T__bit_copy(d, dst->shared->u.atomic.offset, s, src->shared->u.atomic.offset,
-                                  src->shared->u.atomic.prec);
-                    H5T__bit_set(d, dst->shared->u.atomic.offset + src->shared->u.atomic.prec,
-                                 dst->shared->u.atomic.prec - src->shared->u.atomic.prec, false);
-                }
-
-                /*
-                 * Fill the destination padding areas.
-                 */
-                switch (dst->shared->u.atomic.lsb_pad) {
-                    case H5T_PAD_ZERO:
-                        H5T__bit_set(d, (size_t)0, dst->shared->u.atomic.offset, false);
-                        break;
-
-                    case H5T_PAD_ONE:
-                        H5T__bit_set(d, (size_t)0, dst->shared->u.atomic.offset, true);
-                        break;
-
-                    case H5T_PAD_ERROR:
-                    case H5T_PAD_BACKGROUND:
-                    case H5T_NPAD:
-                    default:
-                        HGOTO_ERROR(H5E_DATATYPE, H5E_UNSUPPORTED, FAIL, "unsupported LSB padding");
-                } /* end switch */
-                msb_pad_offset = dst->shared->u.atomic.offset + dst->shared->u.atomic.prec;
-                switch (dst->shared->u.atomic.msb_pad) {
-                    case H5T_PAD_ZERO:
-                        H5T__bit_set(d, msb_pad_offset, 8 * dst->shared->size - msb_pad_offset, false);
-                        break;
-
-                    case H5T_PAD_ONE:
-                        H5T__bit_set(d, msb_pad_offset, 8 * dst->shared->size - msb_pad_offset, true);
-                        break;
-
-                    case H5T_PAD_ERROR:
-                    case H5T_PAD_BACKGROUND:
-                    case H5T_NPAD:
-                    default:
-                        HGOTO_ERROR(H5E_DATATYPE, H5E_UNSUPPORTED, FAIL, "unsupported MSB padding");
-                } /* end switch */
-
-                /*
-                 * Put the destination in the correct byte order.  See note at
-                 * beginning of loop.
-                 */
-                if (H5T_ORDER_BE == dst->shared->u.atomic.order && reverse) {
-                    half_size = dst->shared->size / 2;
-                    for (i = 0; i < half_size; i++) {
-                        uint8_t tmp                    = d[dst->shared->size - (i + 1)];
-                        d[dst->shared->size - (i + 1)] = d[i];
-                        d[i]                           = tmp;
-                    } /* end for */
-                }     /* end if */
-
-                /*
-                 * If we had used a temporary buffer for the destination then we
-                 * should copy the value to the true destination buffer.
-                 */
-                if (d == dbuf)
-                    H5MM_memcpy(dp, d, dst->shared->size);
-                if (buf_stride) {
-                    sp += direction *
-                          (ssize_t)buf_stride; /* Note that cast is checked with H5_CHECK_OVERFLOW, above */
-                    dp += direction *
-                          (ssize_t)buf_stride; /* Note that cast is checked with H5_CHECK_OVERFLOW, above */
-                }                              /* end if */
-                else {
-                    sp += direction *
-                          (ssize_t)
-                              src->shared->size; /* Note that cast is checked with H5_CHECK_OVERFLOW, above */
-                    dp += direction *
-                          (ssize_t)
-                              dst->shared->size; /* Note that cast is checked with H5_CHECK_OVERFLOW, above */
-                }                                /* end else */
-            }                                    /* end for */
-
-            break;
-
-        default:
-            HGOTO_ERROR(H5E_DATATYPE, H5E_UNSUPPORTED, FAIL, "unknown conversion command");
-    } /* end switch */
-
-done:
-    if (src_rev)
-        H5MM_free(src_rev);
-    FUNC_LEAVE_NOAPI(ret_value)
-} /* end H5T__conv_b_b() */
-
-/*-------------------------------------------------------------------------
- * Function:    H5T__conv_struct_free
- *
- * Purpose:     Free the private data structure used by the compound
- *              conversion functions.
- *
- * Return:      Non-negative on success/Negative on failure
- *
- *-------------------------------------------------------------------------
- */
-static herr_t
-H5T__conv_struct_free(H5T_conv_struct_t *priv)
-{
-    int    *src2dst     = priv->src2dst;
-    H5T_t **src_memb    = priv->src_memb;
-    H5T_t **dst_memb    = priv->dst_memb;
-    hid_t  *src_memb_id = priv->src_memb_id;
-    hid_t  *dst_memb_id = priv->dst_memb_id;
-    herr_t  ret_value   = SUCCEED;
-
-    FUNC_ENTER_PACKAGE_NOERR
-
-    for (unsigned i = 0; i < priv->src_nmembs; i++)
-        if (src2dst[i] >= 0) {
-            if (src_memb_id[i] >= 0) {
-                if (H5I_dec_ref(src_memb_id[i]) < 0)
-                    ret_value = FAIL; /* set return value, but keep going */
-                src_memb_id[i] = H5I_INVALID_HID;
-                src_memb[i]    = NULL;
-            }
-            else {
-                if (H5T_close(src_memb[i]) < 0)
-                    ret_value = FAIL; /* set return value, but keep going */
-                src_memb[i] = NULL;
-            }
-            if (dst_memb_id[src2dst[i]] >= 0) {
-                if (H5I_dec_ref(dst_memb_id[src2dst[i]]) < 0)
-                    ret_value = FAIL; /* set return value, but keep going */
-                dst_memb_id[src2dst[i]] = H5I_INVALID_HID;
-                dst_memb[src2dst[i]]    = NULL;
-            }
-            else {
-                if (H5T_close(dst_memb[src2dst[i]]) < 0)
-                    ret_value = FAIL; /* set return value, but keep going */
-                dst_memb[src2dst[i]] = NULL;
-            }
-        } /* end if */
-
-    H5MM_xfree(src2dst);
-    H5MM_xfree(src_memb);
-    H5MM_xfree(dst_memb);
-    H5MM_xfree(src_memb_id);
-    H5MM_xfree(dst_memb_id);
-
-    H5MM_xfree(priv->memb_path);
-    H5MM_xfree(priv);
-
-    FUNC_LEAVE_NOAPI(ret_value)
-} /* end H5T__conv_struct_free() */
-
-/*-------------------------------------------------------------------------
- * Function:    H5T__conv_struct_init
- *
- * Purpose:    Initialize the `priv' field of `cdata' with conversion
- *        information that is relatively constant.  If `priv' is
- *        already initialized then the member conversion functions
- *        are recalculated.
- *
- *        Priv fields are indexed by source member number or
- *        destination member number depending on whether the field
- *        contains information about the source datatype or the
- *        destination datatype (fields that contains the same
- *        information for both source and destination are indexed by
- *        source member number).  The src2dst[] priv array maps source
- *        member numbers to destination member numbers, but if the
- *        source member doesn't have a corresponding destination member
- *        then the src2dst[i]=-1.
- *
- *              Special optimization case when the source and destination
- *              members are a subset of each other, and the order is the same,
- *              and no conversion is needed.  For example:
- *                  struct source {            struct destination {
- *                      TYPE1 A;      -->          TYPE1 A;
- *                      TYPE2 B;      -->          TYPE2 B;
- *                      TYPE3 C;      -->          TYPE3 C;
- *                  };                             TYPE4 D;
- *                                                 TYPE5 E;
- *                                             };
- *              or
- *                  struct destination {       struct source {
- *                      TYPE1 A;      <--          TYPE1 A;
- *                      TYPE2 B;      <--          TYPE2 B;
- *                      TYPE3 C;      <--          TYPE3 C;
- *                  };                             TYPE4 D;
- *                                                 TYPE5 E;
- *                                             };
- *              The optimization is simply moving data to the appropriate
- *              places in the buffer.
- *
- * Return:    Non-negative on success/Negative on failure
- *
- *-------------------------------------------------------------------------
- */
-static herr_t
-H5T__conv_struct_init(const H5T_t *src, const H5T_t *dst, H5T_cdata_t *cdata, const H5T_conv_ctx_t *conv_ctx)
-{
-    H5T_conv_struct_t *priv    = (H5T_conv_struct_t *)(cdata->priv);
-    int               *src2dst = NULL;
-    unsigned           src_nmembs, dst_nmembs;
-    unsigned           i, j;
-    herr_t             ret_value = SUCCEED; /* Return value */
-
-    FUNC_ENTER_PACKAGE
-
-    src_nmembs = src->shared->u.compnd.nmembs;
-    dst_nmembs = dst->shared->u.compnd.nmembs;
-
-    if (!priv) {
-        /*
-         * Allocate private data structure and arrays.
-         */
-        if (NULL == (priv = (H5T_conv_struct_t *)(cdata->priv = H5MM_calloc(sizeof(H5T_conv_struct_t)))))
-            HGOTO_ERROR(H5E_RESOURCE, H5E_CANTALLOC, FAIL, "couldn't allocate private conversion data");
-        if (NULL == (priv->src2dst = (int *)H5MM_malloc(src_nmembs * sizeof(int))))
-            HGOTO_ERROR(H5E_RESOURCE, H5E_CANTALLOC, FAIL,
-                        "couldn't allocate source to destination member mapping array");
-        if (NULL == (priv->src_memb = (H5T_t **)H5MM_malloc(src_nmembs * sizeof(H5T_t *))))
-            HGOTO_ERROR(H5E_RESOURCE, H5E_CANTALLOC, FAIL,
-                        "couldn't allocate source compound member datatype array");
-        if (NULL == (priv->dst_memb = (H5T_t **)H5MM_malloc(dst_nmembs * sizeof(H5T_t *))))
-            HGOTO_ERROR(H5E_RESOURCE, H5E_CANTALLOC, FAIL,
-                        "couldn't allocate destination compound member datatype array");
-
-        /* Allocate and initialize arrays for datatype IDs */
-        if (NULL == (priv->src_memb_id = (hid_t *)H5MM_malloc(src_nmembs * sizeof(hid_t))))
-            HGOTO_ERROR(H5E_RESOURCE, H5E_CANTALLOC, FAIL,
-                        "couldn't allocate source compound member datatype ID array");
-        for (i = 0; i < src_nmembs; i++)
-            priv->src_memb_id[i] = H5I_INVALID_HID;
-
-        if (NULL == (priv->dst_memb_id = (hid_t *)H5MM_malloc(dst_nmembs * sizeof(hid_t))))
-            HGOTO_ERROR(H5E_RESOURCE, H5E_CANTALLOC, FAIL,
-                        "couldn't allocate destination compound member datatype ID array");
-        for (i = 0; i < dst_nmembs; i++)
-            priv->dst_memb_id[i] = H5I_INVALID_HID;
-
-        src2dst          = priv->src2dst;
-        priv->src_nmembs = src_nmembs;
-
-        /* The flag of special optimization to indicate if source members and destination
-         * members are a subset of each other.  Initialize it to false */
-        priv->subset_info.subset    = H5T_SUBSET_FALSE;
-        priv->subset_info.copy_size = 0;
-
-        /*
-         * Ensure that members are sorted.
-         */
-        H5T__sort_value(src, NULL);
-        H5T__sort_value(dst, NULL);
-
-        /*
-         * Build a mapping from source member number to destination member
-         * number. If some source member is not a destination member then that
-         * mapping element will be negative.  Also create atoms for each
-         * source and destination member datatype if necessary.
-         */
-        for (i = 0; i < src_nmembs; i++) {
-            src2dst[i] = -1;
-            for (j = 0; j < dst_nmembs; j++) {
-                if (!strcmp(src->shared->u.compnd.memb[i].name, dst->shared->u.compnd.memb[j].name)) {
-                    H5_CHECKED_ASSIGN(src2dst[i], int, j, unsigned);
-                    break;
-                } /* end if */
-            }     /* end for */
-            if (src2dst[i] >= 0) {
-                H5T_t *type;
-
-                if (NULL == (type = H5T_copy(src->shared->u.compnd.memb[i].type, H5T_COPY_ALL)))
-                    HGOTO_ERROR(H5E_DATATYPE, H5E_CANTCOPY, FAIL,
-                                "can't copy source compound member datatype");
-                priv->src_memb[i] = type;
-
-                if (NULL == (type = H5T_copy(dst->shared->u.compnd.memb[src2dst[i]].type, H5T_COPY_ALL)))
-                    HGOTO_ERROR(H5E_DATATYPE, H5E_CANTCOPY, FAIL,
-                                "can't copy destination compound member datatype");
-                priv->dst_memb[src2dst[i]] = type;
-            } /* end if */
-        }     /* end for */
-    }         /* end if */
-    else {
-        /* Restore sorted conditions for the datatypes */
-        /* (Required for the src2dst array to be valid) */
-        H5T__sort_value(src, NULL);
-        H5T__sort_value(dst, NULL);
-    } /* end else */
-
-    /*
-     * (Re)build the cache of member conversion functions and pointers to
-     * their cdata entries.
-     */
-    src2dst = priv->src2dst;
-    H5MM_xfree(priv->memb_path);
-    if (NULL ==
-        (priv->memb_path = (H5T_path_t **)H5MM_malloc(src->shared->u.compnd.nmembs * sizeof(H5T_path_t *))))
-        HGOTO_ERROR(H5E_RESOURCE, H5E_NOSPACE, FAIL, "memory allocation failed");
-
-    for (i = 0; i < src_nmembs; i++) {
-        if (src2dst[i] >= 0) {
-            H5T_path_t *tpath;
-            bool        need_ids;
-
-            tpath = H5T_path_find(src->shared->u.compnd.memb[i].type,
-                                  dst->shared->u.compnd.memb[src2dst[i]].type);
-
-            if (NULL == (priv->memb_path[i] = tpath)) {
-                H5T__conv_struct_free(priv);
-                cdata->priv = NULL;
-                HGOTO_ERROR(H5E_DATATYPE, H5E_UNSUPPORTED, FAIL, "unable to convert member datatype");
-            } /* end if */
-
-            /* Create IDs for the compound member datatypes if the conversion path uses
-             * an application conversion function or if a conversion exception function
-             * was provided.
-             */
-            need_ids = tpath->conv.is_app ||
-                       (cdata->command == H5T_CONV_INIT && conv_ctx->u.init.cb_struct.func) ||
-                       (cdata->command == H5T_CONV_CONV && conv_ctx->u.conv.cb_struct.func);
-
-            if (need_ids) {
-                hid_t tid;
-
-                /* Only register new IDs for the source and destination member datatypes
-                 * if IDs weren't already registered for them. If the cached conversion
-                 * information has to be recalculated (in the case where the library's
-                 * table of conversion functions is modified), the same IDs can be reused
-                 * since the only information that needs to be recalculated is the conversion
-                 * paths used.
-                 */
-                if (priv->src_memb_id[i] == H5I_INVALID_HID) {
-                    if ((tid = H5I_register(H5I_DATATYPE, priv->src_memb[i], false)) < 0) {
-                        H5T__conv_struct_free(priv);
-                        cdata->priv = NULL;
-                        HGOTO_ERROR(H5E_DATATYPE, H5E_CANTREGISTER, FAIL,
-                                    "can't register ID for source compound member datatype");
-                    }
-                    priv->src_memb_id[i] = tid;
-                }
-
-                if (priv->dst_memb_id[src2dst[i]] == H5I_INVALID_HID) {
-                    if ((tid = H5I_register(H5I_DATATYPE, priv->dst_memb[src2dst[i]], false)) < 0) {
-                        H5T__conv_struct_free(priv);
-                        cdata->priv = NULL;
-                        HGOTO_ERROR(H5E_DATATYPE, H5E_CANTREGISTER, FAIL,
-                                    "can't register ID for destination compound member datatype");
-                    }
-                    priv->dst_memb_id[src2dst[i]] = tid;
-                }
-            }
-        } /* end if */
-    }     /* end for */
-
-    /* The compound conversion functions need a background buffer */
-    cdata->need_bkg = H5T_BKG_YES;
-
-    if (src_nmembs < dst_nmembs) {
-        priv->subset_info.subset = H5T_SUBSET_SRC;
-        for (i = 0; i < src_nmembs; i++) {
-            /* If any of source members doesn't have counterpart in the same
-             * order or there's conversion between members, don't do the
-             * optimization.
-             */
-            if (src2dst[i] != (int)i ||
-                (src->shared->u.compnd.memb[i].offset != dst->shared->u.compnd.memb[i].offset) ||
-                (priv->memb_path[i])->is_noop == false) {
-                priv->subset_info.subset = H5T_SUBSET_FALSE;
-                break;
-            } /* end if */
-        }     /* end for */
-        /* Compute the size of the data to be copied for each element.  It
-         * may be smaller than either src or dst if there is extra space at
-         * the end of src.
-         */
-        if (priv->subset_info.subset == H5T_SUBSET_SRC)
-            priv->subset_info.copy_size = src->shared->u.compnd.memb[src_nmembs - 1].offset +
-                                          src->shared->u.compnd.memb[src_nmembs - 1].size;
-    }
-    else if (dst_nmembs < src_nmembs) {
-        priv->subset_info.subset = H5T_SUBSET_DST;
-        for (i = 0; i < dst_nmembs; i++) {
-            /* If any of source members doesn't have counterpart in the same order or
-             * there's conversion between members, don't do the optimization. */
-            if (src2dst[i] != (int)i ||
-                (src->shared->u.compnd.memb[i].offset != dst->shared->u.compnd.memb[i].offset) ||
-                (priv->memb_path[i])->is_noop == false) {
-                priv->subset_info.subset = H5T_SUBSET_FALSE;
-                break;
-            }
-        } /* end for */
-        /* Compute the size of the data to be copied for each element.  It
-         * may be smaller than either src or dst if there is extra space at
-         * the end of dst.
-         */
-        if (priv->subset_info.subset == H5T_SUBSET_DST)
-            priv->subset_info.copy_size = dst->shared->u.compnd.memb[dst_nmembs - 1].offset +
-                                          dst->shared->u.compnd.memb[dst_nmembs - 1].size;
-    }
-    else /* If the numbers of source and dest members are equal and no conversion is needed,
-          * the case should have been handled as noop earlier in H5Dio.c. */
-    {
-    }
-
-    cdata->recalc = false;
-
-done:
-    FUNC_LEAVE_NOAPI(ret_value)
-} /* end H5T__conv_struct_init() */
-
-/*-------------------------------------------------------------------------
- * Function:    H5T__conv_struct_subset
- *
- * Purpose:     A quick way to return a field in a struct private in this
- *              file.  The flag SMEMBS_SUBSET indicates whether the source
- *              members are a subset of destination or the destination
- *              members are a subset of the source, and the order is the
- *              same, and no conversion is needed.  For example:
- *                  struct source {            struct destination {
- *                      TYPE1 A;      -->          TYPE1 A;
- *                      TYPE2 B;      -->          TYPE2 B;
- *                      TYPE3 C;      -->          TYPE3 C;
- *                  };                             TYPE4 D;
- *                                                 TYPE5 E;
- *                                             };
- *
- * Return:      A pointer to the subset info struct in p.  Points directly
- *              into the structure.
- *
- *-------------------------------------------------------------------------
- */
-H5T_subset_info_t *
-H5T__conv_struct_subset(const H5T_cdata_t *cdata)
-{
-    H5T_conv_struct_t *priv = NULL;
-
-    FUNC_ENTER_PACKAGE_NOERR
-
-    assert(cdata);
-    assert(cdata->priv);
-
-    priv = (H5T_conv_struct_t *)(cdata->priv);
-
-    FUNC_LEAVE_NOAPI((H5T_subset_info_t *)&priv->subset_info)
-} /* end H5T__conv_struct_subset() */
-
-/*-------------------------------------------------------------------------
- * Function:    H5T__conv_struct
- *
- * Purpose:    Converts between compound datatypes.  This is a soft
- *        conversion function.  The algorithm is basically:
- *
- *         For each element do
- *          For I=1..NELMTS do
- *            If sizeof destination type <= sizeof source type then
- *              Convert member to destination type;
- *            Move member as far left as possible;
- *
- *          For I=NELMTS..1 do
- *            If not destination type then
- *              Convert member to destination type;
- *            Move member to correct position in BKG
- *
- *          Copy BKG to BUF
- *
- * Return:    Non-negative on success/Negative on failure
- *
- *-------------------------------------------------------------------------
- */
-herr_t
-H5T__conv_struct(const H5T_t *src, const H5T_t *dst, H5T_cdata_t *cdata, const H5T_conv_ctx_t *conv_ctx,
-                 size_t nelmts, size_t buf_stride, size_t bkg_stride, void *_buf, void *_bkg)
-{
-    uint8_t           *buf  = (uint8_t *)_buf;  /*cast for pointer arithmetic    */
-    uint8_t           *bkg  = (uint8_t *)_bkg;  /*background pointer arithmetic    */
-    uint8_t           *xbuf = buf, *xbkg = bkg; /*temp pointers into buf and bkg*/
-    int               *src2dst  = NULL;         /*maps src member to dst member    */
-    H5T_cmemb_t       *src_memb = NULL;         /*source struct member descript.*/
-    H5T_cmemb_t       *dst_memb = NULL;         /*destination struct memb desc.    */
-    size_t             offset;                  /*byte offset wrt struct    */
-    ssize_t            src_delta;               /*source stride    */
-    ssize_t            bkg_delta;               /*background stride    */
-    size_t             elmtno;
-    unsigned           u; /*counters */
-    H5T_conv_struct_t *priv         = (H5T_conv_struct_t *)(cdata->priv);
-    H5T_conv_ctx_t     tmp_conv_ctx = {0};
-    herr_t             ret_value    = SUCCEED; /* Return value */
-
-    FUNC_ENTER_PACKAGE
-
-    switch (cdata->command) {
-        case H5T_CONV_INIT:
-            /*
-             * First, determine if this conversion function applies to the
-             * conversion path SRC-->DST.  If not, return failure;
-             * otherwise initialize the `priv' field of `cdata' with information
-             * that remains (almost) constant for this conversion path.
-             */
-            if (NULL == src || NULL == dst)
-                HGOTO_ERROR(H5E_DATATYPE, H5E_BADTYPE, FAIL, "not a datatype");
-            if (H5T_COMPOUND != src->shared->type)
-                HGOTO_ERROR(H5E_DATATYPE, H5E_BADTYPE, FAIL, "not a H5T_COMPOUND datatype");
-            if (H5T_COMPOUND != dst->shared->type)
-                HGOTO_ERROR(H5E_DATATYPE, H5E_BADTYPE, FAIL, "not a H5T_COMPOUND datatype");
-
-            if (H5T__conv_struct_init(src, dst, cdata, conv_ctx) < 0)
-                HGOTO_ERROR(H5E_DATATYPE, H5E_CANTINIT, FAIL, "unable to initialize conversion data");
-            break;
-
-        case H5T_CONV_FREE: {
-            /*
-             * Free the private conversion data.
-             */
-            herr_t status = H5T__conv_struct_free(priv);
-            cdata->priv   = NULL;
-            if (status < 0)
-                HGOTO_ERROR(H5E_DATATYPE, H5E_CANTFREE, FAIL, "unable to free private conversion data");
-
-            break;
-        }
-
-        case H5T_CONV_CONV:
-            /*
-             * Conversion.
-             */
-            if (NULL == src || NULL == dst)
-                HGOTO_ERROR(H5E_DATATYPE, H5E_BADTYPE, FAIL, "not a datatype");
-            if (NULL == conv_ctx)
-                HGOTO_ERROR(H5E_DATATYPE, H5E_BADVALUE, FAIL, "invalid datatype conversion context pointer");
-            assert(priv);
-            assert(bkg && cdata->need_bkg);
-
-            /* Initialize temporary conversion context */
-            tmp_conv_ctx = *conv_ctx;
-
-            if (cdata->recalc && H5T__conv_struct_init(src, dst, cdata, conv_ctx) < 0)
-                HGOTO_ERROR(H5E_DATATYPE, H5E_CANTINIT, FAIL, "unable to initialize conversion data");
-
-            /*
-             * Insure that members are sorted.
-             */
-            H5T__sort_value(src, NULL);
-            H5T__sort_value(dst, NULL);
-            src2dst = priv->src2dst;
-
-            /*
-             * Direction of conversion and striding through background.
-             */
-            if (buf_stride) {
-                H5_CHECKED_ASSIGN(src_delta, ssize_t, buf_stride, size_t);
-                if (!bkg_stride) {
-                    H5_CHECKED_ASSIGN(bkg_delta, ssize_t, dst->shared->size, size_t);
-                } /* end if */
-                else
-                    H5_CHECKED_ASSIGN(bkg_delta, ssize_t, bkg_stride, size_t);
-            } /* end if */
-            else if (dst->shared->size <= src->shared->size) {
-                H5_CHECKED_ASSIGN(src_delta, ssize_t, src->shared->size, size_t);
-                H5_CHECKED_ASSIGN(bkg_delta, ssize_t, dst->shared->size, size_t);
-            } /* end else-if */
-            else {
-                H5_CHECK_OVERFLOW(src->shared->size, size_t, ssize_t);
-                src_delta = -(ssize_t)src->shared->size;
-                H5_CHECK_OVERFLOW(dst->shared->size, size_t, ssize_t);
-                bkg_delta = -(ssize_t)dst->shared->size;
-                xbuf += (nelmts - 1) * src->shared->size;
-                xbkg += (nelmts - 1) * dst->shared->size;
-            } /* end else */
-
-            /* Conversion loop... */
-            for (elmtno = 0; elmtno < nelmts; elmtno++) {
-                /*
-                 * For each source member which will be present in the
-                 * destination, convert the member to the destination type unless
-                 * it is larger than the source type.  Then move the member to the
-                 * left-most unoccupied position in the buffer.  This makes the
-                 * data point as small as possible with all the free space on the
-                 * right side.
-                 */
-                tmp_conv_ctx.u.conv.recursive = true;
-                for (u = 0, offset = 0; u < src->shared->u.compnd.nmembs; u++) {
-                    if (src2dst[u] < 0)
-                        continue; /*subsetting*/
-                    src_memb = src->shared->u.compnd.memb + u;
-                    dst_memb = dst->shared->u.compnd.memb + src2dst[u];
-
-                    if (dst_memb->size <= src_memb->size) {
-                        /* Update IDs in conversion context */
-                        tmp_conv_ctx.u.conv.src_type_id = priv->src_memb_id[u];
-                        tmp_conv_ctx.u.conv.dst_type_id = priv->dst_memb_id[src2dst[u]];
-
-                        if (H5T_convert_with_ctx(priv->memb_path[u], priv->src_memb[u],
-                                                 priv->dst_memb[src2dst[u]], &tmp_conv_ctx, (size_t)1,
-                                                 (size_t)0, (size_t)0, /*no striding (packed array)*/
-                                                 xbuf + src_memb->offset, xbkg + dst_memb->offset) < 0)
-                            HGOTO_ERROR(H5E_DATATYPE, H5E_CANTCONVERT, FAIL,
-                                        "unable to convert compound datatype member");
-
-                        memmove(xbuf + offset, xbuf + src_memb->offset, dst_memb->size);
-                        offset += dst_memb->size;
-                    } /* end if */
-                    else {
-                        memmove(xbuf + offset, xbuf + src_memb->offset, src_memb->size);
-                        offset += src_memb->size;
-                    } /* end else */
-                }     /* end for */
-                tmp_conv_ctx.u.conv.recursive = false;
-
-                /*
-                 * For each source member which will be present in the
-                 * destination, convert the member to the destination type if it
-                 * is larger than the source type (that is, has not been converted
-                 * yet).  Then copy the member to the destination offset in the
-                 * background buffer.
-                 */
-                tmp_conv_ctx.u.conv.recursive = true;
-                H5_CHECK_OVERFLOW(src->shared->u.compnd.nmembs, size_t, int);
-                for (int i = (int)src->shared->u.compnd.nmembs - 1; i >= 0; --i) {
-                    if (src2dst[i] < 0)
-                        continue; /*subsetting*/
-                    src_memb = src->shared->u.compnd.memb + i;
-                    dst_memb = dst->shared->u.compnd.memb + src2dst[i];
-
-                    if (dst_memb->size > src_memb->size) {
-                        /* Update IDs in conversion context */
-                        tmp_conv_ctx.u.conv.src_type_id = priv->src_memb_id[i];
-                        tmp_conv_ctx.u.conv.dst_type_id = priv->dst_memb_id[src2dst[i]];
-
-                        offset -= src_memb->size;
-                        if (H5T_convert_with_ctx(priv->memb_path[i], priv->src_memb[i],
-                                                 priv->dst_memb[src2dst[i]], &tmp_conv_ctx, (size_t)1,
-                                                 (size_t)0, (size_t)0, /*no striding (packed array)*/
-                                                 xbuf + offset, xbkg + dst_memb->offset) < 0)
-                            HGOTO_ERROR(H5E_DATATYPE, H5E_CANTCONVERT, FAIL,
-                                        "unable to convert compound datatype member");
-                    } /* end if */
-                    else
-                        offset -= dst_memb->size;
-                    memcpy(xbkg + dst_memb->offset, xbuf + offset, dst_memb->size);
-                } /* end for */
-                tmp_conv_ctx.u.conv.recursive = false;
-
-                assert(0 == offset);
-
-                /*
-                 * Update pointers
-                 */
-                xbuf += src_delta;
-                xbkg += bkg_delta;
-            } /* end for */
-
-            /* If the bkg_delta was set to -(dst->shared->size), make it positive now */
-            if (buf_stride == 0 && dst->shared->size > src->shared->size)
-                H5_CHECKED_ASSIGN(bkg_delta, ssize_t, dst->shared->size, size_t);
-
-            /*
-             * Copy the background buffer back into the in-place conversion
-             * buffer.
-             */
-            for (xbuf = buf, xbkg = bkg, elmtno = 0; elmtno < nelmts; elmtno++) {
-                memcpy(xbuf, xbkg, dst->shared->size);
-                xbuf += buf_stride ? buf_stride : dst->shared->size;
-                xbkg += bkg_delta;
-            } /* end for */
-            break;
-
-        default:
-            /* Some other command we don't know about yet.*/
-            HGOTO_ERROR(H5E_DATATYPE, H5E_UNSUPPORTED, FAIL, "unknown conversion command");
-    } /* end switch */
-
-done:
-    FUNC_LEAVE_NOAPI(ret_value)
-} /* end H5T__conv_struct() */
-
-/*-------------------------------------------------------------------------
- * Function:    H5T__conv_struct_opt
- *
- * Purpose:    Converts between compound datatypes in a manner more
- *        efficient than the general-purpose H5T__conv_struct()
- *        function.  This function isn't applicable if the destination
- *        is larger than the source type. This is a soft conversion
- *        function.  The algorithm is basically:
- *
- *         For each member of the struct
- *          If sizeof destination type <= sizeof source type then
- *            Convert member to destination type for all elements
- *            Move memb to BKG buffer for all elements
- *          Else
- *            Move member as far left as possible for all elements
- *
- *        For each member of the struct (in reverse order)
- *          If not destination type then
- *            Convert member to destination type for all elements
- *            Move member to correct position in BKG for all elements
- *
- *        Copy BKG to BUF for all elements
- *
- *              Special case when the source and destination members
- *              are a subset of each other, and the order is the same, and no
- *              conversion is needed.  For example:
- *                  struct source {            struct destination {
- *                      TYPE1 A;      -->          TYPE1 A;
- *                      TYPE2 B;      -->          TYPE2 B;
- *                      TYPE3 C;      -->          TYPE3 C;
- *                  };                             TYPE4 D;
- *                                                 TYPE5 E;
- *                                             };
- *              The optimization is simply moving data to the appropriate
- *              places in the buffer.
- *
- * Return:    Non-negative on success/Negative on failure
- *
- *-------------------------------------------------------------------------
- */
-herr_t
-H5T__conv_struct_opt(const H5T_t *src, const H5T_t *dst, H5T_cdata_t *cdata, const H5T_conv_ctx_t *conv_ctx,
-                     size_t nelmts, size_t buf_stride, size_t bkg_stride, void *_buf, void *_bkg)
-{
-    uint8_t           *buf      = (uint8_t *)_buf; /*cast for pointer arithmetic    */
-    uint8_t           *bkg      = (uint8_t *)_bkg; /*background pointer arithmetic    */
-    uint8_t           *xbuf     = NULL;            /*temporary pointer into `buf'    */
-    uint8_t           *xbkg     = NULL;            /*temporary pointer into `bkg'    */
-    int               *src2dst  = NULL;            /*maps src member to dst member    */
-    H5T_cmemb_t       *src_memb = NULL;            /*source struct member descript.*/
-    H5T_cmemb_t       *dst_memb = NULL;            /*destination struct memb desc.    */
-    size_t             offset;                     /*byte offset wrt struct    */
-    size_t             elmtno;                     /*element counter        */
-    size_t             copy_size;                  /*size of element for copying   */
-    H5T_conv_struct_t *priv         = NULL;        /*private data            */
-    H5T_conv_ctx_t     tmp_conv_ctx = {0};         /*temporary conversion context */
-    bool               no_stride    = false;       /*flag to indicate no stride    */
-    unsigned           u;                          /*counters */
-    herr_t             ret_value = SUCCEED;        /* Return value */
-
-    FUNC_ENTER_PACKAGE
-
-    switch (cdata->command) {
-        case H5T_CONV_INIT:
-            /*
-             * First, determine if this conversion function applies to the
-             * conversion path SRC-->DST.  If not, return failure;
-             * otherwise initialize the `priv' field of `cdata' with information
-             * that remains (almost) constant for this conversion path.
-             */
-            if (NULL == src || NULL == dst)
-                HGOTO_ERROR(H5E_ARGS, H5E_BADTYPE, FAIL, "not a datatype");
-            if (H5T_COMPOUND != src->shared->type)
-                HGOTO_ERROR(H5E_DATATYPE, H5E_BADTYPE, FAIL, "not a H5T_COMPOUND datatype");
-            if (H5T_COMPOUND != dst->shared->type)
-                HGOTO_ERROR(H5E_DATATYPE, H5E_BADTYPE, FAIL, "not a H5T_COMPOUND datatype");
-
-            /* Initialize data which is relatively constant */
-            if (H5T__conv_struct_init(src, dst, cdata, conv_ctx) < 0)
-                HGOTO_ERROR(H5E_DATATYPE, H5E_CANTINIT, FAIL, "unable to initialize conversion data");
-            priv    = (H5T_conv_struct_t *)(cdata->priv);
-            src2dst = priv->src2dst;
-
-            /*
-             * If the destination type is not larger than the source type then
-             * this conversion function is guaranteed to work (provided all
-             * members can be converted also). Otherwise the determination is
-             * quite a bit more complicated. Essentially we have to make sure
-             * that there is always room in the source buffer to do the
-             * conversion of a member in place. This is basically the same pair
-             * of loops as in the actual conversion except it checks that there
-             * is room for each conversion instead of actually doing anything.
-             */
-            if (dst->shared->size > src->shared->size) {
-                for (u = 0, offset = 0; u < src->shared->u.compnd.nmembs; u++) {
-                    if (src2dst[u] < 0)
-                        continue;
-                    src_memb = src->shared->u.compnd.memb + u;
-                    dst_memb = dst->shared->u.compnd.memb + src2dst[u];
-                    if (dst_memb->size > src_memb->size)
-                        offset += src_memb->size;
-                } /* end for */
-                H5_CHECK_OVERFLOW(src->shared->u.compnd.nmembs, size_t, int);
-                for (int i = (int)src->shared->u.compnd.nmembs - 1; i >= 0; --i) {
-                    if (src2dst[i] < 0)
-                        continue;
-                    src_memb = src->shared->u.compnd.memb + i;
-                    dst_memb = dst->shared->u.compnd.memb + src2dst[i];
-                    if (dst_memb->size > src_memb->size) {
-                        offset -= src_memb->size;
-                        if (dst_memb->size > src->shared->size - offset) {
-                            H5T__conv_struct_free(priv);
-                            cdata->priv = NULL;
-                            HGOTO_ERROR(H5E_DATATYPE, H5E_UNSUPPORTED, FAIL,
-                                        "conversion is unsupported by this function");
-                        } /* end if */
-                    }     /* end if */
-                }         /* end for */
-            }             /* end if */
-            break;
-
-        case H5T_CONV_FREE: {
-            /*
-             * Free the private conversion data.
-             */
-            herr_t status = H5T__conv_struct_free((H5T_conv_struct_t *)(cdata->priv));
-            cdata->priv   = NULL;
-            if (status < 0)
-                HGOTO_ERROR(H5E_DATATYPE, H5E_CANTFREE, FAIL, "unable to free private conversion data");
-
-            break;
-        }
-
-        case H5T_CONV_CONV:
-            /*
-             * Conversion.
-             */
-            if (NULL == src || NULL == dst)
-                HGOTO_ERROR(H5E_ARGS, H5E_BADTYPE, FAIL, "not a datatype");
-            if (NULL == conv_ctx)
-                HGOTO_ERROR(H5E_DATATYPE, H5E_BADVALUE, FAIL, "invalid datatype conversion context pointer");
-            if (!bkg)
-                HGOTO_ERROR(H5E_DATATYPE, H5E_BADVALUE, FAIL, "invalid background buffer pointer");
-
-            /* Initialize temporary conversion context */
-            tmp_conv_ctx = *conv_ctx;
-
-            /* Update cached data if necessary */
-            if (cdata->recalc && H5T__conv_struct_init(src, dst, cdata, conv_ctx) < 0)
-                HGOTO_ERROR(H5E_DATATYPE, H5E_CANTINIT, FAIL, "unable to initialize conversion data");
-            priv = (H5T_conv_struct_t *)(cdata->priv);
-            assert(priv);
-            src2dst = priv->src2dst;
-            assert(cdata->need_bkg);
-
-            /*
-             * Insure that members are sorted.
-             */
-            H5T__sort_value(src, NULL);
-            H5T__sort_value(dst, NULL);
-
-            /*
-             * Calculate strides. If BUF_STRIDE is non-zero then convert one
-             * data element at every BUF_STRIDE bytes through the main buffer
-             * (BUF), leaving the result of each conversion at the same
-             * location; otherwise assume the source and destination data are
-             * packed tightly based on src->shared->size and dst->shared->size.  Also, if
-             * BUF_STRIDE and BKG_STRIDE are both non-zero then place
-             * background data into the BKG buffer at multiples of BKG_STRIDE;
-             * otherwise assume BKG buffer is the packed destination datatype.
-             */
-            if (!buf_stride || !bkg_stride)
-                bkg_stride = dst->shared->size;
-            if (!buf_stride) {
-                no_stride  = true;
-                buf_stride = src->shared->size;
-            } /* end if */
-
-            if (priv->subset_info.subset == H5T_SUBSET_SRC || priv->subset_info.subset == H5T_SUBSET_DST) {
-                /* If the optimization flag is set to indicate source members are a subset and
-                 * in the top of the destination, simply copy the source members to background buffer.
-                 */
-                xbuf      = buf;
-                xbkg      = bkg;
-                copy_size = priv->subset_info.copy_size;
-
-                for (elmtno = 0; elmtno < nelmts; elmtno++) {
-                    memcpy(xbkg, xbuf, copy_size);
-
-                    /* Update pointers */
-                    xbuf += buf_stride;
-                    xbkg += bkg_stride;
-                } /* end for */
-            }     /* end if */
-            else {
-                /*
-                 * For each member where the destination is not larger than the
-                 * source, stride through all the elements converting only that member
-                 * in each element and then copying the element to its final
-                 * destination in the bkg buffer. Otherwise move the element as far
-                 * left as possible in the buffer.
-                 */
-                tmp_conv_ctx.u.conv.recursive = true;
-                for (u = 0, offset = 0; u < src->shared->u.compnd.nmembs; u++) {
-                    if (src2dst[u] < 0)
-                        continue; /*subsetting*/
-                    src_memb = src->shared->u.compnd.memb + u;
-                    dst_memb = dst->shared->u.compnd.memb + src2dst[u];
-
-                    if (dst_memb->size <= src_memb->size) {
-                        /* Update IDs in conversion context */
-                        tmp_conv_ctx.u.conv.src_type_id = priv->src_memb_id[u];
-                        tmp_conv_ctx.u.conv.dst_type_id = priv->dst_memb_id[src2dst[u]];
-
-                        xbuf = buf + src_memb->offset;
-                        xbkg = bkg + dst_memb->offset;
-                        if (H5T_convert_with_ctx(priv->memb_path[u], priv->src_memb[u],
-                                                 priv->dst_memb[src2dst[u]], &tmp_conv_ctx, nelmts,
-                                                 buf_stride, bkg_stride, xbuf, xbkg) < 0)
-                            HGOTO_ERROR(H5E_DATATYPE, H5E_CANTCONVERT, FAIL,
-                                        "unable to convert compound datatype member");
-
-                        for (elmtno = 0; elmtno < nelmts; elmtno++) {
-                            memcpy(xbkg, xbuf, dst_memb->size);
-                            xbuf += buf_stride;
-                            xbkg += bkg_stride;
-                        } /* end for */
-                    }     /* end if */
-                    else {
-                        for (xbuf = buf, elmtno = 0; elmtno < nelmts; elmtno++) {
-                            memmove(xbuf + offset, xbuf + src_memb->offset, src_memb->size);
-                            xbuf += buf_stride;
-                        } /* end for */
-                        offset += src_memb->size;
-                    } /* end else */
-                }     /* end else */
-                tmp_conv_ctx.u.conv.recursive = false;
-
-                /*
-                 * Work from right to left, converting those members that weren't
-                 * converted in the previous loop (those members where the destination
-                 * is larger than the source) and them to their final position in the
-                 * bkg buffer.
-                 */
-                tmp_conv_ctx.u.conv.recursive = true;
-                H5_CHECK_OVERFLOW(src->shared->u.compnd.nmembs, size_t, int);
-                for (int i = (int)src->shared->u.compnd.nmembs - 1; i >= 0; --i) {
-                    if (src2dst[i] < 0)
-                        continue;
-                    src_memb = src->shared->u.compnd.memb + i;
-                    dst_memb = dst->shared->u.compnd.memb + src2dst[i];
-
-                    if (dst_memb->size > src_memb->size) {
-                        /* Update IDs in conversion context */
-                        tmp_conv_ctx.u.conv.src_type_id = priv->src_memb_id[i];
-                        tmp_conv_ctx.u.conv.dst_type_id = priv->dst_memb_id[src2dst[i]];
-
-                        offset -= src_memb->size;
-                        xbuf = buf + offset;
-                        xbkg = bkg + dst_memb->offset;
-                        if (H5T_convert_with_ctx(priv->memb_path[i], priv->src_memb[i],
-                                                 priv->dst_memb[src2dst[i]], &tmp_conv_ctx, nelmts,
-                                                 buf_stride, bkg_stride, xbuf, xbkg) < 0)
-                            HGOTO_ERROR(H5E_DATATYPE, H5E_CANTCONVERT, FAIL,
-                                        "unable to convert compound datatype member");
-                        for (elmtno = 0; elmtno < nelmts; elmtno++) {
-                            memcpy(xbkg, xbuf, dst_memb->size);
-                            xbuf += buf_stride;
-                            xbkg += bkg_stride;
-                        } /* end for */
-                    }     /* end if */
-                }         /* end for */
-                tmp_conv_ctx.u.conv.recursive = false;
-            } /* end else */
-
-            if (no_stride)
-                buf_stride = dst->shared->size;
-
-            /* Move background buffer into result buffer */
-            for (xbuf = buf, xbkg = bkg, elmtno = 0; elmtno < nelmts; elmtno++) {
-                memcpy(xbuf, xbkg, dst->shared->size);
-                xbuf += buf_stride;
-                xbkg += bkg_stride;
-            } /* end for */
-            break;
-
-        default:
-            /* Some other command we don't know about yet.*/
-            HGOTO_ERROR(H5E_DATATYPE, H5E_UNSUPPORTED, FAIL, "unknown conversion command");
-    } /* end switch */
-
-done:
-    FUNC_LEAVE_NOAPI(ret_value)
-} /* end H5T__conv_struct_opt() */
-
-/*-------------------------------------------------------------------------
- * Function:    H5T__conv_enum_free
- *
- * Purpose:     Free the private data structure used by the enum conversion
- *              functions.
- *
- * Return:      Non-negative on success/Negative on failure
- *
- *-------------------------------------------------------------------------
- */
-static herr_t
-H5T__conv_enum_free(H5T_conv_enum_t *priv)
-{
-    herr_t ret_value = SUCCEED;
-
-    FUNC_ENTER_PACKAGE
-
-    if (priv) {
-        free(priv->src2dst);
-
-        if (priv->dst_copy && H5T_close(priv->dst_copy) < 0)
-            HDONE_ERROR(H5E_DATATYPE, H5E_CANTCLOSEOBJ, FAIL, "unable to close copied source datatype");
-        if (priv->src_copy && H5T_close(priv->src_copy) < 0)
-            HDONE_ERROR(H5E_DATATYPE, H5E_CANTCLOSEOBJ, FAIL, "unable to close copied destination datatype");
-
-        free(priv);
-    }
-
-    FUNC_LEAVE_NOAPI(ret_value)
-} /* end H5T__conv_enum_free() */
-
-/*-------------------------------------------------------------------------
- * Function:    H5T__conv_enum_init
- *
- * Purpose:    Initialize information for H5T__conv_enum().
- *
- * Return:    Success:    Non-negative
- *
- *            Failure:    Negative
- *
- *-------------------------------------------------------------------------
- */
-static herr_t
-H5T__conv_enum_init(const H5T_t *src, const H5T_t *dst, H5T_cdata_t *cdata, const H5T_conv_ctx_t *conv_ctx)
-{
-    H5T_conv_enum_t *priv          = NULL; /* Private conversion data */
-    int             *map           = NULL; /* Map from src value to dst idx */
-    bool             rebuild_cache = false;
-    herr_t           ret_value     = SUCCEED;
-
-    FUNC_ENTER_PACKAGE
-
-    cdata->need_bkg = H5T_BKG_NO;
-
-    priv = (H5T_conv_enum_t *)(cdata->priv);
-    if (!priv) {
-        if (NULL == (priv = (H5T_conv_enum_t *)(cdata->priv = calloc(1, sizeof(*priv)))))
-            HGOTO_ERROR(H5E_RESOURCE, H5E_NOSPACE, FAIL, "memory allocation failed");
-        rebuild_cache = true;
-    }
-    else {
-        /* Check if we need to rebuild our cache. For now, treat
-         * enums as different even if one is just a subset of the
-         * other
-         */
-        if (cdata->command == H5T_CONV_CONV && conv_ctx->u.conv.recursive)
-            /* Recursive conversion; we can reuse the cache */
-            rebuild_cache = false;
-        else {
-            if (0 != H5T_cmp(src, priv->src_copy, false) || 0 != H5T_cmp(dst, priv->dst_copy, false))
-                rebuild_cache = true;
-        }
-    }
-
-    if (rebuild_cache) {
-        H5T_shared_t *src_sh;
-        H5T_shared_t *dst_sh;
-        size_t        src_nmembs;
-        size_t        dst_nmembs;
-        void         *tmp_realloc;
-
-        /* Allocate everything we need to cache */
-        if (priv->src_copy && H5T_close(priv->src_copy) < 0)
-            HGOTO_ERROR(H5E_DATATYPE, H5E_CANTCLOSEOBJ, FAIL, "unable to close copied source datatype");
-        if (priv->dst_copy && H5T_close(priv->dst_copy) < 0)
-            HGOTO_ERROR(H5E_DATATYPE, H5E_CANTCLOSEOBJ, FAIL, "unable to close copied destination datatype");
-
-        if (NULL == (priv->src_copy = H5T_copy(src, H5T_COPY_ALL)))
-            HGOTO_ERROR(H5E_DATATYPE, H5E_CANTCOPY, FAIL, "unable to copy source datatype");
-        if (NULL == (priv->dst_copy = H5T_copy(dst, H5T_COPY_ALL)))
-            HGOTO_ERROR(H5E_DATATYPE, H5E_CANTCOPY, FAIL, "unable to copy destination datatype");
-
-        /* Nothing more to do if enum has no members */
-        if (0 == src->shared->u.enumer.nmembs)
-            HGOTO_DONE(SUCCEED);
-
-        src_sh     = priv->src_copy->shared;
-        dst_sh     = priv->src_copy->shared;
-        src_nmembs = src_sh->u.enumer.nmembs;
-        dst_nmembs = dst_sh->u.enumer.nmembs;
-
-        if (NULL == (tmp_realloc = realloc(priv->src2dst, src_nmembs * sizeof(int)))) {
-            free(priv->src2dst);
-            HGOTO_ERROR(H5E_RESOURCE, H5E_CANTALLOC, FAIL,
-                        "unable to allocate space for source to destination enum mapping");
-        }
-        priv->src2dst = tmp_realloc;
-
-        /*
-         * Check that the source symbol names are a subset of the destination
-         * symbol names and build a map from source member index to destination
-         * member index.
-         */
-        H5T__sort_name(priv->src_copy, NULL);
-        H5T__sort_name(priv->dst_copy, NULL);
-        for (size_t i = 0, j = 0; i < src_nmembs && j < dst_nmembs; i++, j++) {
-            char *src_name = src_sh->u.enumer.name[i];
-            char *dst_name = dst_sh->u.enumer.name[j];
-
-            while (j < dst_nmembs && strcmp(src_name, dst_name) != 0)
-                j++;
-
-            if (j >= dst_nmembs)
-                HGOTO_ERROR(H5E_DATATYPE, H5E_UNSUPPORTED, FAIL,
-                            "source enum type is not a subset of destination enum type");
-
-            H5_CHECKED_ASSIGN(priv->src2dst[i], int, j, size_t);
-        }
-
-        /*
-         * The conversion function will use an O(log N) lookup method for each
-         * value converted. However, if all of the following constraints are met
-         * then we can build a perfect hash table and use an O(1) lookup method.
-         *
-         *      A: The source datatype size matches one of our native datatype
-         *         sizes.
-         *
-         *      B: After casting the source value bit pattern to a native type
-         *         the size of the range of values is less than 20% larger than
-         *         the number of values.
-         *
-         * If this special case is met then we use the source bit pattern cast as
-         * a native integer type as an index into the `val2dst'. The values of
-         * that array are the index numbers in the destination type or negative
-         * if the entry is unused.
-         *
-         * (This optimized algorithm doesn't work when the byte orders are different.
-         * The code such as "n = *((int *)((void *)((uint8_t *)src_sh->u.enumer.value + (i *
-         * src_sh->size))));" can change the value significantly. i.g. if the source value is big-endian
-         * 0x0000000f, executing the casting on little-endian machine will get a big number 0x0f000000. Then
-         * it can't meet the condition "if (src_nmembs < 2 || ((double)length / (double)src_nmembs <
-         * (double)(1.2F)))" Because this is the optimized code, we won't fix it. It should still work in some
-         * situations. SLU - 2011/5/24)
-         */
-        if (1 == src_sh->size || sizeof(short) == src_sh->size || sizeof(int) == src_sh->size) {
-            unsigned length;
-            int      domain[2] = {0, 0}; /* Min and max source values */
-
-            for (size_t i = 0; i < src_nmembs; i++) {
-                int n;
-
-                if (1 == src_sh->size)
-                    n = *((signed char *)((uint8_t *)src_sh->u.enumer.value + i));
-                else if (sizeof(short) == src_sh->size)
-                    n = *((short *)((void *)((uint8_t *)src_sh->u.enumer.value + (i * src_sh->size))));
-                else
-                    n = *((int *)((void *)((uint8_t *)src_sh->u.enumer.value + (i * src_sh->size))));
-                if (0 == i) {
-                    domain[0] = domain[1] = n;
-                }
-                else {
-                    domain[0] = MIN(domain[0], n);
-                    domain[1] = MAX(domain[1], n);
-                }
-            }
-            assert(domain[1] >= domain[0]);
-
-            length = (unsigned)(domain[1] - domain[0]) + 1;
-            if (src_nmembs < 2 || ((double)length / (double)src_nmembs < (double)(1.2F))) {
-                priv->base   = domain[0];
-                priv->length = length;
-
-                if (NULL == (map = malloc(length * sizeof(int))))
-                    HGOTO_ERROR(H5E_RESOURCE, H5E_CANTALLOC, FAIL, "memory allocation failed");
-
-                for (size_t i = 0; i < length; i++)
-                    map[i] = -1; /*entry unused*/
-
-                for (size_t i = 0; i < src_nmembs; i++) {
-                    int n;
-
-                    if (1 == src_sh->size)
-                        n = *((signed char *)((uint8_t *)src_sh->u.enumer.value + i));
-                    else if (sizeof(short) == src_sh->size)
-                        n = *((short *)((void *)((uint8_t *)src_sh->u.enumer.value + (i * src_sh->size))));
-                    else
-                        n = *((int *)((void *)((uint8_t *)src_sh->u.enumer.value + (i * src_sh->size))));
-                    n -= priv->base;
-                    assert(n >= 0 && (unsigned)n < priv->length);
-                    assert(map[n] < 0);
-                    map[n] = priv->src2dst[i];
-                }
-
-                /*
-                 * Replace original src2dst array with our new one. The original
-                 * was indexed by source member number while the new one is
-                 * indexed by source values.
-                 */
-                free(priv->src2dst);
-                priv->src2dst = map;
-
-                HGOTO_DONE(SUCCEED);
-            }
-        }
-
-        /* Sort source type by value and adjust src2dst[] appropriately */
-        H5T__sort_value(priv->src_copy, priv->src2dst);
-    }
-
-#ifdef H5T_DEBUG
-    if (H5DEBUG(T)) {
-        fprintf(H5DEBUG(T), "      Using %s mapping function%s\n", priv->length ? "O(1)" : "O(log N)",
-                priv->length ? "" : ", where N is the number of enum members");
-    }
-#endif
-
-done:
-    if (ret_value < 0 && priv) {
-        if (map) {
-            free(map);
-            priv->src2dst = NULL;
-        }
-
-        if (H5T__conv_enum_free(priv) < 0)
-            HDONE_ERROR(H5E_DATATYPE, H5E_CANTFREE, FAIL, "can't free enum conversion data");
-
-        cdata->priv = NULL;
-    }
-
-    FUNC_LEAVE_NOAPI(ret_value)
-} /* end H5T__conv_enum_init() */
-
-/*-------------------------------------------------------------------------
- * Function:    H5T__conv_enum
- *
- * Purpose:    Converts one type of enumerated data to another.
- *
- * Return:    Success:    Non-negative
- *
- *            Failure:    negative
- *
- *-------------------------------------------------------------------------
- */
-herr_t
-H5T__conv_enum(const H5T_t *src, const H5T_t *dst, H5T_cdata_t *cdata, const H5T_conv_ctx_t *conv_ctx,
-               size_t nelmts, size_t buf_stride, size_t H5_ATTR_UNUSED bkg_stride, void *_buf,
-               void H5_ATTR_UNUSED *bkg)
-{
-    H5T_conv_enum_t *priv   = (H5T_conv_enum_t *)(cdata->priv);
-    H5T_shared_t    *src_sh = NULL;
-    H5T_shared_t    *dst_sh = NULL;
-    uint8_t         *buf    = (uint8_t *)_buf; /*cast for pointer arithmetic    */
-    uint8_t         *s = NULL, *d = NULL;      /*src and dst BUF pointers    */
-    ssize_t          src_delta, dst_delta;     /*conversion strides        */
-    int              n;                        /*src value cast as native int    */
-    H5T_conv_ret_t   except_ret;               /*return of callback function   */
-    size_t           i;                        /*counters            */
-    herr_t           ret_value = SUCCEED;      /* Return value                 */
-
-    FUNC_ENTER_PACKAGE
-
-    switch (cdata->command) {
-        case H5T_CONV_INIT:
-            /*
-             * Determine if this conversion function applies to the conversion
-             * path SRC->DST.  If not return failure; otherwise initialize
-             * the `priv' field of `cdata' with information about the underlying
-             * integer conversion.
-             */
-            if (NULL == src || NULL == dst)
-                HGOTO_ERROR(H5E_DATATYPE, H5E_BADTYPE, FAIL, "not a datatype");
-            if (H5T_ENUM != src->shared->type)
-                HGOTO_ERROR(H5E_DATATYPE, H5E_BADTYPE, FAIL, "not a H5T_ENUM datatype");
-            if (H5T_ENUM != dst->shared->type)
-                HGOTO_ERROR(H5E_DATATYPE, H5E_BADTYPE, FAIL, "not a H5T_ENUM datatype");
-
-            if (H5T__conv_enum_init(src, dst, cdata, conv_ctx) < 0)
-                HGOTO_ERROR(H5E_DATATYPE, H5E_CANTINIT, FAIL, "unable to initialize private data");
-            break;
-
-        case H5T_CONV_FREE: {
-            herr_t status = H5T__conv_enum_free(priv);
-            cdata->priv   = NULL;
-            if (status < 0)
-                HGOTO_ERROR(H5E_DATATYPE, H5E_CANTFREE, FAIL, "unable to free private conversion data");
-
-            break;
-        }
-
-        case H5T_CONV_CONV:
-            if (NULL == src || NULL == dst)
-                HGOTO_ERROR(H5E_ARGS, H5E_BADTYPE, FAIL, "not a datatype");
-            if (NULL == conv_ctx)
-                HGOTO_ERROR(H5E_ARGS, H5E_BADVALUE, FAIL, "invalid datatype conversion context pointer");
-            if (H5T_ENUM != src->shared->type)
-                HGOTO_ERROR(H5E_DATATYPE, H5E_BADTYPE, FAIL, "not a H5T_ENUM datatype");
-            if (H5T_ENUM != dst->shared->type)
-                HGOTO_ERROR(H5E_DATATYPE, H5E_BADTYPE, FAIL, "not a H5T_ENUM datatype");
-
-            /* Reuse cache if possible, rebuild otherwise */
-            if (H5T__conv_enum_init(src, dst, cdata, conv_ctx) < 0)
-                HGOTO_ERROR(H5E_DATATYPE, H5E_CANTINIT, FAIL, "unable to initialize private data");
-
-            src_sh = priv->src_copy->shared;
-            dst_sh = priv->dst_copy->shared;
-
-            /*
-             * Direction of conversion.
-             */
-            if (buf_stride) {
-                H5_CHECK_OVERFLOW(buf_stride, size_t, ssize_t);
-                src_delta = dst_delta = (ssize_t)buf_stride;
-                s = d = buf;
-            }
-            else if (dst_sh->size <= src_sh->size) {
-                H5_CHECKED_ASSIGN(src_delta, ssize_t, src_sh->size, size_t);
-                H5_CHECKED_ASSIGN(dst_delta, ssize_t, dst_sh->size, size_t);
-                s = d = buf;
-            }
-            else {
-                H5_CHECK_OVERFLOW(src_sh->size, size_t, ssize_t);
-                H5_CHECK_OVERFLOW(dst_sh->size, size_t, ssize_t);
-                src_delta = -(ssize_t)src_sh->size;
-                dst_delta = -(ssize_t)dst_sh->size;
-                s         = buf + (nelmts - 1) * src_sh->size;
-                d         = buf + (nelmts - 1) * dst_sh->size;
-            }
-
-            if (priv->length) {
-                for (i = 0; i < nelmts; i++, s += src_delta, d += dst_delta) {
-                    /* Use O(1) lookup */
-                    /* (The casting won't work when the byte orders are different. i.g. if the source value
-                     * is big-endian 0x0000000f, the direct casting "n = *((int *)((void *)s));" will make
-                     * it a big number 0x0f000000 on little-endian machine. But we won't fix it because it's
-                     * an optimization code. Please also see the comment in the H5T__conv_enum_init()
-                     * function. SLU - 2011/5/24)
-                     */
-                    if (1 == src_sh->size)
-                        n = *((signed char *)s);
-                    else if (sizeof(short) == src_sh->size)
-                        n = *((short *)((void *)s));
-                    else
-                        n = *((int *)((void *)s));
-                    n -= priv->base;
-                    if (n < 0 || (unsigned)n >= priv->length || priv->src2dst[n] < 0) {
-                        /*overflow*/
-                        except_ret = H5T_CONV_UNHANDLED;
-                        /*If user's exception handler is present, use it*/
-                        if (conv_ctx->u.conv.cb_struct.func)
-                            except_ret = (conv_ctx->u.conv.cb_struct.func)(
-                                H5T_CONV_EXCEPT_RANGE_HI, conv_ctx->u.conv.src_type_id,
-                                conv_ctx->u.conv.dst_type_id, s, d, conv_ctx->u.conv.cb_struct.user_data);
-
-                        if (except_ret == H5T_CONV_UNHANDLED)
-                            memset(d, 0xff, dst_sh->size);
-                        else if (except_ret == H5T_CONV_ABORT)
-                            HGOTO_ERROR(H5E_DATATYPE, H5E_CANTCONVERT, FAIL,
-                                        "can't handle conversion exception");
-                    }
-                    else
-                        H5MM_memcpy(d,
-                                    (uint8_t *)dst_sh->u.enumer.value +
-                                        ((unsigned)priv->src2dst[n] * dst_sh->size),
-                                    dst_sh->size);
-                }
-            }
-            else {
-                for (i = 0; i < nelmts; i++, s += src_delta, d += dst_delta) {
-                    /* Use O(log N) lookup */
-                    unsigned lt = 0;
-                    unsigned rt = src_sh->u.enumer.nmembs;
-                    unsigned md = 0;
-                    int      cmp;
-
-                    while (lt < rt) {
-                        md = (lt + rt) / 2;
-                        cmp =
-                            memcmp(s, (uint8_t *)src_sh->u.enumer.value + (md * src_sh->size), src_sh->size);
-                        if (cmp < 0)
-                            rt = md;
-                        else if (cmp > 0)
-                            lt = md + 1;
-                        else
-                            break;
-                    } /* end while */
-                    if (lt >= rt) {
-                        except_ret = H5T_CONV_UNHANDLED;
-                        /*If user's exception handler is present, use it*/
-                        if (conv_ctx->u.conv.cb_struct.func)
-                            except_ret = (conv_ctx->u.conv.cb_struct.func)(
-                                H5T_CONV_EXCEPT_RANGE_HI, conv_ctx->u.conv.src_type_id,
-                                conv_ctx->u.conv.dst_type_id, s, d, conv_ctx->u.conv.cb_struct.user_data);
-
-                        if (except_ret == H5T_CONV_UNHANDLED)
-                            memset(d, 0xff, dst_sh->size);
-                        else if (except_ret == H5T_CONV_ABORT)
-                            HGOTO_ERROR(H5E_DATATYPE, H5E_CANTCONVERT, FAIL,
-                                        "can't handle conversion exception");
-                    } /* end if */
-                    else {
-                        assert(priv->src2dst[md] >= 0);
-                        H5MM_memcpy(d,
-                                    (uint8_t *)dst_sh->u.enumer.value +
-                                        ((unsigned)priv->src2dst[md] * dst_sh->size),
-                                    dst_sh->size);
-                    } /* end else */
-                }
-            }
-
-            break;
-
-        default:
-            /* Some other command we don't know about yet.*/
-            HGOTO_ERROR(H5E_DATATYPE, H5E_UNSUPPORTED, FAIL, "unknown conversion command");
-    } /* end switch */
-
-done:
-    FUNC_LEAVE_NOAPI(ret_value)
-} /* end H5T__conv_enum() */
-
-/*-------------------------------------------------------------------------
- * Function:    H5T__conv_enum_numeric
- *
- * Purpose:    Converts enumerated data to a numeric type (integer or
- *              floating-point number). This function is registered into
- *              the conversion table twice in H5T_init_interface in H5T.c.
- *              Once for enum-integer conversion. Once for enum-float conversion.
- *
- * Return:    Success:    Non-negative
- *
- *            Failure:    negative
- *
- *-------------------------------------------------------------------------
- */
-herr_t
-H5T__conv_enum_numeric(const H5T_t *src, const H5T_t *dst, H5T_cdata_t *cdata,
-                       const H5T_conv_ctx_t H5_ATTR_UNUSED *conv_ctx, size_t nelmts,
-                       size_t H5_ATTR_UNUSED buf_stride, size_t H5_ATTR_UNUSED bkg_stride, void *_buf,
-                       void H5_ATTR_UNUSED *bkg)
-{
-    H5T_t      *src_parent;          /*parent type for src           */
-    H5T_path_t *tpath;               /* Conversion information       */
-    herr_t      ret_value = SUCCEED; /* Return value                 */
-
-    FUNC_ENTER_PACKAGE
-
-    switch (cdata->command) {
-        case H5T_CONV_INIT:
-            /*
-             * Determine if this conversion function applies to the conversion
-             * path SRC->DST.  If not, return failure.
-             */
-            if (NULL == src || NULL == dst)
-                HGOTO_ERROR(H5E_DATATYPE, H5E_BADTYPE, FAIL, "not a datatype");
-            if (H5T_ENUM != src->shared->type)
-                HGOTO_ERROR(H5E_DATATYPE, H5E_BADTYPE, FAIL, "source type is not a H5T_ENUM datatype");
-            if (H5T_INTEGER != dst->shared->type && H5T_FLOAT != dst->shared->type)
-                HGOTO_ERROR(H5E_DATATYPE, H5E_BADTYPE, FAIL, "destination is not an integer type");
-
-            cdata->need_bkg = H5T_BKG_NO;
-            break;
-
-        case H5T_CONV_FREE:
-            break;
-
-        case H5T_CONV_CONV:
-            if (NULL == src || NULL == dst)
-                HGOTO_ERROR(H5E_ARGS, H5E_BADTYPE, FAIL, "not a datatype");
-
-            src_parent = src->shared->parent;
-
-            if (NULL == (tpath = H5T_path_find(src_parent, dst))) {
-                HGOTO_ERROR(H5E_DATATYPE, H5E_UNSUPPORTED, FAIL,
-                            "unable to convert between src and dest datatype");
-            }
-            else if (!H5T_path_noop(tpath)) {
-                /* Convert the data */
-                if (H5T_convert(tpath, src_parent, dst, nelmts, buf_stride, bkg_stride, _buf, bkg) < 0)
-                    HGOTO_ERROR(H5E_DATATYPE, H5E_CANTINIT, FAIL, "datatype conversion failed");
-            }
-            break;
-
-        default:
-            /* Some other command we don't know about yet.*/
-            HGOTO_ERROR(H5E_DATATYPE, H5E_UNSUPPORTED, FAIL, "unknown conversion command");
-    } /* end switch */
-
-done:
-    FUNC_LEAVE_NOAPI(ret_value)
-} /* end H5T__conv_enum_numeric() */
-
-/*-------------------------------------------------------------------------
- * Function:    H5T__conv_vlen_nested_free
- *
- * Purpose:     Recursively locates and frees any nested VLEN components of
- *              complex data types (including COMPOUND).
- *
- * Return:      Non-negative on success/Negative on failure.
- *
- *-------------------------------------------------------------------------
- */
-static herr_t
-H5T__conv_vlen_nested_free(uint8_t *buf, H5T_t *dt)
-{
-    herr_t ret_value = SUCCEED; /* Return value */
-
-    FUNC_ENTER_PACKAGE
-
-    switch (dt->shared->type) {
-        case H5T_VLEN:
-            /* Pointer buf refers to VLEN data; free it (always reset tmp) */
-            if ((*(dt->shared->u.vlen.cls->del))(dt->shared->u.vlen.file, buf) < 0)
-                HGOTO_ERROR(H5E_DATATYPE, H5E_CANTFREE, FAIL, "can't free nested vlen");
-            break;
-
-        case H5T_COMPOUND:
-            /* Pointer buf refers to COMPOUND data; recurse for each member. */
-            for (unsigned i = 0; i < dt->shared->u.compnd.nmembs; ++i)
-                if (H5T__conv_vlen_nested_free(buf + dt->shared->u.compnd.memb[i].offset,
-                                               dt->shared->u.compnd.memb[i].type) < 0)
-                    HGOTO_ERROR(H5E_DATATYPE, H5E_CANTFREE, FAIL, "can't free compound member");
-            break;
-
-        case H5T_ARRAY:
-            /* Pointer buf refers to ARRAY data; recurse for each element. */
-            for (unsigned i = 0; i < dt->shared->u.array.nelem; ++i)
-                if (H5T__conv_vlen_nested_free(buf + i * dt->shared->parent->shared->size,
-                                               dt->shared->parent) < 0)
-                    HGOTO_ERROR(H5E_DATATYPE, H5E_CANTFREE, FAIL, "can't free array data");
-            break;
-
-        case H5T_INTEGER:
-        case H5T_FLOAT:
-        case H5T_TIME:
-        case H5T_STRING:
-        case H5T_BITFIELD:
-        case H5T_OPAQUE:
-        case H5T_REFERENCE:
-        case H5T_ENUM:
-            /* These types cannot contain vl data */
-            break;
-
-        case H5T_NO_CLASS:
-        case H5T_NCLASSES:
-        default:
-            HGOTO_ERROR(H5E_DATATYPE, H5E_BADTYPE, FAIL, "invalid datatype class");
-    }
-
-done:
-    FUNC_LEAVE_NOAPI(ret_value)
-} /* H5T__conv_vlen_nested_free() */
-
-/*-------------------------------------------------------------------------
- * Function:    H5T__conv_vlen
- *
- * Purpose:    Converts between VL datatypes in memory and on disk.
- *        This is a soft conversion function.  The algorithm is
- *        basically:
- *
- *          For every VL struct in the main buffer:
- *          1. Allocate space for temporary dst VL data (reuse buffer
- *             if possible)
- *                2. Copy VL data from src buffer into dst buffer
- *                3. Convert VL data into dst representation
- *                4. Allocate buffer in dst heap
- *          5. Free heap objects storing old data
- *                6. Write dst VL data into dst heap
- *                7. Store (heap ID or pointer) and length in main dst buffer
- *
- * Return:    Non-negative on success/Negative on failure
- *
- *-------------------------------------------------------------------------
- */
-herr_t
-H5T__conv_vlen(const H5T_t *src, const H5T_t *dst, H5T_cdata_t *cdata, const H5T_conv_ctx_t *conv_ctx,
-               size_t nelmts, size_t buf_stride, size_t bkg_stride, void *buf, void *bkg)
-{
-    H5T_vlen_alloc_info_t vl_alloc_info;         /* VL allocation info */
-    H5T_conv_ctx_t        tmp_conv_ctx  = {0};   /* Temporary conversion context */
-    H5T_path_t           *tpath         = NULL;  /* Type conversion path             */
-    bool                  noop_conv     = false; /* Flag to indicate a noop conversion */
-    bool                  write_to_file = false; /* Flag to indicate writing to file */
-    htri_t                parent_is_vlen;        /* Flag to indicate parent is vlen datatype */
-    size_t                bg_seq_len = 0;        /* The number of elements in the background sequence */
-    H5T_t                *tsrc_cpy   = NULL;     /* Temporary copy of source base datatype */
-    H5T_t                *tdst_cpy   = NULL;     /* Temporary copy of destination base datatype */
-    hid_t                 tsrc_id    = H5I_INVALID_HID; /* Temporary type atom */
-    hid_t                 tdst_id    = H5I_INVALID_HID; /* Temporary type atom */
-    uint8_t              *s          = NULL;            /* Source buffer            */
-    uint8_t              *d          = NULL;            /* Destination buffer        */
-    uint8_t              *b          = NULL;            /* Background buffer        */
-    ssize_t               s_stride   = 0;               /* Src stride */
-    ssize_t               d_stride   = 0;               /* Dst stride */
-    ssize_t               b_stride;                     /* Bkg stride            */
-    size_t                safe = 0;              /* How many elements are safe to process in each pass */
-    size_t                src_base_size;         /* Source base size*/
-    size_t                dst_base_size;         /* Destination base size*/
-    void                 *conv_buf      = NULL;  /* Temporary conversion buffer          */
-    size_t                conv_buf_size = 0;     /* Size of conversion buffer in bytes */
-    void                 *tmp_buf       = NULL;  /* Temporary background buffer          */
-    size_t                tmp_buf_size  = 0;     /* Size of temporary bkg buffer         */
-    bool                  nested        = false; /* Flag of nested VL case             */
-    size_t                elmtno        = 0;     /* Element number counter               */
-    size_t                orig_d_stride = 0;     /* Original destination stride (used for error handling) */
-    size_t orig_nelmts = nelmts; /* Original # of elements to convert (used for error handling) */
-    bool   convert_forward =
-        true; /* Current direction of conversion (forward or backward, used for error handling) */
-    bool conversions_made =
-        false; /* Flag to indicate conversions have been performed, used for error handling */
-    herr_t ret_value = SUCCEED; /* Return value */
-
-    FUNC_ENTER_PACKAGE
-
-    switch (cdata->command) {
-        case H5T_CONV_INIT:
-            /*
-             * First, determine if this conversion function applies to the
-             * conversion path SRC_ID-->DST_ID.  If not, return failure;
-             * otherwise initialize the `priv' field of `cdata' with
-             * information that remains (almost) constant for this
-             * conversion path.
-             */
-            if (NULL == src || NULL == dst)
-                HGOTO_ERROR(H5E_DATATYPE, H5E_BADTYPE, FAIL, "not a datatype");
-            if (H5T_VLEN != src->shared->type)
-                HGOTO_ERROR(H5E_DATATYPE, H5E_BADTYPE, FAIL, "not a H5T_VLEN datatype");
-            if (H5T_VLEN != dst->shared->type)
-                HGOTO_ERROR(H5E_DATATYPE, H5E_BADTYPE, FAIL, "not a H5T_VLEN datatype");
-            if (H5T_VLEN_STRING == src->shared->u.vlen.type && H5T_VLEN_STRING == dst->shared->u.vlen.type) {
-                if ((H5T_CSET_ASCII == src->shared->u.vlen.cset &&
-                     H5T_CSET_UTF8 == dst->shared->u.vlen.cset) ||
-                    (H5T_CSET_ASCII == dst->shared->u.vlen.cset && H5T_CSET_UTF8 == src->shared->u.vlen.cset))
-                    HGOTO_ERROR(H5E_ARGS, H5E_BADVALUE, FAIL,
-                                "The library doesn't convert between strings of ASCII and UTF");
-            } /* end if */
-
-            /* Variable-length types don't need a background buffer */
-            cdata->need_bkg = H5T_BKG_NO;
-
-            break;
-
-        case H5T_CONV_FREE:
-            /* QAK - Nothing to do currently */
-            break;
-
-        case H5T_CONV_CONV:
-            /*
-             * Conversion.
-             */
-            if (NULL == src || NULL == dst)
-                HGOTO_ERROR(H5E_ARGS, H5E_BADTYPE, FAIL, "not a datatype");
-            if (NULL == conv_ctx)
-                HGOTO_ERROR(H5E_DATATYPE, H5E_BADVALUE, FAIL, "invalid datatype conversion context pointer");
-
-            /* Initialize temporary conversion context */
-            tmp_conv_ctx = *conv_ctx;
-
-            /* Initialize source & destination strides */
-            if (buf_stride) {
-                assert(buf_stride >= src->shared->size);
-                assert(buf_stride >= dst->shared->size);
-                H5_CHECK_OVERFLOW(buf_stride, size_t, ssize_t);
-                s_stride = d_stride = (ssize_t)buf_stride;
-            } /* end if */
-            else {
-                H5_CHECK_OVERFLOW(src->shared->size, size_t, ssize_t);
-                H5_CHECK_OVERFLOW(dst->shared->size, size_t, ssize_t);
-                s_stride = (ssize_t)src->shared->size;
-                d_stride = (ssize_t)dst->shared->size;
-            } /* end else */
-            if (bkg) {
-                if (bkg_stride)
-                    b_stride = (ssize_t)bkg_stride;
-                else
-                    b_stride = d_stride;
-            } /* end if */
-            else
-                b_stride = 0;
-
-            /* Get the size of the base types in src & dst */
-            src_base_size = H5T_get_size(src->shared->parent);
-            dst_base_size = H5T_get_size(dst->shared->parent);
-
-            /* Set up conversion path for base elements */
-            if (NULL == (tpath = H5T_path_find(src->shared->parent, dst->shared->parent)))
-                HGOTO_ERROR(H5E_DATATYPE, H5E_UNSUPPORTED, FAIL,
-                            "unable to convert between src and dest datatypes");
-            else if (!H5T_path_noop(tpath)) {
-                if (NULL == (tsrc_cpy = H5T_copy(src->shared->parent, H5T_COPY_ALL)))
-                    HGOTO_ERROR(H5E_DATATYPE, H5E_CANTCOPY, FAIL,
-                                "unable to copy src base type for conversion");
-                /* References need to know about the src file */
-                if (tsrc_cpy->shared->type == H5T_REFERENCE)
-                    if (H5T_set_loc(tsrc_cpy, src->shared->u.vlen.file, src->shared->u.vlen.loc) < 0)
-                        HGOTO_ERROR(H5E_DATATYPE, H5E_CANTSET, FAIL, "can't set datatype location");
-
-                if (NULL == (tdst_cpy = H5T_copy(dst->shared->parent, H5T_COPY_ALL)))
-                    HGOTO_ERROR(H5E_DATATYPE, H5E_CANTCOPY, FAIL,
-                                "unable to copy dst base type for conversion");
-                /* References need to know about the dst file */
-                if (tdst_cpy->shared->type == H5T_REFERENCE)
-                    if (H5T_set_loc(tdst_cpy, dst->shared->u.vlen.file, dst->shared->u.vlen.loc) < 0)
-                        HGOTO_ERROR(H5E_DATATYPE, H5E_CANTSET, FAIL, "can't set datatype location");
-
-                /* Create IDs for the variable-length base datatypes if the conversion path
-                 * uses an application conversion function or if a conversion exception function
-                 * was provided.
-                 */
-                if (tpath->conv.is_app || conv_ctx->u.conv.cb_struct.func) {
-                    if ((tsrc_id = H5I_register(H5I_DATATYPE, tsrc_cpy, false)) < 0)
-                        HGOTO_ERROR(H5E_DATATYPE, H5E_CANTREGISTER, FAIL,
-                                    "unable to register ID for source base datatype");
-                    if ((tdst_id = H5I_register(H5I_DATATYPE, tdst_cpy, false)) < 0)
-                        HGOTO_ERROR(H5E_DATATYPE, H5E_CANTREGISTER, FAIL,
-                                    "unable to register ID for destination base datatype");
-                }
-
-                /* Update IDs in conversion context */
-                tmp_conv_ctx.u.conv.src_type_id = tsrc_id;
-                tmp_conv_ctx.u.conv.dst_type_id = tdst_id;
-            } /* end else-if */
-            else
-                noop_conv = true;
-
-            /* Check if we need a temporary buffer for this conversion */
-            if ((parent_is_vlen = H5T_detect_class(dst->shared->parent, H5T_VLEN, false)) < 0)
-                HGOTO_ERROR(H5E_DATATYPE, H5E_SYSTEM, FAIL,
-                            "internal error when detecting variable-length class");
-            if (tpath->cdata.need_bkg || parent_is_vlen) {
-                /* Set up initial background buffer */
-                tmp_buf_size = MAX(src_base_size, dst_base_size);
-                if (NULL == (tmp_buf = H5FL_BLK_CALLOC(vlen_seq, tmp_buf_size)))
-                    HGOTO_ERROR(H5E_RESOURCE, H5E_CANTALLOC, FAIL,
-                                "memory allocation failed for type conversion");
-            } /* end if */
-
-            /* Get the allocation info */
-            if (H5CX_get_vlen_alloc_info(&vl_alloc_info) < 0)
-                HGOTO_ERROR(H5E_DATATYPE, H5E_CANTGET, FAIL, "unable to retrieve VL allocation info");
-
-            /* Set flags to indicate we are writing to or reading from the file */
-            if (dst->shared->u.vlen.file != NULL)
-                write_to_file = true;
-
-            /* Set the flag for nested VL case */
-            if (write_to_file && parent_is_vlen && bkg != NULL)
-                nested = true;
-
-            /* Save info for unraveling on errors */
-            orig_d_stride   = (size_t)d_stride;
-            convert_forward = !(d_stride > s_stride);
-
-            /* The outer loop of the type conversion macro, controlling which */
-            /* direction the buffer is walked */
-            while (nelmts > 0) {
-                /* Check if we need to go backwards through the buffer */
-                if (d_stride > s_stride) {
-                    /* Sanity check */
-                    assert(s_stride > 0);
-                    assert(d_stride > 0);
-                    assert(b_stride >= 0);
-
-                    /* Compute the number of "safe" destination elements at */
-                    /* the end of the buffer (Those which don't overlap with */
-                    /* any source elements at the beginning of the buffer) */
-                    safe =
-                        nelmts - (((nelmts * (size_t)s_stride) + ((size_t)d_stride - 1)) / (size_t)d_stride);
-
-                    /* If we're down to the last few elements, just wrap up */
-                    /* with a "real" reverse copy */
-                    if (safe < 2) {
-                        s = (uint8_t *)buf + (nelmts - 1) * (size_t)s_stride;
-                        d = (uint8_t *)buf + (nelmts - 1) * (size_t)d_stride;
-                        if (bkg)
-                            b = (uint8_t *)bkg + (nelmts - 1) * (size_t)b_stride;
-                        s_stride = -s_stride;
-                        d_stride = -d_stride;
-                        b_stride = -b_stride;
-
-                        safe = nelmts;
-                    } /* end if */
-                    else {
-                        s = (uint8_t *)buf + (nelmts - safe) * (size_t)s_stride;
-                        d = (uint8_t *)buf + (nelmts - safe) * (size_t)d_stride;
-                        if (bkg)
-                            b = (uint8_t *)bkg + (nelmts - safe) * (size_t)b_stride;
-                    } /* end else */
-                }     /* end if */
-                else {
-                    /* Single forward pass over all data */
-                    s = d = (uint8_t *)buf;
-                    b     = (uint8_t *)bkg;
-                    safe  = nelmts;
-                } /* end else */
-
-                for (elmtno = 0; elmtno < safe; elmtno++) {
-                    bool is_nil; /* Whether sequence is "nil" */
-
-                    /* Check for "nil" source sequence */
-                    if ((*(src->shared->u.vlen.cls->isnull))(src->shared->u.vlen.file, s, &is_nil) < 0)
-                        HGOTO_ERROR(H5E_DATATYPE, H5E_CANTGET, FAIL, "can't check if VL data is 'nil'");
-                    else if (is_nil) {
-                        /* Write "nil" sequence to destination location */
-                        if ((*(dst->shared->u.vlen.cls->setnull))(dst->shared->u.vlen.file, d, b) < 0)
-                            HGOTO_ERROR(H5E_DATATYPE, H5E_WRITEERROR, FAIL, "can't set VL data to 'nil'");
-                    } /* end else-if */
-                    else {
-                        size_t seq_len; /* The number of elements in the current sequence */
-
-                        /* Get length of element sequences */
-                        if ((*(src->shared->u.vlen.cls->getlen))(src->shared->u.vlen.file, s, &seq_len) < 0)
-                            HGOTO_ERROR(H5E_DATATYPE, H5E_CANTGET, FAIL, "bad sequence length");
-
-                        /* If we are reading from memory and there is no conversion, just get the pointer to
-                         * sequence */
-                        if (write_to_file && noop_conv) {
-                            /* Get direct pointer to sequence */
-                            if (NULL == (conv_buf = (*(src->shared->u.vlen.cls->getptr))(s)))
-                                HGOTO_ERROR(H5E_ARGS, H5E_BADTYPE, FAIL, "invalid source pointer");
-                        } /* end if */
-                        else {
-                            size_t src_size, dst_size; /*source & destination total size in bytes*/
-
-                            src_size = seq_len * src_base_size;
-                            dst_size = seq_len * dst_base_size;
-
-                            /* Check if conversion buffer is large enough, resize if
-                             * necessary.  If the SEQ_LEN is 0, allocate a minimal size buffer.
-                             */
-                            if (!seq_len && !conv_buf) {
-                                conv_buf_size = H5T_VLEN_MIN_CONF_BUF_SIZE;
-                                if (NULL == (conv_buf = H5FL_BLK_CALLOC(vlen_seq, conv_buf_size)))
-                                    HGOTO_ERROR(H5E_RESOURCE, H5E_NOSPACE, FAIL,
-                                                "memory allocation failed for type conversion");
-                            } /* end if */
-                            else if (conv_buf_size < MAX(src_size, dst_size)) {
-                                /* Only allocate conversion buffer in H5T_VLEN_MIN_CONF_BUF_SIZE increments */
-                                conv_buf_size = ((MAX(src_size, dst_size) / H5T_VLEN_MIN_CONF_BUF_SIZE) + 1) *
-                                                H5T_VLEN_MIN_CONF_BUF_SIZE;
-                                if (NULL == (conv_buf = H5FL_BLK_REALLOC(vlen_seq, conv_buf, conv_buf_size)))
-                                    HGOTO_ERROR(H5E_RESOURCE, H5E_NOSPACE, FAIL,
-                                                "memory allocation failed for type conversion");
-                                memset(conv_buf, 0, conv_buf_size);
-                            } /* end else-if */
-
-                            /* Read in VL sequence */
-                            if ((*(src->shared->u.vlen.cls->read))(src->shared->u.vlen.file, s, conv_buf,
-                                                                   src_size) < 0)
-                                HGOTO_ERROR(H5E_DATATYPE, H5E_READERROR, FAIL, "can't read VL data");
-                        } /* end else */
-
-                        if (!noop_conv) {
-                            /* Check if temporary buffer is large enough, resize if necessary */
-                            /* (Chain off the conversion buffer size) */
-                            if (tmp_buf && tmp_buf_size < conv_buf_size) {
-                                /* Set up initial background buffer */
-                                tmp_buf_size = conv_buf_size;
-                                if (NULL == (tmp_buf = H5FL_BLK_REALLOC(vlen_seq, tmp_buf, tmp_buf_size)))
-                                    HGOTO_ERROR(H5E_RESOURCE, H5E_NOSPACE, FAIL,
-                                                "memory allocation failed for type conversion");
-                                memset(tmp_buf, 0, tmp_buf_size);
-                            } /* end if */
-
-                            /* If we are writing and there is a nested VL type, read
-                             * the sequence into the background buffer */
-                            if (nested) {
-                                /* Sanity check */
-                                assert(write_to_file);
-
-                                /* Get length of background element sequence */
-                                if ((*(dst->shared->u.vlen.cls->getlen))(dst->shared->u.vlen.file, b,
-                                                                         &bg_seq_len) < 0)
-                                    HGOTO_ERROR(H5E_DATATYPE, H5E_CANTGET, FAIL, "bad sequence length");
-
-                                /* Read sequence if length > 0 */
-                                if (bg_seq_len > 0) {
-                                    if (tmp_buf_size < (bg_seq_len * MAX(src_base_size, dst_base_size))) {
-                                        tmp_buf_size = (bg_seq_len * MAX(src_base_size, dst_base_size));
-                                        if (NULL ==
-                                            (tmp_buf = H5FL_BLK_REALLOC(vlen_seq, tmp_buf, tmp_buf_size)))
-                                            HGOTO_ERROR(H5E_RESOURCE, H5E_NOSPACE, FAIL,
-                                                        "memory allocation failed for type conversion");
-                                        memset(tmp_buf, 0, tmp_buf_size);
-                                    } /* end if */
-
-                                    /* Read in background VL sequence */
-                                    if ((*(dst->shared->u.vlen.cls->read))(dst->shared->u.vlen.file, b,
-                                                                           tmp_buf,
-                                                                           bg_seq_len * dst_base_size) < 0)
-                                        HGOTO_ERROR(H5E_DATATYPE, H5E_READERROR, FAIL, "can't read VL data");
-                                } /* end if */
-
-                                /* If the sequence gets shorter, pad out the original sequence with zeros */
-                                if (bg_seq_len < seq_len)
-                                    memset((uint8_t *)tmp_buf + dst_base_size * bg_seq_len, 0,
-                                           (seq_len - bg_seq_len) * dst_base_size);
-                            } /* end if */
-
-                            /* Convert VL sequence */
-                            tmp_conv_ctx.u.conv.recursive = true;
-                            if (H5T_convert_with_ctx(tpath, tsrc_cpy, tdst_cpy, &tmp_conv_ctx, seq_len,
-                                                     (size_t)0, (size_t)0, conv_buf, tmp_buf) < 0)
-                                HGOTO_ERROR(H5E_DATATYPE, H5E_CANTCONVERT, FAIL,
-                                            "datatype conversion failed");
-                            tmp_conv_ctx.u.conv.recursive = false;
-                        } /* end if */
-
-                        /* Write sequence to destination location */
-                        if ((*(dst->shared->u.vlen.cls->write))(dst->shared->u.vlen.file, &vl_alloc_info, d,
-                                                                conv_buf, b, seq_len, dst_base_size) < 0)
-                            HGOTO_ERROR(H5E_DATATYPE, H5E_WRITEERROR, FAIL, "can't write VL data");
-
-                        if (!noop_conv) {
-                            /* For nested VL case, free leftover heap objects from the deeper level if the
-                             * length of new data elements is shorter than the old data elements.*/
-                            if (nested && seq_len < bg_seq_len) {
-                                uint8_t *tmp;
-                                size_t   u;
-
-                                /* Sanity check */
-                                assert(write_to_file);
-
-                                tmp = (uint8_t *)tmp_buf + seq_len * dst_base_size;
-                                for (u = seq_len; u < bg_seq_len; u++, tmp += dst_base_size) {
-                                    /* Recursively free destination data */
-                                    if (H5T__conv_vlen_nested_free(tmp, dst->shared->parent) < 0)
-                                        HGOTO_ERROR(H5E_DATATYPE, H5E_CANTREMOVE, FAIL,
-                                                    "unable to remove heap object");
-                                } /* end for */
-                            }     /* end if */
-                        }         /* end if */
-                    }             /* end else */
-
-                    /* Indicate that elements have been converted, in case of error */
-                    conversions_made = true;
-
-                    /* Advance pointers */
-                    s += s_stride;
-                    d += d_stride;
-
-                    if (b)
-                        b += b_stride;
-                } /* end for */
-
-                /* Decrement number of elements left to convert */
-                nelmts -= safe;
-            } /* end while */
-
-            break;
-
-        default: /* Some other command we don't know about yet.*/
-            HGOTO_ERROR(H5E_DATATYPE, H5E_UNSUPPORTED, FAIL, "unknown conversion command");
-    } /* end switch */
-
-done:
-    /* Release converted elements on error */
-    if (ret_value < 0 && conversions_made) {
-        size_t dest_count;
-
-        /* Set up for first pass to destroy references */
-        if (nelmts < orig_nelmts || (convert_forward && elmtno < safe)) {
-            dest_count = orig_nelmts - nelmts;
-
-            /* Set pointer to correct location, based on direction chosen */
-            if (convert_forward) {
-                d = (uint8_t *)buf;
-                dest_count += elmtno; /* Include partial iteration in first pass, for forward conversions */
-            }
-            else
-                d = (uint8_t *)buf + (nelmts * orig_d_stride);
-
-            /* Destroy vlen elements that have already been converted */
-            while (dest_count > 0) {
-                H5T_vlen_reclaim_elmt(d, dst); /* Ignore errors at this point */
-                d += orig_d_stride;
-                dest_count--;
-            }
-        }
-
-        /* Do any remaining partial iteration, if converting backwards */
-        if (!convert_forward && elmtno < safe) {
-            dest_count = elmtno;
-
-            /* Set pointer to correct location */
-            if (d_stride > 0)
-                d = (uint8_t *)buf + ((nelmts - safe) * orig_d_stride);
-            else
-                d = (uint8_t *)buf + ((nelmts - elmtno) * orig_d_stride);
-
-            /* Destroy references that have already been converted */
-            while (dest_count > 0) {
-                H5T_vlen_reclaim_elmt(d, dst); /* Ignore errors at this point */
-                d += orig_d_stride;
-                dest_count--;
-            }
-        }
-    }
-
-    if (tsrc_id >= 0) {
-        if (H5I_dec_ref(tsrc_id) < 0)
-            HDONE_ERROR(H5E_DATATYPE, H5E_CANTDEC, FAIL, "can't decrement reference on temporary ID");
-    }
-    else if (tsrc_cpy) {
-        if (H5T_close(tsrc_cpy) < 0)
-            HDONE_ERROR(H5E_DATATYPE, H5E_CANTCLOSEOBJ, FAIL, "can't close temporary datatype");
-    }
-    if (tdst_id >= 0) {
-        if (H5I_dec_ref(tdst_id) < 0)
-            HDONE_ERROR(H5E_DATATYPE, H5E_CANTDEC, FAIL, "can't decrement reference on temporary ID");
-    }
-    else if (tdst_cpy) {
-        if (H5T_close(tdst_cpy) < 0)
-            HDONE_ERROR(H5E_DATATYPE, H5E_CANTCLOSEOBJ, FAIL, "can't close temporary datatype");
-    }
-
-    /* If the conversion buffer doesn't need to be freed, reset its pointer */
-    if (write_to_file && noop_conv)
-        conv_buf = NULL;
-    /* Release the conversion buffer (always allocated, except on errors) */
-    if (conv_buf)
-        conv_buf = H5FL_BLK_FREE(vlen_seq, conv_buf);
-    /* Release the background buffer, if we have one */
-    if (tmp_buf)
-        tmp_buf = H5FL_BLK_FREE(vlen_seq, tmp_buf);
-
-    FUNC_LEAVE_NOAPI(ret_value)
-} /* end H5T__conv_vlen() */
-
-/*-------------------------------------------------------------------------
- * Function:    H5T__conv_array
- *
- * Purpose:    Converts between array datatypes in memory and on disk.
- *        This is a soft conversion function.
- *
- * Return:    Non-negative on success/Negative on failure
- *
- *-------------------------------------------------------------------------
- */
-herr_t
-H5T__conv_array(const H5T_t *src, const H5T_t *dst, H5T_cdata_t *cdata,
-                const H5T_conv_ctx_t H5_ATTR_UNUSED *conv_ctx, size_t nelmts, size_t buf_stride,
-                size_t bkg_stride, void *_buf, void *_bkg)
-{
-    H5T_conv_array_t *priv         = NULL;             /* Private conversion data */
-    H5T_conv_ctx_t    tmp_conv_ctx = {0};              /* Temporary conversion context */
-    H5T_t            *tsrc_cpy     = NULL;             /* Temporary copy of source base datatype */
-    H5T_t            *tdst_cpy     = NULL;             /* Temporary copy of destination base datatype */
-    hid_t             tsrc_id      = H5I_INVALID_HID;  /* Temporary type atom */
-    hid_t             tdst_id      = H5I_INVALID_HID;  /* Temporary type atom */
-    uint8_t          *sp, *dp, *bp;                    /* Source, dest, and bkg traversal ptrs */
-    ssize_t           src_delta, dst_delta, bkg_delta; /* Source, dest, and bkg strides */
-    int               direction;                       /* Direction of traversal */
-    herr_t            ret_value = SUCCEED;             /* Return value */
-
-    FUNC_ENTER_PACKAGE
-
-    switch (cdata->command) {
-        case H5T_CONV_INIT:
-            /*
-             * First, determine if this conversion function applies to the
-             * conversion path SRC-->DST.  If not, return failure;
-             * otherwise initialize the `priv' field of `cdata' with
-             * information that remains (almost) constant for this
-             * conversion path.
-             */
-            if (NULL == src || NULL == dst)
-                HGOTO_ERROR(H5E_ARGS, H5E_BADTYPE, FAIL, "not a datatype");
-            assert(H5T_ARRAY == src->shared->type);
-            assert(H5T_ARRAY == dst->shared->type);
-
-            /* Check the number and sizes of the dimensions */
-            if (src->shared->u.array.ndims != dst->shared->u.array.ndims)
-                HGOTO_ERROR(H5E_DATATYPE, H5E_UNSUPPORTED, FAIL,
-                            "array datatypes do not have the same number of dimensions");
-            for (unsigned u = 0; u < src->shared->u.array.ndims; u++)
-                if (src->shared->u.array.dim[u] != dst->shared->u.array.dim[u])
-                    HGOTO_ERROR(H5E_DATATYPE, H5E_UNSUPPORTED, FAIL,
-                                "array datatypes do not have the same sizes of dimensions");
-
-            /* Initialize parent type conversion if necessary. We need to do this here because we need to
-             * report whether we need a background buffer or not. */
-            if (!cdata->priv) {
-                /* Allocate private data */
-                if (NULL == (priv = (H5T_conv_array_t *)(cdata->priv = calloc(1, sizeof(*priv)))))
-                    HGOTO_ERROR(H5E_RESOURCE, H5E_NOSPACE, FAIL, "memory allocation failed");
-
-                /* Find conversion path between parent types */
-                if (NULL == (priv->tpath = H5T_path_find(src->shared->parent, dst->shared->parent))) {
-                    free(priv);
-                    cdata->priv = NULL;
-                    HGOTO_ERROR(H5E_DATATYPE, H5E_UNSUPPORTED, FAIL,
-                                "unable to convert between src and dest datatype");
-                }
-
-                /* Array datatypes don't need a background buffer by themselves, but the parent type might.
-                 * Pass the need_bkg field through to the upper layer. */
-                cdata->need_bkg = priv->tpath->cdata.need_bkg;
-            }
-
-            break;
-
-        case H5T_CONV_FREE:
-            /*
-             * Free private data
-             */
-            free(cdata->priv);
-            cdata->priv = NULL;
-
-            break;
-
-        case H5T_CONV_CONV:
-            /*
-             * Conversion.
-             */
-            if (NULL == src || NULL == dst)
-                HGOTO_ERROR(H5E_ARGS, H5E_BADTYPE, FAIL, "not a datatype");
-            if (NULL == conv_ctx)
-                HGOTO_ERROR(H5E_DATATYPE, H5E_BADVALUE, FAIL, "invalid datatype conversion context pointer");
-            priv = (H5T_conv_array_t *)cdata->priv;
-
-            /* Initialize temporary conversion context */
-            tmp_conv_ctx = *conv_ctx;
-
-            /*
-             * Do we process the values from beginning to end or vice
-             * versa? Also, how many of the elements have the source and
-             * destination areas overlapping?
-             */
-            if (src->shared->size >= dst->shared->size || buf_stride > 0) {
-                sp = dp   = (uint8_t *)_buf;
-                bp        = _bkg;
-                direction = 1;
-            }
-            else {
-                sp = (uint8_t *)_buf + (nelmts - 1) * (buf_stride ? buf_stride : src->shared->size);
-                dp = (uint8_t *)_buf + (nelmts - 1) * (buf_stride ? buf_stride : dst->shared->size);
-                bp = _bkg ? (uint8_t *)_bkg + (nelmts - 1) * (bkg_stride ? bkg_stride : dst->shared->size)
-                          : NULL;
-                direction = -1;
-            }
-
-            /*
-             * Direction & size of buffer traversal.
-             */
-            H5_CHECK_OVERFLOW(buf_stride, size_t, ssize_t);
-            H5_CHECK_OVERFLOW(src->shared->size, size_t, ssize_t);
-            H5_CHECK_OVERFLOW(dst->shared->size, size_t, ssize_t);
-            src_delta = (ssize_t)direction * (ssize_t)(buf_stride ? buf_stride : src->shared->size);
-            dst_delta = (ssize_t)direction * (ssize_t)(buf_stride ? buf_stride : dst->shared->size);
-            bkg_delta = (ssize_t)direction * (ssize_t)(bkg_stride ? bkg_stride : dst->shared->size);
-
-            /* Set up conversion path for base elements */
-            if (!H5T_path_noop(priv->tpath)) {
-                if (NULL == (tsrc_cpy = H5T_copy(src->shared->parent, H5T_COPY_ALL)))
-                    HGOTO_ERROR(H5E_DATATYPE, H5E_CANTCOPY, FAIL,
-                                "unable to copy src base type for conversion");
-
-                if (NULL == (tdst_cpy = H5T_copy(dst->shared->parent, H5T_COPY_ALL)))
-                    HGOTO_ERROR(H5E_DATATYPE, H5E_CANTCOPY, FAIL,
-                                "unable to copy dst base type for conversion");
-
-                /* Create IDs for the array base datatypes if the conversion path uses an
-                 * application conversion function or if a conversion exception function
-                 * was provided.
-                 */
-                if (priv->tpath->conv.is_app || conv_ctx->u.conv.cb_struct.func) {
-                    if ((tsrc_id = H5I_register(H5I_DATATYPE, tsrc_cpy, false)) < 0)
-                        HGOTO_ERROR(H5E_DATATYPE, H5E_CANTREGISTER, FAIL,
-                                    "unable to register ID for source base datatype");
-                    if ((tdst_id = H5I_register(H5I_DATATYPE, tdst_cpy, false)) < 0)
-                        HGOTO_ERROR(H5E_DATATYPE, H5E_CANTREGISTER, FAIL,
-                                    "unable to register ID for destination base datatype");
-                }
-
-                /* Update IDs in conversion context */
-                tmp_conv_ctx.u.conv.src_type_id = tsrc_id;
-                tmp_conv_ctx.u.conv.dst_type_id = tdst_id;
-            }
-
-            /* Perform the actual conversion */
-            tmp_conv_ctx.u.conv.recursive = true;
-            for (size_t elmtno = 0; elmtno < nelmts; elmtno++) {
-                /* Copy the source array into the correct location for the destination */
-                memmove(dp, sp, src->shared->size);
-
-                /* Convert array */
-                if (H5T_convert_with_ctx(priv->tpath, tsrc_cpy, tdst_cpy, &tmp_conv_ctx,
-                                         src->shared->u.array.nelem, (size_t)0, (size_t)0, dp, bp) < 0)
-                    HGOTO_ERROR(H5E_DATATYPE, H5E_CANTCONVERT, FAIL, "datatype conversion failed");
-
-                /* Advance the source, destination, and background pointers */
-                sp += src_delta;
-                dp += dst_delta;
-                if (bp)
-                    bp += bkg_delta;
-            } /* end for */
-            tmp_conv_ctx.u.conv.recursive = false;
-
-            break;
-
-        default: /* Some other command we don't know about yet.*/
-            HGOTO_ERROR(H5E_DATATYPE, H5E_UNSUPPORTED, FAIL, "unknown conversion command");
-    } /* end switch */
-
-done:
-    if (tsrc_id >= 0) {
-        if (H5I_dec_ref(tsrc_id) < 0)
-            HDONE_ERROR(H5E_DATATYPE, H5E_CANTDEC, FAIL, "can't decrement reference on temporary ID");
-    }
-    else if (tsrc_cpy) {
-        if (H5T_close(tsrc_cpy) < 0)
-            HDONE_ERROR(H5E_DATATYPE, H5E_CANTCLOSEOBJ, FAIL, "can't close temporary datatype");
-    }
-    if (tdst_id >= 0) {
-        if (H5I_dec_ref(tdst_id) < 0)
-            HDONE_ERROR(H5E_DATATYPE, H5E_CANTDEC, FAIL, "can't decrement reference on temporary ID");
-    }
-    else if (tdst_cpy) {
-        if (H5T_close(tdst_cpy) < 0)
-            HDONE_ERROR(H5E_DATATYPE, H5E_CANTCLOSEOBJ, FAIL, "can't close temporary datatype");
-    }
-
-    FUNC_LEAVE_NOAPI(ret_value)
-} /* end H5T__conv_array() */
-
-/*-------------------------------------------------------------------------
- * Function:    H5T__conv_ref
- *
- * Purpose: Converts between reference datatypes in memory and on disk.
- *      This is a soft conversion function.
- *
- * Return:  Non-negative on success/Negative on failure
- *
- *-------------------------------------------------------------------------
- */
-herr_t
-H5T__conv_ref(const H5T_t *src, const H5T_t *dst, H5T_cdata_t *cdata,
-              const H5T_conv_ctx_t H5_ATTR_UNUSED *conv_ctx, size_t nelmts, size_t buf_stride,
-              size_t bkg_stride, void *buf, void *bkg)
-{
-    uint8_t *s        = NULL;        /* source buffer                        */
-    uint8_t *d        = NULL;        /* destination buffer                   */
-    uint8_t *b        = NULL;        /* background buffer                    */
-    ssize_t  s_stride = 0;           /* src stride                  */
-    ssize_t  d_stride = 0;           /* dst stride                  */
-    ssize_t  b_stride;               /* bkg stride                           */
-    size_t   safe          = 0;      /* how many elements are safe to process in each pass */
-    void    *conv_buf      = NULL;   /* temporary conversion buffer          */
-    size_t   conv_buf_size = 0;      /* size of conversion buffer in bytes   */
-    size_t   elmtno        = 0;      /* element number counter               */
-    size_t   orig_d_stride = 0;      /* Original destination stride (used for error handling) */
-    size_t   orig_nelmts   = nelmts; /* Original # of elements to convert (used for error handling) */
-    bool     convert_forward =
-        true; /* Current direction of conversion (forward or backward, used for error handling) */
-    bool conversions_made =
-        false; /* Flag to indicate conversions have been performed, used for error handling */
-    herr_t ret_value = SUCCEED; /* return value                         */
-
-    FUNC_ENTER_PACKAGE
-
-    switch (cdata->command) {
-        case H5T_CONV_INIT:
-            /*
-             * First, determine if this conversion function applies to the
-             * conversion path SRC-->DST.  If not, return failure;
-             * otherwise initialize the `priv' field of `cdata' with
-             * information that remains (almost) constant for this
-             * conversion path.
-             */
-            if (NULL == src || NULL == dst)
-                HGOTO_ERROR(H5E_DATATYPE, H5E_BADTYPE, FAIL, "not a datatype");
-            if (H5T_REFERENCE != src->shared->type)
-                HGOTO_ERROR(H5E_DATATYPE, H5E_BADTYPE, FAIL, "not a H5T_REFERENCE datatype");
-            if (H5T_REFERENCE != dst->shared->type)
-                HGOTO_ERROR(H5E_DATATYPE, H5E_BADTYPE, FAIL, "not a H5T_REFERENCE datatype");
-            /* Only allow for source reference that is not an opaque type, destination must be opaque */
-            if (!dst->shared->u.atomic.u.r.opaque)
-                HGOTO_ERROR(H5E_DATATYPE, H5E_BADTYPE, FAIL, "not an H5T_STD_REF datatype");
-
-            /* Reference types don't need a background buffer */
-            cdata->need_bkg = H5T_BKG_NO;
-            break;
-
-        case H5T_CONV_FREE:
-            break;
-
-        case H5T_CONV_CONV: {
-            /*
-             * Conversion.
-             */
-            if (NULL == src || NULL == dst)
-                HGOTO_ERROR(H5E_ARGS, H5E_BADTYPE, FAIL, "not a datatype");
-
-            assert(src->shared->u.atomic.u.r.cls);
-
-            /* Initialize source & destination strides */
-            if (buf_stride) {
-                assert(buf_stride >= src->shared->size);
-                assert(buf_stride >= dst->shared->size);
-                H5_CHECK_OVERFLOW(buf_stride, size_t, ssize_t);
-                s_stride = d_stride = (ssize_t)buf_stride;
-            } /* end if */
-            else {
-                H5_CHECK_OVERFLOW(src->shared->size, size_t, ssize_t);
-                H5_CHECK_OVERFLOW(dst->shared->size, size_t, ssize_t);
-                s_stride = (ssize_t)src->shared->size;
-                d_stride = (ssize_t)dst->shared->size;
-            } /* end else */
-            if (bkg) {
-                if (bkg_stride)
-                    b_stride = (ssize_t)bkg_stride;
-                else
-                    b_stride = d_stride;
-            } /* end if */
-            else
-                b_stride = 0;
-
-            /* Save info for unraveling on errors */
-            orig_d_stride   = (size_t)d_stride;
-            convert_forward = !(d_stride > s_stride);
-
-            /* The outer loop of the type conversion macro, controlling which */
-            /* direction the buffer is walked */
-            while (nelmts > 0) {
-                /* Check if we need to go backwards through the buffer */
-                if (d_stride > s_stride) {
-                    /* Sanity check */
-                    assert(s_stride > 0);
-                    assert(d_stride > 0);
-                    assert(b_stride >= 0);
-
-                    /* Compute the number of "safe" destination elements at */
-                    /* the end of the buffer (Those which don't overlap with */
-                    /* any source elements at the beginning of the buffer) */
-                    safe =
-                        nelmts - (((nelmts * (size_t)s_stride) + ((size_t)d_stride - 1)) / (size_t)d_stride);
-
-                    /* If we're down to the last few elements, just wrap up */
-                    /* with a "real" reverse copy */
-                    if (safe < 2) {
-                        s = (uint8_t *)buf + (nelmts - 1) * (size_t)s_stride;
-                        d = (uint8_t *)buf + (nelmts - 1) * (size_t)d_stride;
-                        if (bkg)
-                            b = (uint8_t *)bkg + (nelmts - 1) * (size_t)b_stride;
-                        s_stride = -s_stride;
-                        d_stride = -d_stride;
-                        b_stride = -b_stride;
-
-                        safe = nelmts;
-                    } /* end if */
-                    else {
-                        s = (uint8_t *)buf + (nelmts - safe) * (size_t)s_stride;
-                        d = (uint8_t *)buf + (nelmts - safe) * (size_t)d_stride;
-                        if (bkg)
-                            b = (uint8_t *)bkg + (nelmts - safe) * (size_t)b_stride;
-                    } /* end else */
-                }     /* end if */
-                else {
-                    /* Single forward pass over all data */
-                    s = d = (uint8_t *)buf;
-                    b     = (uint8_t *)bkg;
-                    safe  = nelmts;
-                } /* end else */
-
-                for (elmtno = 0; elmtno < safe; elmtno++) {
-                    size_t buf_size;
-                    bool   dst_copy = false;
-                    bool   is_nil; /* Whether reference is "nil" */
-
-                    /* Check for "nil" source reference */
-                    if ((*(src->shared->u.atomic.u.r.cls->isnull))(src->shared->u.atomic.u.r.file, s,
-                                                                   &is_nil) < 0)
-                        HGOTO_ERROR(H5E_DATATYPE, H5E_CANTGET, FAIL,
-                                    "can't check if reference data is 'nil'");
-
-                    if (is_nil) {
-                        /* Write "nil" reference to destination location */
-                        if ((*(dst->shared->u.atomic.u.r.cls->setnull))(dst->shared->u.atomic.u.r.file, d,
-                                                                        b) < 0)
-                            HGOTO_ERROR(H5E_DATATYPE, H5E_WRITEERROR, FAIL,
-                                        "can't set reference data to 'nil'");
-                    } /* end else-if */
-                    else {
-                        /* Get size of references */
-                        if (0 == (buf_size = src->shared->u.atomic.u.r.cls->getsize(
-                                      src->shared->u.atomic.u.r.file, s, src->shared->size,
-                                      dst->shared->u.atomic.u.r.file, &dst_copy)))
-                            HGOTO_ERROR(H5E_ARGS, H5E_BADTYPE, FAIL, "unable to obtain size of reference");
-
-                        /* Check if conversion buffer is large enough, resize if necessary. */
-                        if (conv_buf_size < buf_size) {
-                            conv_buf_size = buf_size;
-                            if (NULL == (conv_buf = H5FL_BLK_REALLOC(ref_seq, conv_buf, conv_buf_size)))
-                                HGOTO_ERROR(H5E_RESOURCE, H5E_NOSPACE, FAIL,
-                                            "memory allocation failed for type conversion");
-                            memset(conv_buf, 0, conv_buf_size);
-                        } /* end if */
-
-                        if (dst_copy && (src->shared->u.atomic.u.r.loc == H5T_LOC_DISK))
-                            H5MM_memcpy(conv_buf, s, buf_size);
-                        else {
-                            /* Read reference */
-                            if (src->shared->u.atomic.u.r.cls->read(
-                                    src->shared->u.atomic.u.r.file, s, src->shared->size,
-                                    dst->shared->u.atomic.u.r.file, conv_buf, buf_size) < 0)
-                                HGOTO_ERROR(H5E_DATATYPE, H5E_READERROR, FAIL, "can't read reference data");
-                        } /* end else */
-
-                        if (dst_copy && (dst->shared->u.atomic.u.r.loc == H5T_LOC_DISK))
-                            H5MM_memcpy(d, conv_buf, buf_size);
-                        else {
-                            /* Write reference to destination location */
-                            if (dst->shared->u.atomic.u.r.cls->write(
-                                    src->shared->u.atomic.u.r.file, conv_buf, buf_size,
-                                    src->shared->u.atomic.u.r.rtype, dst->shared->u.atomic.u.r.file, d,
-                                    dst->shared->size, b) < 0)
-                                HGOTO_ERROR(H5E_DATATYPE, H5E_WRITEERROR, FAIL, "can't write reference data");
-                        } /* end else */
-                    }     /* end else */
-
-                    /* Indicate that elements have been converted, in case of error */
-                    conversions_made = true;
-
-                    /* Advance pointers */
-                    s += s_stride;
-                    d += d_stride;
-
-                    if (b)
-                        b += b_stride;
-                } /* end for */
-
-                /* Decrement number of elements left to convert */
-                nelmts -= safe;
-            } /* end while */
-        }     /* end case */
-        break;
-
-        default: /* Some other command we don't know about yet.*/
-            HGOTO_ERROR(H5E_DATATYPE, H5E_UNSUPPORTED, FAIL, "unknown conversion command");
-    } /* end switch */
-
-done:
-    /* Release converted elements on error */
-    if (ret_value < 0 && conversions_made) {
-        H5R_ref_priv_t ref_priv;
-        size_t         dest_count;
-
-        /* Set up for first pass to destroy references */
-        if (nelmts < orig_nelmts || (convert_forward && elmtno < safe)) {
-            dest_count = orig_nelmts - nelmts;
-
-            /* Set pointer to correct location, based on direction chosen */
-            if (convert_forward) {
-                d = (uint8_t *)buf;
-                dest_count += elmtno; /* Include partial iteration in first pass, for forward conversions */
-            }
-            else
-                d = (uint8_t *)buf + (nelmts * orig_d_stride);
-
-            /* Destroy references that have already been converted */
-            while (dest_count > 0) {
-                memcpy(&ref_priv, d, sizeof(H5R_ref_priv_t));
-                H5R__destroy(&ref_priv); /* Ignore errors at this point */
-                d += orig_d_stride;
-                dest_count--;
-            }
-        }
-
-        /* Do any remaining partial iteration, if converting backwards */
-        if (!convert_forward && elmtno < safe) {
-            dest_count = elmtno;
-
-            /* Set pointer to correct location */
-            if (d_stride > 0)
-                d = (uint8_t *)buf + ((nelmts - safe) * orig_d_stride);
-            else
-                d = (uint8_t *)buf + ((nelmts - elmtno) * orig_d_stride);
-
-            /* Destroy references that have already been converted */
-            while (dest_count > 0) {
-                memcpy(&ref_priv, d, sizeof(H5R_ref_priv_t));
-                H5R__destroy(&ref_priv); /* Ignore errors at this point */
-                d += orig_d_stride;
-                dest_count--;
-            }
-        }
-    }
-
-    /* Release the conversion buffer (always allocated, except on errors) */
-    if (conv_buf)
-        conv_buf = H5FL_BLK_FREE(ref_seq, conv_buf);
-
-    FUNC_LEAVE_NOAPI(ret_value)
-} /* end H5T__conv_ref() */
-
-/*-------------------------------------------------------------------------
- * Function:    H5T__conv_i_i
- *
- * Purpose:    Convert one integer type to another.  This is the catch-all
- *        function for integer conversions and is probably not
- *        particularly fast.
- *
- * Return:    Non-negative on success/Negative on failure
- *
- *-------------------------------------------------------------------------
- */
-herr_t
-H5T__conv_i_i(const H5T_t *src, const H5T_t *dst, H5T_cdata_t *cdata, const H5T_conv_ctx_t *conv_ctx,
-              size_t nelmts, size_t buf_stride, size_t H5_ATTR_UNUSED bkg_stride, void *buf,
-              void H5_ATTR_UNUSED *bkg)
-{
-    ssize_t        src_delta, dst_delta; /*source & destination stride    */
-    int            direction;            /*direction of traversal    */
-    size_t         elmtno;               /*element number        */
-    size_t         half_size;            /*half the type size        */
-    size_t         olap;                 /*num overlapping elements    */
-    uint8_t       *s, *sp, *d, *dp;      /*source and dest traversal ptrs*/
-    uint8_t       *src_rev  = NULL;      /*order-reversed source buffer  */
-    uint8_t        dbuf[64] = {0};       /*temp destination buffer    */
-    size_t         first;
-    ssize_t        sfirst;              /*a signed version of `first'    */
-    size_t         i;                   /*Local index variables         */
-    H5T_conv_ret_t except_ret;          /*return of callback function   */
-    bool           reverse;             /*if reverse the order of destination        */
-    herr_t         ret_value = SUCCEED; /* Return value */
-
-    FUNC_ENTER_PACKAGE
-
-    switch (cdata->command) {
-        case H5T_CONV_INIT:
-            if (NULL == src || NULL == dst)
-                HGOTO_ERROR(H5E_ARGS, H5E_BADTYPE, FAIL, "not a datatype");
-            if (H5T_ORDER_LE != src->shared->u.atomic.order && H5T_ORDER_BE != src->shared->u.atomic.order)
-                HGOTO_ERROR(H5E_DATATYPE, H5E_UNSUPPORTED, FAIL, "unsupported byte order");
-            if (H5T_ORDER_LE != dst->shared->u.atomic.order && H5T_ORDER_BE != dst->shared->u.atomic.order)
-                HGOTO_ERROR(H5E_DATATYPE, H5E_UNSUPPORTED, FAIL, "unsupported byte order");
-            if (dst->shared->size > sizeof dbuf)
-                HGOTO_ERROR(H5E_DATATYPE, H5E_UNSUPPORTED, FAIL, "destination size is too large");
-            cdata->need_bkg = H5T_BKG_NO;
-            break;
-
-        case H5T_CONV_FREE:
-            break;
-
-        case H5T_CONV_CONV:
-            if (NULL == src || NULL == dst)
-                HGOTO_ERROR(H5E_ARGS, H5E_BADTYPE, FAIL, "not a datatype");
-            if (NULL == conv_ctx)
-                HGOTO_ERROR(H5E_ARGS, H5E_BADVALUE, FAIL, "invalid datatype conversion context pointer");
-
-            /*
-             * Do we process the values from beginning to end or vice versa? Also,
-             * how many of the elements have the source and destination areas
-             * overlapping?
-             */
-            if (src->shared->size == dst->shared->size || buf_stride) {
-                sp = dp   = (uint8_t *)buf;
-                direction = 1;
-                olap      = nelmts;
-            }
-            else if (src->shared->size >= dst->shared->size) {
-                double olap_d =
-                    ceil((double)(dst->shared->size) / (double)(src->shared->size - dst->shared->size));
-
-                olap = (size_t)olap_d;
-                sp = dp   = (uint8_t *)buf;
-                direction = 1;
-            }
-            else {
-                double olap_d =
-                    ceil((double)(src->shared->size) / (double)(dst->shared->size - src->shared->size));
-                olap      = (size_t)olap_d;
-                sp        = (uint8_t *)buf + (nelmts - 1) * src->shared->size;
-                dp        = (uint8_t *)buf + (nelmts - 1) * dst->shared->size;
-                direction = -1;
-            }
-
-            /*
-             * Direction & size of buffer traversal.
-             */
-            H5_CHECK_OVERFLOW(buf_stride, size_t, ssize_t);
-            H5_CHECK_OVERFLOW(src->shared->size, size_t, ssize_t);
-            H5_CHECK_OVERFLOW(dst->shared->size, size_t, ssize_t);
-            src_delta = (ssize_t)direction * (ssize_t)(buf_stride ? buf_stride : src->shared->size);
-            dst_delta = (ssize_t)direction * (ssize_t)(buf_stride ? buf_stride : dst->shared->size);
-
-            /* Allocate space for order-reversed source buffer */
-            src_rev = (uint8_t *)H5MM_calloc(src->shared->size);
-
-            /* The conversion loop */
-            for (elmtno = 0; elmtno < nelmts; elmtno++) {
-
-                /*
-                 * If the source and destination buffers overlap then use a
-                 * temporary buffer for the destination.
-                 */
-                if (direction > 0) {
-                    s = sp;
-                    d = elmtno < olap ? dbuf : dp;
-                }
-                else {
-                    s = sp;
-                    d = elmtno + olap >= nelmts ? dbuf : dp;
-                }
-#ifndef NDEBUG
-                /* I don't quite trust the overlap calculations yet --rpm */
-                if (d == dbuf) {
-                    assert((dp >= sp && dp < sp + src->shared->size) ||
-                           (sp >= dp && sp < dp + dst->shared->size));
-                }
-                else {
-                    assert((dp < sp && dp + dst->shared->size <= sp) ||
-                           (sp < dp && sp + src->shared->size <= dp));
-                }
-#endif
-
-                /*
-                 * Put the data in little endian order so our loops aren't so
-                 * complicated.  We'll do all the conversion stuff assuming
-                 * little endian and then we'll fix the order at the end.
-                 */
-                if (H5T_ORDER_BE == src->shared->u.atomic.order) {
-                    half_size = src->shared->size / 2;
-                    for (i = 0; i < half_size; i++) {
-                        uint8_t tmp                    = s[src->shared->size - (i + 1)];
-                        s[src->shared->size - (i + 1)] = s[i];
-                        s[i]                           = tmp;
-                    }
-                }
-
-                /*
-                 * What is the bit number for the msb bit of S which is set? The
-                 * bit number is relative to the significant part of the number.
-                 */
-                sfirst = H5T__bit_find(s, src->shared->u.atomic.offset, src->shared->u.atomic.prec,
-                                       H5T_BIT_MSB, true);
-                first  = (size_t)sfirst;
-
-                /* Set these variables to default */
-                except_ret = H5T_CONV_UNHANDLED;
-                reverse    = true;
-
-                if (sfirst < 0) {
-                    /*
-                     * The source has no bits set and must therefore be zero.
-                     * Set the destination to zero.
-                     */
-                    H5T__bit_set(d, dst->shared->u.atomic.offset, dst->shared->u.atomic.prec, false);
-                }
-                else if (H5T_SGN_NONE == src->shared->u.atomic.u.i.sign &&
-                         H5T_SGN_NONE == dst->shared->u.atomic.u.i.sign) {
-                    /*
-                     * Source and destination are both unsigned, but if the
-                     * source has more precision bits than the destination then
-                     * it's possible to overflow.  When overflow occurs the
-                     * destination will be set to the maximum possible value.
-                     */
-                    if (src->shared->u.atomic.prec <= dst->shared->u.atomic.prec) {
-                        H5T__bit_copy(d, dst->shared->u.atomic.offset, s, src->shared->u.atomic.offset,
-                                      src->shared->u.atomic.prec);
-                        H5T__bit_set(d, dst->shared->u.atomic.offset + src->shared->u.atomic.prec,
-                                     dst->shared->u.atomic.prec - src->shared->u.atomic.prec, false);
-                    }
-                    else if (first >= dst->shared->u.atomic.prec) {
-                        /*overflow*/
-                        if (conv_ctx->u.conv.cb_struct
-                                .func) { /*If user's exception handler is present, use it*/
-                            H5T__reverse_order(src_rev, s, src->shared->size,
-                                               src->shared->u.atomic.order); /*reverse order first*/
-                            except_ret = (conv_ctx->u.conv.cb_struct.func)(
-                                H5T_CONV_EXCEPT_RANGE_HI, conv_ctx->u.conv.src_type_id,
-                                conv_ctx->u.conv.dst_type_id, src_rev, d,
-                                conv_ctx->u.conv.cb_struct.user_data);
-                        }
-
-                        if (except_ret == H5T_CONV_UNHANDLED) {
-                            H5T__bit_set(d, dst->shared->u.atomic.offset, dst->shared->u.atomic.prec, true);
-                        }
-                        else if (except_ret == H5T_CONV_ABORT)
-                            HGOTO_ERROR(H5E_DATATYPE, H5E_CANTCONVERT, FAIL,
-                                        "can't handle conversion exception");
-                        else if (except_ret == H5T_CONV_HANDLED)
-                            /*Don't reverse because user handles it already*/
-                            reverse = false;
-                    }
-                    else {
-                        H5T__bit_copy(d, dst->shared->u.atomic.offset, s, src->shared->u.atomic.offset,
-                                      dst->shared->u.atomic.prec);
-                    }
-                }
-                else if (H5T_SGN_2 == src->shared->u.atomic.u.i.sign &&
-                         H5T_SGN_NONE == dst->shared->u.atomic.u.i.sign) {
-                    /*
-                     * If the source is signed and the destination isn't then we
-                     * can have overflow if the source contains more bits than
-                     * the destination (destination is set to the maximum
-                     * possible value) or overflow if the source is negative
-                     * (destination is set to zero).
-                     */
-                    if (first + 1 == src->shared->u.atomic.prec) {
-                        /*overflow - source is negative*/
-                        if (conv_ctx->u.conv.cb_struct
-                                .func) { /*If user's exception handler is present, use it*/
-                            H5T__reverse_order(src_rev, s, src->shared->size,
-                                               src->shared->u.atomic.order); /*reverse order first*/
-                            except_ret = (conv_ctx->u.conv.cb_struct.func)(
-                                H5T_CONV_EXCEPT_RANGE_LOW, conv_ctx->u.conv.src_type_id,
-                                conv_ctx->u.conv.dst_type_id, src_rev, d,
-                                conv_ctx->u.conv.cb_struct.user_data);
-                        }
-
-                        if (except_ret == H5T_CONV_UNHANDLED) {
-                            H5T__bit_set(d, dst->shared->u.atomic.offset, dst->shared->u.atomic.prec, false);
-                        }
-                        else if (except_ret == H5T_CONV_ABORT)
-                            HGOTO_ERROR(H5E_DATATYPE, H5E_CANTCONVERT, FAIL,
-                                        "can't handle conversion exception");
-                        else if (except_ret == H5T_CONV_HANDLED)
-                            /*Don't reverse because user handles it already*/
-                            reverse = false;
-                    }
-                    else if (src->shared->u.atomic.prec < dst->shared->u.atomic.prec) {
-                        H5T__bit_copy(d, dst->shared->u.atomic.offset, s, src->shared->u.atomic.offset,
-                                      src->shared->u.atomic.prec - 1);
-                        H5T__bit_set(d, dst->shared->u.atomic.offset + src->shared->u.atomic.prec - 1,
-                                     (dst->shared->u.atomic.prec - src->shared->u.atomic.prec) + 1, false);
-                    }
-                    else if (first >= dst->shared->u.atomic.prec) {
-                        /*overflow - source is positive*/
-                        if (conv_ctx->u.conv.cb_struct
-                                .func) { /*If user's exception handler is present, use it*/
-                            H5T__reverse_order(src_rev, s, src->shared->size,
-                                               src->shared->u.atomic.order); /*reverse order first*/
-                            except_ret = (conv_ctx->u.conv.cb_struct.func)(
-                                H5T_CONV_EXCEPT_RANGE_HI, conv_ctx->u.conv.src_type_id,
-                                conv_ctx->u.conv.dst_type_id, src_rev, d,
-                                conv_ctx->u.conv.cb_struct.user_data);
-                        }
-
-                        if (except_ret == H5T_CONV_UNHANDLED)
-                            H5T__bit_set(d, dst->shared->u.atomic.offset, dst->shared->u.atomic.prec, true);
-                        else if (except_ret == H5T_CONV_ABORT)
-                            HGOTO_ERROR(H5E_DATATYPE, H5E_CANTCONVERT, FAIL,
-                                        "can't handle conversion exception");
-                        else if (except_ret == H5T_CONV_HANDLED)
-                            /*Don't reverse because user handles it already*/
-                            reverse = false;
-                    }
-                    else {
-                        H5T__bit_copy(d, dst->shared->u.atomic.offset, s, src->shared->u.atomic.offset,
-                                      dst->shared->u.atomic.prec);
-                    }
-                }
-                else if (H5T_SGN_NONE == src->shared->u.atomic.u.i.sign &&
-                         H5T_SGN_2 == dst->shared->u.atomic.u.i.sign) {
-                    /*
-                     * If the source is not signed but the destination is then
-                     * overflow can occur in which case the destination is set to
-                     * the largest possible value (all bits set except the msb).
-                     */
-                    if (first + 1 >= dst->shared->u.atomic.prec) {
-                        /*overflow*/
-                        if (conv_ctx->u.conv.cb_struct
-                                .func) { /*If user's exception handler is present, use it*/
-                            H5T__reverse_order(src_rev, s, src->shared->size,
-                                               src->shared->u.atomic.order); /*reverse order first*/
-                            except_ret = (conv_ctx->u.conv.cb_struct.func)(
-                                H5T_CONV_EXCEPT_RANGE_HI, conv_ctx->u.conv.src_type_id,
-                                conv_ctx->u.conv.dst_type_id, src_rev, d,
-                                conv_ctx->u.conv.cb_struct.user_data);
-                        }
-
-                        if (except_ret == H5T_CONV_UNHANDLED) {
-                            H5T__bit_set(d, dst->shared->u.atomic.offset, dst->shared->u.atomic.prec - 1,
-                                         true);
-                            H5T__bit_set(d, (dst->shared->u.atomic.offset + dst->shared->u.atomic.prec - 1),
-                                         (size_t)1, false);
-                        }
-                        else if (except_ret == H5T_CONV_ABORT)
-                            HGOTO_ERROR(H5E_DATATYPE, H5E_CANTCONVERT, FAIL,
-                                        "can't handle conversion exception");
-                        else if (except_ret == H5T_CONV_HANDLED)
-                            /*Don't reverse because user handles it already*/
-                            reverse = false;
-                    }
-                    else if (src->shared->u.atomic.prec < dst->shared->u.atomic.prec) {
-                        H5T__bit_copy(d, dst->shared->u.atomic.offset, s, src->shared->u.atomic.offset,
-                                      src->shared->u.atomic.prec);
-                        H5T__bit_set(d, dst->shared->u.atomic.offset + src->shared->u.atomic.prec,
-                                     dst->shared->u.atomic.prec - src->shared->u.atomic.prec, false);
-                    }
-                    else {
-                        H5T__bit_copy(d, dst->shared->u.atomic.offset, s, src->shared->u.atomic.offset,
-                                      dst->shared->u.atomic.prec);
-                    }
-                }
-                else if (first + 1 == src->shared->u.atomic.prec) {
-                    /*
-                     * Both the source and the destination are signed and the
-                     * source value is negative.  We could experience overflow
-                     * if the destination isn't wide enough in which case the
-                     * destination is set to a negative number with the largest
-                     * possible magnitude.
-                     */
-                    ssize_t sfz = H5T__bit_find(s, src->shared->u.atomic.offset,
-                                                src->shared->u.atomic.prec - 1, H5T_BIT_MSB, false);
-                    size_t  fz  = (size_t)sfz;
-
-                    if (sfz >= 0 && fz + 1 >= dst->shared->u.atomic.prec) {
-                        /*overflow*/
-                        if (conv_ctx->u.conv.cb_struct
-                                .func) { /*If user's exception handler is present, use it*/
-                            H5T__reverse_order(src_rev, s, src->shared->size,
-                                               src->shared->u.atomic.order); /*reverse order first*/
-                            except_ret = (conv_ctx->u.conv.cb_struct.func)(
-                                H5T_CONV_EXCEPT_RANGE_LOW, conv_ctx->u.conv.src_type_id,
-                                conv_ctx->u.conv.dst_type_id, src_rev, d,
-                                conv_ctx->u.conv.cb_struct.user_data);
-                        }
-
-                        if (except_ret == H5T_CONV_UNHANDLED) {
-                            H5T__bit_set(d, dst->shared->u.atomic.offset, dst->shared->u.atomic.prec - 1,
-                                         false);
-                            H5T__bit_set(d, (dst->shared->u.atomic.offset + dst->shared->u.atomic.prec - 1),
-                                         (size_t)1, true);
-                        }
-                        else if (except_ret == H5T_CONV_ABORT)
-                            HGOTO_ERROR(H5E_DATATYPE, H5E_CANTCONVERT, FAIL,
-                                        "can't handle conversion exception");
-                        else if (except_ret == H5T_CONV_HANDLED)
-                            /*Don't reverse because user handles it already*/
-                            reverse = false;
-                    }
-                    else if (src->shared->u.atomic.prec < dst->shared->u.atomic.prec) {
-                        H5T__bit_copy(d, dst->shared->u.atomic.offset, s, src->shared->u.atomic.offset,
-                                      src->shared->u.atomic.prec);
-                        H5T__bit_set(d, dst->shared->u.atomic.offset + src->shared->u.atomic.prec,
-                                     dst->shared->u.atomic.prec - src->shared->u.atomic.prec, true);
-                    }
-                    else {
-                        H5T__bit_copy(d, dst->shared->u.atomic.offset, s, src->shared->u.atomic.offset,
-                                      dst->shared->u.atomic.prec);
-                    }
-                }
-                else {
-                    /*
-                     * Source and destination are both signed but the source
-                     * value is positive.  We could have an overflow in which
-                     * case the destination is set to the largest possible
-                     * positive value.
-                     */
-                    if (first + 1 >= dst->shared->u.atomic.prec) {
-                        /*overflow*/
-                        if (conv_ctx->u.conv.cb_struct
-                                .func) { /*If user's exception handler is present, use it*/
-                            H5T__reverse_order(src_rev, s, src->shared->size,
-                                               src->shared->u.atomic.order); /*reverse order first*/
-                            except_ret = (conv_ctx->u.conv.cb_struct.func)(
-                                H5T_CONV_EXCEPT_RANGE_HI, conv_ctx->u.conv.src_type_id,
-                                conv_ctx->u.conv.dst_type_id, src_rev, d,
-                                conv_ctx->u.conv.cb_struct.user_data);
-                        }
-
-                        if (except_ret == H5T_CONV_UNHANDLED) {
-                            H5T__bit_set(d, dst->shared->u.atomic.offset, dst->shared->u.atomic.prec - 1,
-                                         true);
-                            H5T__bit_set(d, (dst->shared->u.atomic.offset + dst->shared->u.atomic.prec - 1),
-                                         (size_t)1, false);
-                        }
-                        else if (except_ret == H5T_CONV_ABORT)
-                            HGOTO_ERROR(H5E_DATATYPE, H5E_CANTCONVERT, FAIL,
-                                        "can't handle conversion exception");
-                        else if (except_ret == H5T_CONV_HANDLED)
-                            /*Don't reverse because user handles it already*/
-                            reverse = false;
-                    }
-                    else if (src->shared->u.atomic.prec < dst->shared->u.atomic.prec) {
-                        H5T__bit_copy(d, dst->shared->u.atomic.offset, s, src->shared->u.atomic.offset,
-                                      src->shared->u.atomic.prec);
-                        H5T__bit_set(d, dst->shared->u.atomic.offset + src->shared->u.atomic.prec,
-                                     dst->shared->u.atomic.prec - src->shared->u.atomic.prec, false);
-                    }
-                    else {
-                        H5T__bit_copy(d, dst->shared->u.atomic.offset, s, src->shared->u.atomic.offset,
-                                      dst->shared->u.atomic.prec);
-                    }
-                }
-
-                /*
-                 * Set padding areas in destination.
-                 */
-                if (dst->shared->u.atomic.offset > 0) {
-                    assert(H5T_PAD_ZERO == dst->shared->u.atomic.lsb_pad ||
-                           H5T_PAD_ONE == dst->shared->u.atomic.lsb_pad);
-                    H5T__bit_set(d, (size_t)0, dst->shared->u.atomic.offset,
-                                 (bool)(H5T_PAD_ONE == dst->shared->u.atomic.lsb_pad));
-                }
-                if (dst->shared->u.atomic.offset + dst->shared->u.atomic.prec != 8 * dst->shared->size) {
-                    assert(H5T_PAD_ZERO == dst->shared->u.atomic.msb_pad ||
-                           H5T_PAD_ONE == dst->shared->u.atomic.msb_pad);
-                    H5T__bit_set(d, dst->shared->u.atomic.offset + dst->shared->u.atomic.prec,
-                                 8 * dst->shared->size -
-                                     (dst->shared->u.atomic.offset + dst->shared->u.atomic.prec),
-                                 (bool)(H5T_PAD_ONE == dst->shared->u.atomic.msb_pad));
-                }
-
-                /*
-                 * Put the destination in the correct byte order.  See note at
-                 * beginning of loop.
-                 */
-                if (H5T_ORDER_BE == dst->shared->u.atomic.order && reverse) {
-                    half_size = dst->shared->size / 2;
-                    for (i = 0; i < half_size; i++) {
-                        uint8_t tmp                    = d[dst->shared->size - (i + 1)];
-                        d[dst->shared->size - (i + 1)] = d[i];
-                        d[i]                           = tmp;
-                    }
-                }
-
-                /*
-                 * If we had used a temporary buffer for the destination then we
-                 * should copy the value to the true destination buffer.
-                 */
-                if (d == dbuf)
-                    H5MM_memcpy(dp, d, dst->shared->size);
-
-                /* Advance source & destination pointers by delta amounts */
-                sp += src_delta;
-                dp += dst_delta;
-            } /* end for */
-
-            break;
-
-        default:
-            HGOTO_ERROR(H5E_DATATYPE, H5E_UNSUPPORTED, FAIL, "unknown conversion command");
-    } /* end switch */
-
-done:
-    if (src_rev)
-        H5MM_free(src_rev);
-    FUNC_LEAVE_NOAPI(ret_value)
-} /* end H5T__conv_i_i() */
-
-/*-------------------------------------------------------------------------
- * Function:    H5T__conv_f_f
- *
- * Purpose:    Convert one floating point type to another.  This is a catch
- *        all for floating point conversions and is probably not
- *        particularly fast!
- *
- * Return:    Non-negative on success/Negative on failure
- *
- *-------------------------------------------------------------------------
- */
-herr_t
-H5T__conv_f_f(const H5T_t *src_p, const H5T_t *dst_p, H5T_cdata_t *cdata, const H5T_conv_ctx_t *conv_ctx,
-              size_t nelmts, size_t buf_stride, size_t H5_ATTR_UNUSED bkg_stride, void *buf,
-              void H5_ATTR_UNUSED *bkg)
-{
-    /* Traversal-related variables */
-    H5T_atomic_t src;                  /*atomic source info        */
-    H5T_atomic_t dst;                  /*atomic destination info    */
-    ssize_t      src_delta, dst_delta; /*source & destination stride    */
-    int          direction;            /*forward or backward traversal    */
-    size_t       elmtno;               /*element number        */
-    size_t       half_size;            /*half the type size        */
-    size_t       tsize;                /*type size for swapping bytes  */
-    size_t       olap;                 /*num overlapping elements    */
-    ssize_t      bitno = 0;            /*bit number            */
-    uint8_t     *s, *sp, *d, *dp;      /*source and dest traversal ptrs*/
-    uint8_t     *src_rev  = NULL;      /*order-reversed source buffer  */
-    uint8_t      dbuf[64] = {0};       /*temp destination buffer    */
-    uint8_t      tmp1, tmp2;           /*temp variables for swapping bytes*/
-
-    /* Conversion-related variables */
-    int64_t        expo;                 /*exponent            */
-    hssize_t       expo_max;             /*maximum possible dst exponent    */
-    size_t         msize = 0;            /*useful size of mantissa in src*/
-    size_t         mpos;                 /*offset to useful mant is src    */
-    uint64_t       sign;                 /*source sign bit value         */
-    size_t         mrsh;                 /*amount to right shift mantissa*/
-    bool           carry = false;        /*carry after rounding mantissa    */
-    size_t         i;                    /*miscellaneous counters    */
-    size_t         implied;              /*destination implied bits    */
-    bool           denormalized = false; /*is either source or destination denormalized?*/
-    H5T_conv_ret_t except_ret;           /*return of callback function   */
-    bool           reverse;              /*if reverse the order of destination        */
-    herr_t         ret_value = SUCCEED;  /*return value                 */
-
-    FUNC_ENTER_PACKAGE
-
-    switch (cdata->command) {
-        case H5T_CONV_INIT:
-            if (NULL == src_p || NULL == dst_p)
-                HGOTO_ERROR(H5E_ARGS, H5E_BADTYPE, FAIL, "not a datatype");
-            src = src_p->shared->u.atomic;
-            dst = dst_p->shared->u.atomic;
-            if (H5T_ORDER_LE != src.order && H5T_ORDER_BE != src.order && H5T_ORDER_VAX != src.order)
-                HGOTO_ERROR(H5E_DATATYPE, H5E_UNSUPPORTED, FAIL, "unsupported byte order");
-            if (H5T_ORDER_LE != dst.order && H5T_ORDER_BE != dst.order && H5T_ORDER_VAX != dst.order)
-                HGOTO_ERROR(H5E_DATATYPE, H5E_UNSUPPORTED, FAIL, "unsupported byte order");
-            if (dst_p->shared->size > sizeof(dbuf))
-                HGOTO_ERROR(H5E_DATATYPE, H5E_UNSUPPORTED, FAIL, "destination size is too large");
-            if (8 * sizeof(expo) - 1 < src.u.f.esize || 8 * sizeof(expo) - 1 < dst.u.f.esize)
-                HGOTO_ERROR(H5E_DATATYPE, H5E_UNSUPPORTED, FAIL, "exponent field is too large");
-            cdata->need_bkg = H5T_BKG_NO;
-            break;
-
-        case H5T_CONV_FREE:
-            break;
-
-        case H5T_CONV_CONV:
-            if (NULL == src_p || NULL == dst_p)
-                HGOTO_ERROR(H5E_ARGS, H5E_BADTYPE, FAIL, "not a datatype");
-            if (NULL == conv_ctx)
-                HGOTO_ERROR(H5E_ARGS, H5E_BADVALUE, FAIL, "invalid datatype conversion context pointer");
-
-            src      = src_p->shared->u.atomic;
-            dst      = dst_p->shared->u.atomic;
-            expo_max = ((hssize_t)1 << dst.u.f.esize) - 1;
-
-            /*
-             * Do we process the values from beginning to end or vice versa? Also,
-             * how many of the elements have the source and destination areas
-             * overlapping?
-             */
-            if (src_p->shared->size == dst_p->shared->size || buf_stride) {
-                sp = dp   = (uint8_t *)buf;
-                direction = 1;
-                olap      = nelmts;
-            }
-            else if (src_p->shared->size >= dst_p->shared->size) {
-                double olap_d =
-                    ceil((double)(dst_p->shared->size) / (double)(src_p->shared->size - dst_p->shared->size));
-                olap = (size_t)olap_d;
-                sp = dp   = (uint8_t *)buf;
-                direction = 1;
-            }
-            else {
-                double olap_d =
-                    ceil((double)(src_p->shared->size) / (double)(dst_p->shared->size - src_p->shared->size));
-                olap      = (size_t)olap_d;
-                sp        = (uint8_t *)buf + (nelmts - 1) * src_p->shared->size;
-                dp        = (uint8_t *)buf + (nelmts - 1) * dst_p->shared->size;
-                direction = -1;
-            }
-
-            /*
-             * Direction & size of buffer traversal.
-             */
-            H5_CHECK_OVERFLOW(buf_stride, size_t, ssize_t);
-            H5_CHECK_OVERFLOW(src_p->shared->size, size_t, ssize_t);
-            H5_CHECK_OVERFLOW(dst_p->shared->size, size_t, ssize_t);
-            src_delta = (ssize_t)direction * (ssize_t)(buf_stride ? buf_stride : src_p->shared->size);
-            dst_delta = (ssize_t)direction * (ssize_t)(buf_stride ? buf_stride : dst_p->shared->size);
-
-            /* Allocate space for order-reversed source buffer */
-            src_rev = (uint8_t *)H5MM_calloc(src_p->shared->size);
-
-            /* The conversion loop */
-            for (elmtno = 0; elmtno < nelmts; elmtno++) {
-                /* Set these variables to default */
-                except_ret = H5T_CONV_UNHANDLED;
-                reverse    = true;
-
-                /*
-                 * If the source and destination buffers overlap then use a
-                 * temporary buffer for the destination.
-                 */
-                if (direction > 0) {
-                    s = sp;
-                    d = elmtno < olap ? dbuf : dp;
-                }
-                else {
-                    s = sp;
-                    d = elmtno + olap >= nelmts ? dbuf : dp;
-                }
-#ifndef NDEBUG
-                /* I don't quite trust the overlap calculations yet --rpm */
-                if (d == dbuf) {
-                    assert((dp >= sp && dp < sp + src_p->shared->size) ||
-                           (sp >= dp && sp < dp + dst_p->shared->size));
-                }
-                else {
-                    assert((dp < sp && dp + dst_p->shared->size <= sp) ||
-                           (sp < dp && sp + src_p->shared->size <= dp));
-                }
-#endif
-
-                /*
-                 * Put the data in little endian order so our loops aren't so
-                 * complicated.  We'll do all the conversion stuff assuming
-                 * little endian and then we'll fix the order at the end.
-                 */
-                if (H5T_ORDER_BE == src.order) {
-                    half_size = src_p->shared->size / 2;
-                    for (i = 0; i < half_size; i++) {
-                        tmp1                             = s[src_p->shared->size - (i + 1)];
-                        s[src_p->shared->size - (i + 1)] = s[i];
-                        s[i]                             = tmp1;
-                    }
-                }
-                else if (H5T_ORDER_VAX == src.order) {
-                    tsize = src_p->shared->size;
-                    assert(0 == tsize % 2);
-
-                    for (i = 0; i < tsize; i += 4) {
-                        tmp1 = s[i];
-                        tmp2 = s[i + 1];
-
-                        s[i]     = s[(tsize - 2) - i];
-                        s[i + 1] = s[(tsize - 1) - i];
-
-                        s[(tsize - 2) - i] = tmp1;
-                        s[(tsize - 1) - i] = tmp2;
-                    }
-                }
-
-                /*
-                 * Find the sign bit value of the source.
-                 */
-                sign = H5T__bit_get_d(s, src.u.f.sign, (size_t)1);
-
-                /*
-                 * Check for special cases: +0, -0, +Inf, -Inf, NaN
-                 */
-                if (H5T__bit_find(s, src.u.f.mpos, src.u.f.msize, H5T_BIT_LSB, true) < 0) {
-                    if (H5T__bit_find(s, src.u.f.epos, src.u.f.esize, H5T_BIT_LSB, true) < 0) {
-                        /* +0 or -0 */
-                        H5T__bit_copy(d, dst.u.f.sign, s, src.u.f.sign, (size_t)1);
-                        H5T__bit_set(d, dst.u.f.epos, dst.u.f.esize, false);
-                        H5T__bit_set(d, dst.u.f.mpos, dst.u.f.msize, false);
-                        goto padding;
-                    }
-                    else if (H5T__bit_find(s, src.u.f.epos, src.u.f.esize, H5T_BIT_LSB, false) < 0) {
-                        /* +Inf or -Inf */
-                        if (conv_ctx->u.conv.cb_struct
-                                .func) { /*If user's exception handler is present, use it*/
-                            /*reverse order first*/
-                            H5T__reverse_order(src_rev, s, src_p->shared->size,
-                                               src_p->shared->u.atomic.order);
-                            if (sign)
-                                except_ret = (conv_ctx->u.conv.cb_struct.func)(
-                                    H5T_CONV_EXCEPT_NINF, conv_ctx->u.conv.src_type_id,
-                                    conv_ctx->u.conv.dst_type_id, src_rev, d,
-                                    conv_ctx->u.conv.cb_struct.user_data);
-                            else
-                                except_ret = (conv_ctx->u.conv.cb_struct.func)(
-                                    H5T_CONV_EXCEPT_PINF, conv_ctx->u.conv.src_type_id,
-                                    conv_ctx->u.conv.dst_type_id, src_rev, d,
-                                    conv_ctx->u.conv.cb_struct.user_data);
-                        }
-
-                        if (except_ret == H5T_CONV_UNHANDLED) {
-                            H5T__bit_copy(d, dst.u.f.sign, s, src.u.f.sign, (size_t)1);
-                            H5T__bit_set(d, dst.u.f.epos, dst.u.f.esize, true);
-                            H5T__bit_set(d, dst.u.f.mpos, dst.u.f.msize, false);
-                            /*If the destination no implied mantissa bit, we'll need to set
-                             *the 1st bit of mantissa to 1.  The Intel-Linux long double is
-                             *this case.*/
-                            if (H5T_NORM_NONE == dst.u.f.norm)
-                                H5T__bit_set(d, dst.u.f.mpos + dst.u.f.msize - 1, (size_t)1, true);
-                        }
-                        else if (except_ret == H5T_CONV_HANDLED) {
-                            /*No need to reverse the order of destination because user handles it*/
-                            reverse = false;
-                            goto next;
-                        }
-                        else if (except_ret == H5T_CONV_ABORT)
-                            HGOTO_ERROR(H5E_DATATYPE, H5E_CANTCONVERT, FAIL,
-                                        "can't handle conversion exception");
-
-                        goto padding;
-                    }
-                }
-                else if (H5T_NORM_NONE == src.u.f.norm &&
-                         H5T__bit_find(s, src.u.f.mpos, src.u.f.msize - 1, H5T_BIT_LSB, true) < 0 &&
-                         H5T__bit_find(s, src.u.f.epos, src.u.f.esize, H5T_BIT_LSB, false) < 0) {
-                    /*This is a special case for the source of no implied mantissa bit.
-                     *If the exponent bits are all 1s and only the 1st bit of mantissa
-                     *is set to 1.  It's infinity. The Intel-Linux "long double" is this case.*/
-                    /* +Inf or -Inf */
-                    if (conv_ctx->u.conv.cb_struct.func) { /*If user's exception handler is present, use it*/
-                        /*reverse order first*/
-                        H5T__reverse_order(src_rev, s, src_p->shared->size, src_p->shared->u.atomic.order);
-                        if (sign)
-                            except_ret = (conv_ctx->u.conv.cb_struct.func)(
-                                H5T_CONV_EXCEPT_NINF, conv_ctx->u.conv.src_type_id,
-                                conv_ctx->u.conv.dst_type_id, src_rev, d,
-                                conv_ctx->u.conv.cb_struct.user_data);
-                        else
-                            except_ret = (conv_ctx->u.conv.cb_struct.func)(
-                                H5T_CONV_EXCEPT_PINF, conv_ctx->u.conv.src_type_id,
-                                conv_ctx->u.conv.dst_type_id, src_rev, d,
-                                conv_ctx->u.conv.cb_struct.user_data);
-                    }
-
-                    if (except_ret == H5T_CONV_UNHANDLED) {
-                        H5T__bit_copy(d, dst.u.f.sign, s, src.u.f.sign, (size_t)1);
-                        H5T__bit_set(d, dst.u.f.epos, dst.u.f.esize, true);
-                        H5T__bit_set(d, dst.u.f.mpos, dst.u.f.msize, false);
-                        /*If the destination no implied mantissa bit, we'll need to set
-                         *the 1st bit of mantissa to 1.  The Intel-Linux long double is
-                         *this case.*/
-                        if (H5T_NORM_NONE == dst.u.f.norm)
-                            H5T__bit_set(d, dst.u.f.mpos + dst.u.f.msize - 1, (size_t)1, true);
-                    }
-                    else if (except_ret == H5T_CONV_HANDLED) {
-                        /*No need to reverse the order of destination because user handles it*/
-                        reverse = false;
-                        goto next;
-                    }
-                    else if (except_ret == H5T_CONV_ABORT)
-                        HGOTO_ERROR(H5E_DATATYPE, H5E_CANTCONVERT, FAIL, "can't handle conversion exception");
-
-                    goto padding;
-                    /* Temporary solution to handle VAX special values.
-                     * Note that even though we don't support VAX anymore, we
-                     * still need to handle legacy VAX files so this code must
-                     * remain in place.
-                     */
-                }
-                else if (H5T__bit_find(s, src.u.f.epos, src.u.f.esize, H5T_BIT_LSB, false) < 0) {
-                    /* NaN */
-                    if (conv_ctx->u.conv.cb_struct.func) { /*If user's exception handler is present, use it*/
-                        /*reverse order first*/
-                        H5T__reverse_order(src_rev, s, src_p->shared->size, src_p->shared->u.atomic.order);
-                        except_ret = (conv_ctx->u.conv.cb_struct.func)(
-                            H5T_CONV_EXCEPT_NAN, conv_ctx->u.conv.src_type_id, conv_ctx->u.conv.dst_type_id,
-                            src_rev, d, conv_ctx->u.conv.cb_struct.user_data);
-                    }
-
-                    if (except_ret == H5T_CONV_UNHANDLED) {
-                        /* There are many NaN values, so we just set all bits of
-                         * the significand. */
-                        H5T__bit_copy(d, dst.u.f.sign, s, src.u.f.sign, (size_t)1);
-                        H5T__bit_set(d, dst.u.f.epos, dst.u.f.esize, true);
-                        H5T__bit_set(d, dst.u.f.mpos, dst.u.f.msize, true);
-                    }
-                    else if (except_ret == H5T_CONV_HANDLED) {
-                        /*No need to reverse the order of destination because user handles it*/
-                        reverse = false;
-                        goto next;
-                    }
-                    else if (except_ret == H5T_CONV_ABORT)
-                        HGOTO_ERROR(H5E_DATATYPE, H5E_CANTCONVERT, FAIL, "can't handle conversion exception");
-
-                    goto padding;
-                }
-
-                /*
-                 * Get the exponent as an unsigned quantity from the section of
-                 * the source bit field where it's located.     Don't worry about
-                 * the exponent bias yet.
-                 */
-                expo = (int64_t)H5T__bit_get_d(s, src.u.f.epos, src.u.f.esize);
-
-                if (expo == 0)
-                    denormalized = true;
-
-                /*
-                 * Set markers for the source mantissa, excluding the leading `1'
-                 * (might be implied).
-                 */
-                implied = 1;
-                mpos    = src.u.f.mpos;
-                mrsh    = 0;
-                if (0 == expo || H5T_NORM_NONE == src.u.f.norm) {
-                    if ((bitno = H5T__bit_find(s, src.u.f.mpos, src.u.f.msize, H5T_BIT_MSB, true)) > 0) {
-                        msize = (size_t)bitno;
-                    }
-                    else if (0 == bitno) {
-                        msize = 1;
-                        H5T__bit_set(s, src.u.f.mpos, (size_t)1, false);
-                    }
-                }
-                else if (H5T_NORM_IMPLIED == src.u.f.norm) {
-                    msize = src.u.f.msize;
-                }
-                else {
-                    HGOTO_ERROR(H5E_DATATYPE, H5E_CANTCONVERT, FAIL,
-                                "normalization method not implemented yet");
-                }
-
-                /*
-                 * The sign for the destination is the same as the sign for the
-                 * source in all cases.
-                 */
-                H5T__bit_copy(d, dst.u.f.sign, s, src.u.f.sign, (size_t)1);
-
-                /*
-                 * Calculate the true source exponent by adjusting according to
-                 * the source exponent bias.
-                 */
-                if (0 == expo || H5T_NORM_NONE == src.u.f.norm) {
-                    assert(bitno >= 0);
-                    expo -= (int64_t)((src.u.f.ebias - 1) + (src.u.f.msize - (size_t)bitno));
-                }
-                else if (H5T_NORM_IMPLIED == src.u.f.norm) {
-                    expo -= (int64_t)src.u.f.ebias;
-                }
-                else {
-                    HGOTO_ERROR(H5E_DATATYPE, H5E_CANTCONVERT, FAIL,
-                                "normalization method not implemented yet");
-                }
-
-                /*
-                 * If the destination is not normalized then right shift the
-                 * mantissa by one.
-                 */
-                if (H5T_NORM_NONE == dst.u.f.norm)
-                    mrsh++;
-
-                /*
-                 * Calculate the destination exponent by adding the destination
-                 * bias and clipping by the minimum and maximum possible
-                 * destination exponent values.
-                 */
-                expo += (int64_t)dst.u.f.ebias;
-
-                if (expo < -(hssize_t)(dst.u.f.msize)) {
-                    /* The exponent is way too small.  Result is zero. */
-                    expo = 0;
-                    H5T__bit_set(d, dst.u.f.mpos, dst.u.f.msize, false);
-                    msize = 0;
-                }
-                else if (expo <= 0) {
-                    /*
-                     * The exponent is too small to fit in the exponent field,
-                     * but by shifting the mantissa to the right we can
-                     * accommodate that value.  The mantissa of course is no
-                     * longer normalized.
-                     */
-                    mrsh += (size_t)(1 - expo);
-                    expo         = 0;
-                    denormalized = true;
-                }
-                else if (expo >= expo_max) {
-                    /*
-                     * The exponent is too large to fit in the available region
-                     * or it results in the maximum possible value.     Use positive
-                     * or negative infinity instead unless the application
-                     * specifies something else.  Before calling the overflow
-                     * handler make sure the source buffer we hand it is in the
-                     * original byte order.
-                     */
-                    if (conv_ctx->u.conv.cb_struct.func) { /*If user's exception handler is present, use it*/
-                        /*reverse order first*/
-                        H5T__reverse_order(src_rev, s, src_p->shared->size, src_p->shared->u.atomic.order);
-                        except_ret = (conv_ctx->u.conv.cb_struct.func)(
-                            H5T_CONV_EXCEPT_RANGE_HI, conv_ctx->u.conv.src_type_id,
-                            conv_ctx->u.conv.dst_type_id, src_rev, d, conv_ctx->u.conv.cb_struct.user_data);
-                    }
-
-                    if (except_ret == H5T_CONV_UNHANDLED) {
-                        expo = expo_max;
-                        H5T__bit_set(d, dst.u.f.mpos, dst.u.f.msize, false);
-                        msize = 0;
-                    }
-                    else if (except_ret == H5T_CONV_ABORT)
-                        HGOTO_ERROR(H5E_DATATYPE, H5E_CANTCONVERT, FAIL, "can't handle conversion exception");
-                    else if (except_ret == H5T_CONV_HANDLED) {
-                        reverse = false;
-                        goto next;
-                    }
-                }
-
-                /*
-                 * If the destination mantissa is smaller than the source
-                 * mantissa then round the source mantissa. Rounding may cause a
-                 * carry in which case the exponent has to be re-evaluated for
-                 * overflow.  That is, if `carry' is clear then the implied
-                 * mantissa bit is `1', else it is `10' binary.
-                 */
-                if (msize > 0 && mrsh <= dst.u.f.msize && mrsh + msize > dst.u.f.msize) {
-                    bitno = (ssize_t)(mrsh + msize - dst.u.f.msize);
-                    assert(bitno >= 0 && (size_t)bitno <= msize);
-                    /* If the 1st bit being cut off is set and source isn't denormalized.*/
-                    if (H5T__bit_get_d(s, (mpos + (size_t)bitno) - 1, (size_t)1) && !denormalized) {
-                        /* Don't do rounding if exponent is 111...110 and mantissa is 111...11.
-                         * To do rounding and increment exponent in this case will create an infinity value.*/
-                        if ((H5T__bit_find(s, mpos + (size_t)bitno, msize - (size_t)bitno, H5T_BIT_LSB,
-                                           false) >= 0 ||
-                             expo < expo_max - 1)) {
-                            carry = H5T__bit_inc(s, mpos + (size_t)bitno - 1, 1 + msize - (size_t)bitno);
-                            if (carry)
-                                implied = 2;
-                        }
-                    }
-                    else if (H5T__bit_get_d(s, (mpos + (size_t)bitno) - 1, (size_t)1) && denormalized)
-                        /* For either source or destination, denormalized value doesn't increment carry.*/
-                        H5T__bit_inc(s, mpos + (size_t)bitno - 1, 1 + msize - (size_t)bitno);
-                }
-                else
-                    carry = false;
-
-                /*
-                 * Write the mantissa to the destination
-                 */
-                if (mrsh > dst.u.f.msize + 1) {
-                    H5T__bit_set(d, dst.u.f.mpos, dst.u.f.msize, false);
-                }
-                else if (mrsh == dst.u.f.msize + 1) {
-                    H5T__bit_set(d, dst.u.f.mpos + 1, dst.u.f.msize - 1, false);
-                    H5T__bit_set(d, dst.u.f.mpos, (size_t)1, true);
-                }
-                else if (mrsh == dst.u.f.msize) {
-                    H5T__bit_set(d, dst.u.f.mpos, dst.u.f.msize, false);
-                    H5T__bit_set_d(d, dst.u.f.mpos, MIN(2, dst.u.f.msize), (hsize_t)implied);
-                }
-                else {
-                    if (mrsh > 0) {
-                        H5T__bit_set(d, dst.u.f.mpos + dst.u.f.msize - mrsh, mrsh, false);
-                        H5T__bit_set_d(d, dst.u.f.mpos + dst.u.f.msize - mrsh, (size_t)2, (hsize_t)implied);
-                    }
-                    if (mrsh + msize >= dst.u.f.msize) {
-                        H5T__bit_copy(d, dst.u.f.mpos, s, (mpos + msize + mrsh - dst.u.f.msize),
-                                      dst.u.f.msize - mrsh);
-                    }
-                    else {
-                        H5T__bit_copy(d, dst.u.f.mpos + dst.u.f.msize - (mrsh + msize), s, mpos, msize);
-                        H5T__bit_set(d, dst.u.f.mpos, dst.u.f.msize - (mrsh + msize), false);
-                    }
-                }
-
-                /* Write the exponent */
-                if (carry) {
-                    expo++;
-                    if (expo >= expo_max) {
-                        /*
-                         * The exponent is too large to fit in the available
-                         * region or it results in the maximum possible value.
-                         * Use positive or negative infinity instead unless the
-                         * application specifies something else.  Before
-                         * calling the overflow handler make sure the source
-                         * buffer we hand it is in the original byte order.
-                         */
-                        if (conv_ctx->u.conv.cb_struct
-                                .func) { /*If user's exception handler is present, use it*/
-                            /*reverse order first*/
-                            H5T__reverse_order(src_rev, s, src_p->shared->size,
-                                               src_p->shared->u.atomic.order);
-                            except_ret = (conv_ctx->u.conv.cb_struct.func)(
-                                H5T_CONV_EXCEPT_RANGE_HI, conv_ctx->u.conv.src_type_id,
-                                conv_ctx->u.conv.dst_type_id, src_rev, d,
-                                conv_ctx->u.conv.cb_struct.user_data);
-                        }
-
-                        if (except_ret == H5T_CONV_UNHANDLED) {
-                            expo = expo_max;
-                            H5T__bit_set(d, dst.u.f.mpos, dst.u.f.msize, false);
-                        }
-                        else if (except_ret == H5T_CONV_ABORT)
-                            HGOTO_ERROR(H5E_DATATYPE, H5E_CANTCONVERT, FAIL,
-                                        "can't handle conversion exception");
-                        else if (except_ret == H5T_CONV_HANDLED) {
-                            reverse = false;
-                            goto next;
-                        }
-                    }
-                }
-                /*reset CARRY*/
-                carry = false;
-
-                H5_CHECK_OVERFLOW(expo, hssize_t, hsize_t);
-                H5T__bit_set_d(d, dst.u.f.epos, dst.u.f.esize, (hsize_t)expo);
-
-padding:
-
-                /*
-                 * Set external padding areas
-                 */
-                if (dst.offset > 0) {
-                    assert(H5T_PAD_ZERO == dst.lsb_pad || H5T_PAD_ONE == dst.lsb_pad);
-                    H5T__bit_set(d, (size_t)0, dst.offset, (bool)(H5T_PAD_ONE == dst.lsb_pad));
-                }
-                if (dst.offset + dst.prec != 8 * dst_p->shared->size) {
-                    assert(H5T_PAD_ZERO == dst.msb_pad || H5T_PAD_ONE == dst.msb_pad);
-                    H5T__bit_set(d, dst.offset + dst.prec, 8 * dst_p->shared->size - (dst.offset + dst.prec),
-                                 (bool)(H5T_PAD_ONE == dst.msb_pad));
-                }
-
-                /*
-                 * Put the destination in the correct byte order.  See note at
-                 * beginning of loop.
-                 */
-                if (H5T_ORDER_BE == dst.order && reverse) {
-                    half_size = dst_p->shared->size / 2;
-                    for (i = 0; i < half_size; i++) {
-                        uint8_t tmp                      = d[dst_p->shared->size - (i + 1)];
-                        d[dst_p->shared->size - (i + 1)] = d[i];
-                        d[i]                             = tmp;
-                    }
-                }
-                else if (H5T_ORDER_VAX == dst.order && reverse) {
-                    tsize = dst_p->shared->size;
-                    assert(0 == tsize % 2);
-
-                    for (i = 0; i < tsize; i += 4) {
-                        tmp1 = d[i];
-                        tmp2 = d[i + 1];
-
-                        d[i]     = d[(tsize - 2) - i];
-                        d[i + 1] = d[(tsize - 1) - i];
-
-                        d[(tsize - 2) - i] = tmp1;
-                        d[(tsize - 1) - i] = tmp2;
-                    }
-                }
-
-                /*
-                 * If we had used a temporary buffer for the destination then we
-                 * should copy the value to the true destination buffer.
-                 */
-next:
-                if (d == dbuf)
-                    H5MM_memcpy(dp, d, dst_p->shared->size);
-
-                /* Advance source & destination pointers by delta amounts */
-                sp += src_delta;
-                dp += dst_delta;
-            }
-
-            break;
-
-        default:
-            HGOTO_ERROR(H5E_DATATYPE, H5E_UNSUPPORTED, FAIL, "unknown conversion command");
-    } /* end switch */
-
-done:
-    if (src_rev)
-        H5MM_free(src_rev);
-
-    FUNC_LEAVE_NOAPI(ret_value)
-} /* end H5T__conv_f_f() */
-
-/*-------------------------------------------------------------------------
- * Function:    H5T__conv_s_s
- *
- * Purpose:    Convert one fixed-length string type to another.
- *
- * Return:    Non-negative on success/Negative on failure
- *
- *-------------------------------------------------------------------------
- */
-herr_t
-H5T__conv_s_s(const H5T_t *src, const H5T_t *dst, H5T_cdata_t *cdata,
-              const H5T_conv_ctx_t H5_ATTR_UNUSED *conv_ctx, size_t nelmts, size_t buf_stride,
-              size_t H5_ATTR_UNUSED bkg_stride, void *buf, void H5_ATTR_UNUSED *bkg)
-{
-    ssize_t  src_delta, dst_delta; /*source & destination stride    */
-    int      direction;            /*direction of traversal    */
-    size_t   elmtno;               /*element number        */
-    size_t   olap;                 /*num overlapping elements    */
-    size_t   nchars = 0;           /*number of characters copied    */
-    uint8_t *s, *sp, *d, *dp;      /*src and dst traversal pointers*/
-    uint8_t *dbuf      = NULL;     /*temp buf for overlap converts.    */
-    herr_t   ret_value = SUCCEED;  /* Return value */
-
-    FUNC_ENTER_PACKAGE
-
-    switch (cdata->command) {
-        case H5T_CONV_INIT:
-            if (NULL == src || NULL == dst)
-                HGOTO_ERROR(H5E_ARGS, H5E_BADTYPE, FAIL, "not a datatype");
-            if (8 * src->shared->size != src->shared->u.atomic.prec ||
-                8 * dst->shared->size != dst->shared->u.atomic.prec)
-                HGOTO_ERROR(H5E_ARGS, H5E_BADVALUE, FAIL, "bad precision");
-            if (0 != src->shared->u.atomic.offset || 0 != dst->shared->u.atomic.offset)
-                HGOTO_ERROR(H5E_ARGS, H5E_BADVALUE, FAIL, "bad offset");
-            if (H5T_CSET_ASCII != src->shared->u.atomic.u.s.cset &&
-                H5T_CSET_UTF8 != src->shared->u.atomic.u.s.cset)
-                HGOTO_ERROR(H5E_ARGS, H5E_BADVALUE, FAIL, "bad source character set");
-            if (H5T_CSET_ASCII != dst->shared->u.atomic.u.s.cset &&
-                H5T_CSET_UTF8 != dst->shared->u.atomic.u.s.cset)
-                HGOTO_ERROR(H5E_ARGS, H5E_BADVALUE, FAIL, "bad destination character set");
-            if ((H5T_CSET_ASCII == src->shared->u.atomic.u.s.cset &&
-                 H5T_CSET_UTF8 == dst->shared->u.atomic.u.s.cset) ||
-                (H5T_CSET_ASCII == dst->shared->u.atomic.u.s.cset &&
-                 H5T_CSET_UTF8 == src->shared->u.atomic.u.s.cset))
-                HGOTO_ERROR(H5E_ARGS, H5E_BADVALUE, FAIL,
-                            "The library doesn't convert between strings of ASCII and UTF");
-            if (src->shared->u.atomic.u.s.pad < 0 || src->shared->u.atomic.u.s.pad >= H5T_NSTR ||
-                dst->shared->u.atomic.u.s.pad < 0 || dst->shared->u.atomic.u.s.pad >= H5T_NSTR)
-                HGOTO_ERROR(H5E_ARGS, H5E_BADVALUE, FAIL, "bad character padding");
-            cdata->need_bkg = H5T_BKG_NO;
-            break;
-
-        case H5T_CONV_FREE:
-            break;
-
-        case H5T_CONV_CONV:
-            /* Get the datatypes */
-            if (NULL == src || NULL == dst)
-                HGOTO_ERROR(H5E_ARGS, H5E_BADTYPE, FAIL, "not a datatype");
-
-            /*
-             * Do we process the values from beginning to end or vice versa? Also,
-             * how many of the elements have the source and destination areas
-             * overlapping?
-             */
-            if (src->shared->size == dst->shared->size || buf_stride) {
-                /*
-                 * When the source and destination are the same size we can do
-                 * all the conversions in place.
-                 */
-                sp = dp   = (uint8_t *)buf;
-                direction = 1;
-                olap      = 0;
-            }
-            else if (src->shared->size >= dst->shared->size) {
-                double olapd =
-                    ceil((double)(dst->shared->size) / (double)(src->shared->size - dst->shared->size));
-                olap = (size_t)olapd;
-                sp = dp   = (uint8_t *)buf;
-                direction = 1;
-            }
-            else {
-                double olapd =
-                    ceil((double)(src->shared->size) / (double)(dst->shared->size - src->shared->size));
-                olap      = (size_t)olapd;
-                sp        = (uint8_t *)buf + (nelmts - 1) * src->shared->size;
-                dp        = (uint8_t *)buf + (nelmts - 1) * dst->shared->size;
-                direction = -1;
-            }
-
-            /*
-             * Direction & size of buffer traversal.
-             */
-            H5_CHECK_OVERFLOW(buf_stride, size_t, ssize_t);
-            H5_CHECK_OVERFLOW(src->shared->size, size_t, ssize_t);
-            H5_CHECK_OVERFLOW(dst->shared->size, size_t, ssize_t);
-            src_delta = (ssize_t)direction * (ssize_t)(buf_stride ? buf_stride : src->shared->size);
-            dst_delta = (ssize_t)direction * (ssize_t)(buf_stride ? buf_stride : dst->shared->size);
-
-            /* Allocate the overlap buffer */
-            if (NULL == (dbuf = (uint8_t *)H5MM_calloc(dst->shared->size)))
-                HGOTO_ERROR(H5E_RESOURCE, H5E_NOSPACE, FAIL,
-                            "memory allocation failed for string conversion");
-
-            /* The conversion loop. */
-            for (elmtno = 0; elmtno < nelmts; elmtno++) {
-
-                /*
-                 * If the source and destination buffers overlap then use a
-                 * temporary buffer for the destination.
-                 */
-                if (direction > 0) {
-                    s = sp;
-                    d = elmtno < olap ? dbuf : dp;
-                }
-                else {
-                    s = sp;
-                    d = elmtno + olap >= nelmts ? dbuf : dp;
-                }
-#ifndef NDEBUG
-                /* I don't quite trust the overlap calculations yet --rpm */
-                if (src->shared->size == dst->shared->size || buf_stride) {
-                    assert(s == d);
-                }
-                else if (d == dbuf) {
-                    assert((dp >= sp && dp < sp + src->shared->size) ||
-                           (sp >= dp && sp < dp + dst->shared->size));
-                }
-                else {
-                    assert((dp < sp && dp + dst->shared->size <= sp) ||
-                           (sp < dp && sp + src->shared->size <= dp));
-                }
-#endif
-
-                /* Copy characters from source to destination */
-                switch (src->shared->u.atomic.u.s.pad) {
-                    case H5T_STR_NULLTERM:
-                        for (nchars = 0;
-                             nchars < dst->shared->size && nchars < src->shared->size && s[nchars];
-                             nchars++) {
-                            d[nchars] = s[nchars];
-                        }
-                        break;
-
-                    case H5T_STR_NULLPAD:
-                        for (nchars = 0;
-                             nchars < dst->shared->size && nchars < src->shared->size && s[nchars];
-                             nchars++) {
-                            d[nchars] = s[nchars];
-                        }
-                        break;
-
-                    case H5T_STR_SPACEPAD:
-                        nchars = src->shared->size;
-                        while (nchars > 0 && ' ' == s[nchars - 1])
-                            --nchars;
-                        nchars = MIN(dst->shared->size, nchars);
-                        if (d != s)
-                            H5MM_memcpy(d, s, nchars);
-                        break;
-
-                    case H5T_STR_RESERVED_3:
-                    case H5T_STR_RESERVED_4:
-                    case H5T_STR_RESERVED_5:
-                    case H5T_STR_RESERVED_6:
-                    case H5T_STR_RESERVED_7:
-                    case H5T_STR_RESERVED_8:
-                    case H5T_STR_RESERVED_9:
-                    case H5T_STR_RESERVED_10:
-                    case H5T_STR_RESERVED_11:
-                    case H5T_STR_RESERVED_12:
-                    case H5T_STR_RESERVED_13:
-                    case H5T_STR_RESERVED_14:
-                    case H5T_STR_RESERVED_15:
-                    case H5T_STR_ERROR:
-                    default:
-                        HGOTO_ERROR(H5E_DATATYPE, H5E_UNSUPPORTED, FAIL,
-                                    "source string padding method not supported");
-                } /* end switch */
-
-                /* Terminate or pad the destination */
-                switch (dst->shared->u.atomic.u.s.pad) {
-                    case H5T_STR_NULLTERM:
-                        while (nchars < dst->shared->size)
-                            d[nchars++] = '\0';
-                        d[dst->shared->size - 1] = '\0';
-                        break;
-
-                    case H5T_STR_NULLPAD:
-                        while (nchars < dst->shared->size)
-                            d[nchars++] = '\0';
-                        break;
-
-                    case H5T_STR_SPACEPAD:
-                        while (nchars < dst->shared->size)
-                            d[nchars++] = ' ';
-                        break;
-
-                    case H5T_STR_RESERVED_3:
-                    case H5T_STR_RESERVED_4:
-                    case H5T_STR_RESERVED_5:
-                    case H5T_STR_RESERVED_6:
-                    case H5T_STR_RESERVED_7:
-                    case H5T_STR_RESERVED_8:
-                    case H5T_STR_RESERVED_9:
-                    case H5T_STR_RESERVED_10:
-                    case H5T_STR_RESERVED_11:
-                    case H5T_STR_RESERVED_12:
-                    case H5T_STR_RESERVED_13:
-                    case H5T_STR_RESERVED_14:
-                    case H5T_STR_RESERVED_15:
-                    case H5T_STR_ERROR:
-                    default:
-                        HGOTO_ERROR(H5E_DATATYPE, H5E_UNSUPPORTED, FAIL,
-                                    "destination string padding method not supported");
-                } /* end switch */
-
-                /*
-                 * If we used a temporary buffer for the destination then we
-                 * should copy the value to the true destination buffer.
-                 */
-                if (d == dbuf)
-                    H5MM_memcpy(dp, d, dst->shared->size);
-
-                /* Advance source & destination pointers by delta amounts */
-                sp += src_delta;
-                dp += dst_delta;
-            } /* end for */
-            break;
-
-        default:
-            HGOTO_ERROR(H5E_DATATYPE, H5E_UNSUPPORTED, FAIL, "unknown conversion command");
-    } /* end switch */
-
-done:
-    H5MM_xfree(dbuf);
-
-    FUNC_LEAVE_NOAPI(ret_value)
-} /* end H5T__conv_s_s() */
-
-/*-------------------------------------------------------------------------
- * Function:    H5T__conv_schar_uchar
- *
- * Purpose:    Converts `signed char' to `unsigned char'
- *
- * Return:    Success:    non-negative
- *
- *            Failure:    negative
- *
- *-------------------------------------------------------------------------
- */
-herr_t
-H5T__conv_schar_uchar(const H5T_t *st, const H5T_t *dt, H5T_cdata_t *cdata, const H5T_conv_ctx_t *conv_ctx,
-                      size_t nelmts, size_t buf_stride, size_t H5_ATTR_UNUSED bkg_stride, void *buf,
-                      void H5_ATTR_UNUSED *bkg)
-{
-    H5T_CONV_su(SCHAR, UCHAR, signed char, unsigned char, -, -);
-}
-
-/*-------------------------------------------------------------------------
- * Function:    H5T__conv_uchar_schar
- *
- * Purpose:    Converts `unsigned char' to `signed char'
- *
- * Return:    Success:    non-negative
- *
- *            Failure:    negative
- *
- *-------------------------------------------------------------------------
- */
-herr_t
-H5T__conv_uchar_schar(const H5T_t *st, const H5T_t *dt, H5T_cdata_t *cdata, const H5T_conv_ctx_t *conv_ctx,
-                      size_t nelmts, size_t buf_stride, size_t H5_ATTR_UNUSED bkg_stride, void *buf,
-                      void H5_ATTR_UNUSED *bkg)
-{
-    H5T_CONV_us(UCHAR, SCHAR, unsigned char, signed char, -, SCHAR_MAX);
-}
-
-/*-------------------------------------------------------------------------
- * Function:    H5T__conv_schar_short
- *
- * Purpose:    Converts `signed char' to `short'
- *
- * Return:    Success:    Non-negative
- *
- *            Failure:    Negative
- *
- *-------------------------------------------------------------------------
- */
-herr_t
-H5T__conv_schar_short(const H5T_t *st, const H5T_t *dt, H5T_cdata_t *cdata, const H5T_conv_ctx_t *conv_ctx,
-                      size_t nelmts, size_t buf_stride, size_t H5_ATTR_UNUSED bkg_stride, void *buf,
-                      void H5_ATTR_UNUSED *bkg)
-{
-    H5T_CONV_sS(SCHAR, SHORT, signed char, short, -, -);
-}
-
-/*-------------------------------------------------------------------------
- * Function:    H5T__conv_schar_ushort
- *
- * Purpose:    Converts `signed char' to `unsigned short'
- *
- * Return:    Success:    Non-negative
- *
- *            Failure:    Negative
- *
- *-------------------------------------------------------------------------
- */
-herr_t
-H5T__conv_schar_ushort(const H5T_t *st, const H5T_t *dt, H5T_cdata_t *cdata, const H5T_conv_ctx_t *conv_ctx,
-                       size_t nelmts, size_t buf_stride, size_t H5_ATTR_UNUSED bkg_stride, void *buf,
-                       void H5_ATTR_UNUSED *bkg)
-{
-    H5T_CONV_sU(SCHAR, USHORT, signed char, unsigned short, -, -);
-}
-
-/*-------------------------------------------------------------------------
- * Function:    H5T__conv_uchar_short
- *
- * Purpose:    Converts `unsigned char' to `short'
- *
- * Return:    Success:    non-negative
- *
- *            Failure:    negative
- *
- *-------------------------------------------------------------------------
- */
-herr_t
-H5T__conv_uchar_short(const H5T_t *st, const H5T_t *dt, H5T_cdata_t *cdata, const H5T_conv_ctx_t *conv_ctx,
-                      size_t nelmts, size_t buf_stride, size_t H5_ATTR_UNUSED bkg_stride, void *buf,
-                      void H5_ATTR_UNUSED *bkg)
-{
-    H5T_CONV_uS(UCHAR, SHORT, unsigned char, short, -, SHRT_MAX);
-}
-
-/*-------------------------------------------------------------------------
- * Function:    H5T__conv_uchar_ushort
- *
- * Purpose:    Converts `unsigned char' to `unsigned short'
- *
- * Return:    Success:    non-negative
- *
- *            Failure:    negative
- *
- *-------------------------------------------------------------------------
- */
-herr_t
-H5T__conv_uchar_ushort(const H5T_t *st, const H5T_t *dt, H5T_cdata_t *cdata, const H5T_conv_ctx_t *conv_ctx,
-                       size_t nelmts, size_t buf_stride, size_t H5_ATTR_UNUSED bkg_stride, void *buf,
-                       void H5_ATTR_UNUSED *bkg)
-{
-    H5T_CONV_uU(UCHAR, USHORT, unsigned char, unsigned short, -, -);
-}
-
-/*-------------------------------------------------------------------------
- * Function:    H5T__conv_schar_int
- *
- * Purpose:    Converts `signed char' to `int'
- *
- * Return:    Success:    Non-negative
- *
- *            Failure:    Negative
- *
- *-------------------------------------------------------------------------
- */
-herr_t
-H5T__conv_schar_int(const H5T_t *st, const H5T_t *dt, H5T_cdata_t *cdata, const H5T_conv_ctx_t *conv_ctx,
-                    size_t nelmts, size_t buf_stride, size_t H5_ATTR_UNUSED bkg_stride, void *buf,
-                    void H5_ATTR_UNUSED *bkg)
-{
-    H5T_CONV_sS(SCHAR, INT, signed char, int, -, -);
-}
-
-/*-------------------------------------------------------------------------
- * Function:    H5T__conv_schar_uint
- *
- * Purpose:    Converts `signed char' to `unsigned int'
- *
- * Return:    Success:    Non-negative
- *
- *            Failure:    Negative
- *
- *-------------------------------------------------------------------------
- */
-herr_t
-H5T__conv_schar_uint(const H5T_t *st, const H5T_t *dt, H5T_cdata_t *cdata, const H5T_conv_ctx_t *conv_ctx,
-                     size_t nelmts, size_t buf_stride, size_t H5_ATTR_UNUSED bkg_stride, void *buf,
-                     void H5_ATTR_UNUSED *bkg)
-{
-    H5T_CONV_sU(SCHAR, UINT, signed char, unsigned, -, -);
-}
-
-/*-------------------------------------------------------------------------
- * Function:    H5T__conv_uchar_int
- *
- * Purpose:    Converts `unsigned char' to `int'
- *
- * Return:    Success:    Non-negative
- *
- *            Failure:    Negative
- *
- *-------------------------------------------------------------------------
- */
-herr_t
-H5T__conv_uchar_int(const H5T_t *st, const H5T_t *dt, H5T_cdata_t *cdata, const H5T_conv_ctx_t *conv_ctx,
-                    size_t nelmts, size_t buf_stride, size_t H5_ATTR_UNUSED bkg_stride, void *buf,
-                    void H5_ATTR_UNUSED *bkg)
-{
-    H5T_CONV_uS(UCHAR, INT, unsigned char, int, -, INT_MAX);
-}
-
-/*-------------------------------------------------------------------------
- * Function:    H5T__conv_uchar_uint
- *
- * Purpose:    Converts `unsigned char' to `unsigned int'
- *
- * Return:    Success:    Non-negative
- *
- *            Failure:    Negative
- *
- *-------------------------------------------------------------------------
- */
-herr_t
-H5T__conv_uchar_uint(const H5T_t *st, const H5T_t *dt, H5T_cdata_t *cdata, const H5T_conv_ctx_t *conv_ctx,
-                     size_t nelmts, size_t buf_stride, size_t H5_ATTR_UNUSED bkg_stride, void *buf,
-                     void H5_ATTR_UNUSED *bkg)
-{
-    H5T_CONV_uU(UCHAR, UINT, unsigned char, unsigned, -, -);
-}
-
-/*-------------------------------------------------------------------------
- * Function:    H5T__conv_schar_long
- *
- * Purpose:    Converts `signed char' to `long'
- *
- * Return:    Success:    Non-negative
- *
- *            Failure:    Negative
- *
- *-------------------------------------------------------------------------
- */
-herr_t
-H5T__conv_schar_long(const H5T_t *st, const H5T_t *dt, H5T_cdata_t *cdata, const H5T_conv_ctx_t *conv_ctx,
-                     size_t nelmts, size_t buf_stride, size_t H5_ATTR_UNUSED bkg_stride, void *buf,
-                     void H5_ATTR_UNUSED *bkg)
-{
-    H5T_CONV_sS(SCHAR, LONG, signed char, long, -, -);
-}
-
-/*-------------------------------------------------------------------------
- * Function:    H5T__conv_schar_ulong
- *
- * Purpose:    Converts `signed char' to `unsigned long'
- *
- * Return:    Success:    Non-negative
- *
- *            Failure:    Negative
- *
- *-------------------------------------------------------------------------
- */
-herr_t
-H5T__conv_schar_ulong(const H5T_t *st, const H5T_t *dt, H5T_cdata_t *cdata, const H5T_conv_ctx_t *conv_ctx,
-                      size_t nelmts, size_t buf_stride, size_t H5_ATTR_UNUSED bkg_stride, void *buf,
-                      void H5_ATTR_UNUSED *bkg)
-{
-    H5T_CONV_sU(SCHAR, ULONG, signed char, unsigned long, -, -);
-}
-
-/*-------------------------------------------------------------------------
- * Function:    H5T__conv_uchar_long
- *
- * Purpose:    Converts `unsigned char' to `long'
- *
- * Return:    Success:    Non-negative
- *
- *            Failure:    Negative
- *
- *-------------------------------------------------------------------------
- */
-herr_t
-H5T__conv_uchar_long(const H5T_t *st, const H5T_t *dt, H5T_cdata_t *cdata, const H5T_conv_ctx_t *conv_ctx,
-                     size_t nelmts, size_t buf_stride, size_t H5_ATTR_UNUSED bkg_stride, void *buf,
-                     void H5_ATTR_UNUSED *bkg)
-{
-    H5T_CONV_uS(UCHAR, LONG, unsigned char, long, -, LONG_MAX);
-}
-
-/*-------------------------------------------------------------------------
- * Function:    H5T__conv_uchar_ulong
- *
- * Purpose:    Converts `unsigned char' to `unsigned long'
- *
- * Return:    Success:    Non-negative
- *
- *            Failure:    Negative
- *
- *-------------------------------------------------------------------------
- */
-herr_t
-H5T__conv_uchar_ulong(const H5T_t *st, const H5T_t *dt, H5T_cdata_t *cdata, const H5T_conv_ctx_t *conv_ctx,
-                      size_t nelmts, size_t buf_stride, size_t H5_ATTR_UNUSED bkg_stride, void *buf,
-                      void H5_ATTR_UNUSED *bkg)
-{
-    H5T_CONV_uU(UCHAR, ULONG, unsigned char, unsigned long, -, -);
-}
-
-/*-------------------------------------------------------------------------
- * Function:    H5T__conv_schar_llong
- *
- * Purpose:    Converts `signed char' to `long long'
- *
- * Return:    Success:    Non-negative
- *
- *            Failure:    Negative
- *
- *-------------------------------------------------------------------------
- */
-herr_t
-H5T__conv_schar_llong(const H5T_t *st, const H5T_t *dt, H5T_cdata_t *cdata, const H5T_conv_ctx_t *conv_ctx,
-                      size_t nelmts, size_t buf_stride, size_t H5_ATTR_UNUSED bkg_stride, void *buf,
-                      void H5_ATTR_UNUSED *bkg)
-{
-    H5T_CONV_sS(SCHAR, LLONG, signed char, long long, -, -);
-}
-
-/*-------------------------------------------------------------------------
- * Function:    H5T__conv_schar_ullong
- *
- * Purpose:    Converts `signed char' to `unsigned long long'
- *
- * Return:    Success:    Non-negative
- *
- *            Failure:    Negative
- *
- *-------------------------------------------------------------------------
- */
-herr_t
-H5T__conv_schar_ullong(const H5T_t *st, const H5T_t *dt, H5T_cdata_t *cdata, const H5T_conv_ctx_t *conv_ctx,
-                       size_t nelmts, size_t buf_stride, size_t H5_ATTR_UNUSED bkg_stride, void *buf,
-                       void H5_ATTR_UNUSED *bkg)
-{
-    H5T_CONV_sU(SCHAR, ULLONG, signed char, unsigned long long, -, -);
-}
-
-/*-------------------------------------------------------------------------
- * Function:    H5T__conv_uchar_llong
- *
- * Purpose:    Converts `unsigned char' to `long long'
- *
- * Return:    Success:    Non-negative
- *
- *            Failure:    Negative
- *
- *-------------------------------------------------------------------------
- */
-herr_t
-H5T__conv_uchar_llong(const H5T_t *st, const H5T_t *dt, H5T_cdata_t *cdata, const H5T_conv_ctx_t *conv_ctx,
-                      size_t nelmts, size_t buf_stride, size_t H5_ATTR_UNUSED bkg_stride, void *buf,
-                      void H5_ATTR_UNUSED *bkg)
-{
-    H5T_CONV_uS(UCHAR, LLONG, unsigned char, long long, -, LLONG_MAX);
-}
-
-/*-------------------------------------------------------------------------
- * Function:    H5T__conv_uchar_ullong
- *
- * Purpose:    Converts `unsigned char' to `unsigned long long'
- *
- * Return:    Success:    Non-negative
- *
- *            Failure:    Negative
- *
- *-------------------------------------------------------------------------
- */
-herr_t
-H5T__conv_uchar_ullong(const H5T_t *st, const H5T_t *dt, H5T_cdata_t *cdata, const H5T_conv_ctx_t *conv_ctx,
-                       size_t nelmts, size_t buf_stride, size_t H5_ATTR_UNUSED bkg_stride, void *buf,
-                       void H5_ATTR_UNUSED *bkg)
-{
-    H5T_CONV_uU(UCHAR, ULLONG, unsigned char, unsigned long long, -, -);
-}
-
-/*-------------------------------------------------------------------------
- * Function:    H5T__conv_short_schar
- *
- * Purpose:    Converts `short' to `signed char'
- *
- * Return:    Success:    non-negative
- *
- *            Failure:    negative
- *
- *-------------------------------------------------------------------------
- */
-herr_t
-H5T__conv_short_schar(const H5T_t *st, const H5T_t *dt, H5T_cdata_t *cdata, const H5T_conv_ctx_t *conv_ctx,
-                      size_t nelmts, size_t buf_stride, size_t H5_ATTR_UNUSED bkg_stride, void *buf,
-                      void H5_ATTR_UNUSED *bkg)
-{
-    H5T_CONV_Ss(SHORT, SCHAR, short, signed char, SCHAR_MIN, SCHAR_MAX);
-}
-
-/*-------------------------------------------------------------------------
- * Function:    H5T__conv_short_uchar
- *
- * Purpose:    Converts `short' to `unsigned char'
- *
- * Return:    Success:    non-negative
- *
- *            Failure:    negative
- *
- *-------------------------------------------------------------------------
- */
-herr_t
-H5T__conv_short_uchar(const H5T_t *st, const H5T_t *dt, H5T_cdata_t *cdata, const H5T_conv_ctx_t *conv_ctx,
-                      size_t nelmts, size_t buf_stride, size_t H5_ATTR_UNUSED bkg_stride, void *buf,
-                      void H5_ATTR_UNUSED *bkg)
-{
-    H5T_CONV_Su(SHORT, UCHAR, short, unsigned char, -, UCHAR_MAX);
-}
-
-/*-------------------------------------------------------------------------
- * Function:    H5T__conv_ushort_schar
- *
- * Purpose:    Converts `unsigned short' to `signed char'
- *
- * Return:    Success:    non-negative
- *
- *            Failure:    negative
- *
- *-------------------------------------------------------------------------
- */
-herr_t
-H5T__conv_ushort_schar(const H5T_t *st, const H5T_t *dt, H5T_cdata_t *cdata, const H5T_conv_ctx_t *conv_ctx,
-                       size_t nelmts, size_t buf_stride, size_t H5_ATTR_UNUSED bkg_stride, void *buf,
-                       void H5_ATTR_UNUSED *bkg)
-{
-    H5T_CONV_Us(USHORT, SCHAR, unsigned short, signed char, -, SCHAR_MAX);
-}
-
-/*-------------------------------------------------------------------------
- * Function:    H5T__conv_ushort_uchar
- *
- * Purpose:    Converts `unsigned short' to `unsigned char'
- *
- * Return:    Success:    non-negative
- *
- *            Failure:    negative
- *
- *-------------------------------------------------------------------------
- */
-herr_t
-H5T__conv_ushort_uchar(const H5T_t *st, const H5T_t *dt, H5T_cdata_t *cdata, const H5T_conv_ctx_t *conv_ctx,
-                       size_t nelmts, size_t buf_stride, size_t H5_ATTR_UNUSED bkg_stride, void *buf,
-                       void H5_ATTR_UNUSED *bkg)
-{
-    H5T_CONV_Uu(USHORT, UCHAR, unsigned short, unsigned char, -, UCHAR_MAX);
-}
-
-/*-------------------------------------------------------------------------
- * Function:    H5T__conv_short_ushort
- *
- * Purpose:    Converts `short' to `unsigned short'
- *
- * Return:    Success:    non-negative
- *
- *            Failure:    negative
- *
- *-------------------------------------------------------------------------
- */
-herr_t
-H5T__conv_short_ushort(const H5T_t *st, const H5T_t *dt, H5T_cdata_t *cdata, const H5T_conv_ctx_t *conv_ctx,
-                       size_t nelmts, size_t buf_stride, size_t H5_ATTR_UNUSED bkg_stride, void *buf,
-                       void H5_ATTR_UNUSED *bkg)
-{
-    H5T_CONV_su(SHORT, USHORT, short, unsigned short, -, -);
-}
-
-/*-------------------------------------------------------------------------
- * Function:    H5T__conv_ushort_short
- *
- * Purpose:    Converts `unsigned short' to `short'
- *
- * Return:    Success:    non-negative
- *
- *            Failure:    negative
- *
- *-------------------------------------------------------------------------
- */
-herr_t
-H5T__conv_ushort_short(const H5T_t *st, const H5T_t *dt, H5T_cdata_t *cdata, const H5T_conv_ctx_t *conv_ctx,
-                       size_t nelmts, size_t buf_stride, size_t H5_ATTR_UNUSED bkg_stride, void *buf,
-                       void H5_ATTR_UNUSED *bkg)
-{
-    H5T_CONV_us(USHORT, SHORT, unsigned short, short, -, SHRT_MAX);
-}
-
-/*-------------------------------------------------------------------------
- * Function:    H5T__conv_short_int
- *
- * Purpose:    Converts `short' to `int'
- *
- * Return:    Success:    non-negative
- *
- *            Failure:    negative
- *
- *-------------------------------------------------------------------------
- */
-herr_t
-H5T__conv_short_int(const H5T_t *st, const H5T_t *dt, H5T_cdata_t *cdata, const H5T_conv_ctx_t *conv_ctx,
-                    size_t nelmts, size_t buf_stride, size_t H5_ATTR_UNUSED bkg_stride, void *buf,
-                    void H5_ATTR_UNUSED *bkg)
-{
-    H5T_CONV_sS(SHORT, INT, short, int, -, -);
-}
-
-/*-------------------------------------------------------------------------
- * Function:    H5T__conv_short_uint
- *
- * Purpose:    Converts `short' to `unsigned int'
- *
- * Return:    Success:    Non-negative
- *
- *            Failure:    Negative
- *
- *-------------------------------------------------------------------------
- */
-herr_t
-H5T__conv_short_uint(const H5T_t *st, const H5T_t *dt, H5T_cdata_t *cdata, const H5T_conv_ctx_t *conv_ctx,
-                     size_t nelmts, size_t buf_stride, size_t H5_ATTR_UNUSED bkg_stride, void *buf,
-                     void H5_ATTR_UNUSED *bkg)
-{
-    H5T_CONV_sU(SHORT, UINT, short, unsigned, -, -);
-}
-
-/*-------------------------------------------------------------------------
- * Function:    H5T__conv_ushort_int
- *
- * Purpose:    Converts `unsigned short' to `int'
- *
- * Return:    Success:    Non-negative
- *
- *            Failure:    Negative
- *
- *-------------------------------------------------------------------------
- */
-herr_t
-H5T__conv_ushort_int(const H5T_t *st, const H5T_t *dt, H5T_cdata_t *cdata, const H5T_conv_ctx_t *conv_ctx,
-                     size_t nelmts, size_t buf_stride, size_t H5_ATTR_UNUSED bkg_stride, void *buf,
-                     void H5_ATTR_UNUSED *bkg)
-{
-    H5T_CONV_uS(USHORT, INT, unsigned short, int, -, INT_MAX);
-}
-
-/*-------------------------------------------------------------------------
- * Function:    H5T__conv_ushort_uint
- *
- * Purpose:    Converts `unsigned short' to `unsigned int'
- *
- * Return:    Success:    non-negative
- *
- *            Failure:    negative
- *
- *-------------------------------------------------------------------------
- */
-herr_t
-H5T__conv_ushort_uint(const H5T_t *st, const H5T_t *dt, H5T_cdata_t *cdata, const H5T_conv_ctx_t *conv_ctx,
-                      size_t nelmts, size_t buf_stride, size_t H5_ATTR_UNUSED bkg_stride, void *buf,
-                      void H5_ATTR_UNUSED *bkg)
-{
-    H5T_CONV_uU(USHORT, UINT, unsigned short, unsigned, -, -);
-}
-
-/*-------------------------------------------------------------------------
- * Function:    H5T__conv_short_long
- *
- * Purpose:    Converts `short' to `long'
- *
- * Return:    Success:    non-negative
- *
- *            Failure:    negative
- *
- *-------------------------------------------------------------------------
- */
-herr_t
-H5T__conv_short_long(const H5T_t *st, const H5T_t *dt, H5T_cdata_t *cdata, const H5T_conv_ctx_t *conv_ctx,
-                     size_t nelmts, size_t buf_stride, size_t H5_ATTR_UNUSED bkg_stride, void *buf,
-                     void H5_ATTR_UNUSED *bkg)
-{
-    H5T_CONV_sS(SHORT, LONG, short, long, -, -);
-}
-
-/*-------------------------------------------------------------------------
- * Function:    H5T__conv_short_ulong
- *
- * Purpose:    Converts `short' to `unsigned long'
- *
- * Return:    Success:    Non-negative
- *
- *            Failure:    Negative
- *
- *-------------------------------------------------------------------------
- */
-herr_t
-H5T__conv_short_ulong(const H5T_t *st, const H5T_t *dt, H5T_cdata_t *cdata, const H5T_conv_ctx_t *conv_ctx,
-                      size_t nelmts, size_t buf_stride, size_t H5_ATTR_UNUSED bkg_stride, void *buf,
-                      void H5_ATTR_UNUSED *bkg)
-{
-    H5T_CONV_sU(SHORT, ULONG, short, unsigned long, -, -);
-}
-
-/*-------------------------------------------------------------------------
- * Function:    H5T__conv_ushort_long
- *
- * Purpose:    Converts `unsigned short' to `long'
- *
- * Return:    Success:    Non-negative
- *
- *            Failure:    Negative
- *
- *-------------------------------------------------------------------------
- */
-herr_t
-H5T__conv_ushort_long(const H5T_t *st, const H5T_t *dt, H5T_cdata_t *cdata, const H5T_conv_ctx_t *conv_ctx,
-                      size_t nelmts, size_t buf_stride, size_t H5_ATTR_UNUSED bkg_stride, void *buf,
-                      void H5_ATTR_UNUSED *bkg)
-{
-    H5T_CONV_uS(USHORT, LONG, unsigned short, long, -, LONG_MAX);
-}
-
-/*-------------------------------------------------------------------------
- * Function:    H5T__conv_ushort_ulong
- *
- * Purpose:    Converts `unsigned short' to `unsigned long'
- *
- * Return:    Success:    non-negative
- *
- *            Failure:    negative
- *
- *-------------------------------------------------------------------------
- */
-herr_t
-H5T__conv_ushort_ulong(const H5T_t *st, const H5T_t *dt, H5T_cdata_t *cdata, const H5T_conv_ctx_t *conv_ctx,
-                       size_t nelmts, size_t buf_stride, size_t H5_ATTR_UNUSED bkg_stride, void *buf,
-                       void H5_ATTR_UNUSED *bkg)
-{
-    H5T_CONV_uU(USHORT, ULONG, unsigned short, unsigned long, -, -);
-}
-
-/*-------------------------------------------------------------------------
- * Function:    H5T__conv_short_llong
- *
- * Purpose:    Converts `short' to `long long'
- *
- * Return:    Success:    Non-negative
- *
- *            Failure:    Negative
- *
- *-------------------------------------------------------------------------
- */
-herr_t
-H5T__conv_short_llong(const H5T_t *st, const H5T_t *dt, H5T_cdata_t *cdata, const H5T_conv_ctx_t *conv_ctx,
-                      size_t nelmts, size_t buf_stride, size_t H5_ATTR_UNUSED bkg_stride, void *buf,
-                      void H5_ATTR_UNUSED *bkg)
-{
-    H5T_CONV_sS(SHORT, LLONG, short, long long, -, -);
-}
-
-/*-------------------------------------------------------------------------
- * Function:    H5T__conv_short_ullong
- *
- * Purpose:    Converts `short' to `unsigned long long'
- *
- * Return:    Success:    Non-negative
- *
- *            Failure:    Negative
- *
- *-------------------------------------------------------------------------
- */
-herr_t
-H5T__conv_short_ullong(const H5T_t *st, const H5T_t *dt, H5T_cdata_t *cdata, const H5T_conv_ctx_t *conv_ctx,
-                       size_t nelmts, size_t buf_stride, size_t H5_ATTR_UNUSED bkg_stride, void *buf,
-                       void H5_ATTR_UNUSED *bkg)
-{
-    H5T_CONV_sU(SHORT, ULLONG, short, unsigned long long, -, -);
-}
-
-/*-------------------------------------------------------------------------
- * Function:    H5T__conv_ushort_llong
- *
- * Purpose:    Converts `unsigned short' to `long long'
- *
- * Return:    Success:    Non-negative
- *
- *            Failure:    Negative
- *
- *-------------------------------------------------------------------------
- */
-herr_t
-H5T__conv_ushort_llong(const H5T_t *st, const H5T_t *dt, H5T_cdata_t *cdata, const H5T_conv_ctx_t *conv_ctx,
-                       size_t nelmts, size_t buf_stride, size_t H5_ATTR_UNUSED bkg_stride, void *buf,
-                       void H5_ATTR_UNUSED *bkg)
-{
-    H5T_CONV_uS(USHORT, LLONG, unsigned short, long long, -, LLONG_MAX);
-}
-
-/*-------------------------------------------------------------------------
- * Function:    H5T__conv_ushort_ullong
- *
- * Purpose:    Converts `unsigned short' to `unsigned long long'
- *
- * Return:    Success:    Non-negative
- *
- *            Failure:    Negative
- *
- *-------------------------------------------------------------------------
- */
-herr_t
-H5T__conv_ushort_ullong(const H5T_t *st, const H5T_t *dt, H5T_cdata_t *cdata, const H5T_conv_ctx_t *conv_ctx,
-                        size_t nelmts, size_t buf_stride, size_t H5_ATTR_UNUSED bkg_stride, void *buf,
-                        void H5_ATTR_UNUSED *bkg)
-{
-    H5T_CONV_uU(USHORT, ULLONG, unsigned short, unsigned long long, -, -);
-}
-
-/*-------------------------------------------------------------------------
- * Function:    H5T__conv_int_schar
- *
- * Purpose:    Converts `int' to `signed char'
- *
- * Return:    Success:    non-negative
- *
- *            Failure:    negative
- *
- *-------------------------------------------------------------------------
- */
-herr_t
-H5T__conv_int_schar(const H5T_t *st, const H5T_t *dt, H5T_cdata_t *cdata, const H5T_conv_ctx_t *conv_ctx,
-                    size_t nelmts, size_t buf_stride, size_t H5_ATTR_UNUSED bkg_stride, void *buf,
-                    void H5_ATTR_UNUSED *bkg)
-{
-    H5T_CONV_Ss(INT, SCHAR, int, signed char, SCHAR_MIN, SCHAR_MAX);
-}
-
-/*-------------------------------------------------------------------------
- * Function:    H5T__conv_int_uchar
- *
- * Purpose:    Converts `int' to `unsigned char'
- *
- * Return:    Success:    non-negative
- *
- *            Failure:    negative
- *
- *-------------------------------------------------------------------------
- */
-herr_t
-H5T__conv_int_uchar(const H5T_t *st, const H5T_t *dt, H5T_cdata_t *cdata, const H5T_conv_ctx_t *conv_ctx,
-                    size_t nelmts, size_t buf_stride, size_t H5_ATTR_UNUSED bkg_stride, void *buf,
-                    void H5_ATTR_UNUSED *bkg)
-{
-    H5T_CONV_Su(INT, UCHAR, int, unsigned char, -, UCHAR_MAX);
-}
-
-/*-------------------------------------------------------------------------
- * Function:    H5T__conv_uint_schar
- *
- * Purpose:    Converts `unsigned int' to `signed char'
- *
- * Return:    Success:    non-negative
- *
- *            Failure:    negative
- *
- *-------------------------------------------------------------------------
- */
-herr_t
-H5T__conv_uint_schar(const H5T_t *st, const H5T_t *dt, H5T_cdata_t *cdata, const H5T_conv_ctx_t *conv_ctx,
-                     size_t nelmts, size_t buf_stride, size_t H5_ATTR_UNUSED bkg_stride, void *buf,
-                     void H5_ATTR_UNUSED *bkg)
-{
-    H5T_CONV_Us(UINT, SCHAR, unsigned, signed char, -, SCHAR_MAX);
-}
-
-/*-------------------------------------------------------------------------
- * Function:    H5T__conv_uint_uchar
- *
- * Purpose:    Converts `unsigned int' to `unsigned char'
- *
- * Return:    Success:    non-negative
- *
- *            Failure:    negative
- *
- *-------------------------------------------------------------------------
- */
-herr_t
-H5T__conv_uint_uchar(const H5T_t *st, const H5T_t *dt, H5T_cdata_t *cdata, const H5T_conv_ctx_t *conv_ctx,
-                     size_t nelmts, size_t buf_stride, size_t H5_ATTR_UNUSED bkg_stride, void *buf,
-                     void H5_ATTR_UNUSED *bkg)
-{
-    H5T_CONV_Uu(UINT, UCHAR, unsigned, unsigned char, -, UCHAR_MAX);
-}
-
-/*-------------------------------------------------------------------------
- * Function:    H5T__conv_int_short
- *
- * Purpose:    Converts `int' to `short'
- *
- * Return:    Success:    non-negative
- *
- *            Failure:    negative
- *
- *-------------------------------------------------------------------------
- */
-herr_t
-H5T__conv_int_short(const H5T_t *st, const H5T_t *dt, H5T_cdata_t *cdata, const H5T_conv_ctx_t *conv_ctx,
-                    size_t nelmts, size_t buf_stride, size_t H5_ATTR_UNUSED bkg_stride, void *buf,
-                    void H5_ATTR_UNUSED *bkg)
-{
-    H5T_CONV_Ss(INT, SHORT, int, short, SHRT_MIN, SHRT_MAX);
-}
-
-/*-------------------------------------------------------------------------
- * Function:    H5T__conv_int_ushort
- *
- * Purpose:    Converts `int' to `unsigned short'
- *
- * Return:    Success:    non-negative
- *
- *            Failure:    negative
- *
- *-------------------------------------------------------------------------
- */
-herr_t
-H5T__conv_int_ushort(const H5T_t *st, const H5T_t *dt, H5T_cdata_t *cdata, const H5T_conv_ctx_t *conv_ctx,
-                     size_t nelmts, size_t buf_stride, size_t H5_ATTR_UNUSED bkg_stride, void *buf,
-                     void H5_ATTR_UNUSED *bkg)
-{
-    H5T_CONV_Su(INT, USHORT, int, unsigned short, -, USHRT_MAX);
-}
-
-/*-------------------------------------------------------------------------
- * Function:    H5T__conv_uint_short
- *
- * Purpose:    Converts `unsigned int' to `short'
- *
- * Return:    Success:    non-negative
- *
- *            Failure:    negative
- *
- *-------------------------------------------------------------------------
- */
-herr_t
-H5T__conv_uint_short(const H5T_t *st, const H5T_t *dt, H5T_cdata_t *cdata, const H5T_conv_ctx_t *conv_ctx,
-                     size_t nelmts, size_t buf_stride, size_t H5_ATTR_UNUSED bkg_stride, void *buf,
-                     void H5_ATTR_UNUSED *bkg)
-{
-    H5T_CONV_Us(UINT, SHORT, unsigned, short, -, SHRT_MAX);
-}
-
-/*-------------------------------------------------------------------------
- * Function:    H5T__conv_uint_ushort
- *
- * Purpose:    Converts `unsigned int' to `unsigned short'
- *
- * Return:    Success:    non-negative
- *
- *            Failure:    negative
- *
- *-------------------------------------------------------------------------
- */
-herr_t
-H5T__conv_uint_ushort(const H5T_t *st, const H5T_t *dt, H5T_cdata_t *cdata, const H5T_conv_ctx_t *conv_ctx,
-                      size_t nelmts, size_t buf_stride, size_t H5_ATTR_UNUSED bkg_stride, void *buf,
-                      void H5_ATTR_UNUSED *bkg)
-{
-    H5T_CONV_Uu(UINT, USHORT, unsigned, unsigned short, -, USHRT_MAX);
-}
-
-/*-------------------------------------------------------------------------
- * Function:    H5T__conv_int_uint
- *
- * Purpose:    Converts `int' to `unsigned int'
- *
- * Return:    Success:    non-negative
- *
- *            Failure:    negative
- *
- *-------------------------------------------------------------------------
- */
-herr_t
-H5T__conv_int_uint(const H5T_t *st, const H5T_t *dt, H5T_cdata_t *cdata, const H5T_conv_ctx_t *conv_ctx,
-                   size_t nelmts, size_t buf_stride, size_t H5_ATTR_UNUSED bkg_stride, void *buf,
-                   void H5_ATTR_UNUSED *bkg)
-{
-    H5T_CONV_su(INT, UINT, int, unsigned, -, -);
-}
-
-/*-------------------------------------------------------------------------
- * Function:    H5T__conv_uint_int
- *
- * Purpose:    Converts `unsigned int' to `int'
- *
- * Return:    Success:    non-negative
- *
- *            Failure:    negative
- *
- *-------------------------------------------------------------------------
- */
-herr_t
-H5T__conv_uint_int(const H5T_t *st, const H5T_t *dt, H5T_cdata_t *cdata, const H5T_conv_ctx_t *conv_ctx,
-                   size_t nelmts, size_t buf_stride, size_t H5_ATTR_UNUSED bkg_stride, void *buf,
-                   void H5_ATTR_UNUSED *bkg)
-{
-    H5T_CONV_us(UINT, INT, unsigned, int, -, INT_MAX);
-}
-
-/*-------------------------------------------------------------------------
- * Function:    H5T__conv_int_long
- *
- * Purpose:    Converts `int' to `long'
- *
- * Return:    Success:    non-negative
- *
- *            Failure:    negative
- *
- *-------------------------------------------------------------------------
- */
-herr_t
-H5T__conv_int_long(const H5T_t *st, const H5T_t *dt, H5T_cdata_t *cdata, const H5T_conv_ctx_t *conv_ctx,
-                   size_t nelmts, size_t buf_stride, size_t H5_ATTR_UNUSED bkg_stride, void *buf,
-                   void H5_ATTR_UNUSED *bkg)
-{
-    H5T_CONV_sS(INT, LONG, int, long, -, -);
-}
-
-/*-------------------------------------------------------------------------
- * Function:    H5T__conv_int_ulong
- *
- * Purpose:    Converts `int' to `unsigned long'
- *
- * Return:    Success:    Non-negative
- *
- *            Failure:    Negative
- *
- *-------------------------------------------------------------------------
- */
-herr_t
-H5T__conv_int_ulong(const H5T_t *st, const H5T_t *dt, H5T_cdata_t *cdata, const H5T_conv_ctx_t *conv_ctx,
-                    size_t nelmts, size_t buf_stride, size_t H5_ATTR_UNUSED bkg_stride, void *buf,
-                    void H5_ATTR_UNUSED *bkg)
-{
-    H5T_CONV_sU(INT, LONG, int, unsigned long, -, -);
-}
-
-/*-------------------------------------------------------------------------
- * Function:    H5T__conv_uint_long
- *
- * Purpose:    Converts `unsigned int' to `long'
- *
- * Return:    Success:    Non-negative
- *
- *            Failure:    Negative
- *
- *-------------------------------------------------------------------------
- */
-herr_t
-H5T__conv_uint_long(const H5T_t *st, const H5T_t *dt, H5T_cdata_t *cdata, const H5T_conv_ctx_t *conv_ctx,
-                    size_t nelmts, size_t buf_stride, size_t H5_ATTR_UNUSED bkg_stride, void *buf,
-                    void H5_ATTR_UNUSED *bkg)
-{
-    H5T_CONV_uS(UINT, LONG, unsigned, long, -, LONG_MAX);
-}
-
-/*-------------------------------------------------------------------------
- * Function:    H5T__conv_uint_ulong
- *
- * Purpose:    Converts `unsigned int' to `unsigned long'
- *
- * Return:    Success:    non-negative
- *
- *            Failure:    negative
- *
- *-------------------------------------------------------------------------
- */
-herr_t
-H5T__conv_uint_ulong(const H5T_t *st, const H5T_t *dt, H5T_cdata_t *cdata, const H5T_conv_ctx_t *conv_ctx,
-                     size_t nelmts, size_t buf_stride, size_t H5_ATTR_UNUSED bkg_stride, void *buf,
-                     void H5_ATTR_UNUSED *bkg)
-{
-    H5T_CONV_uU(UINT, ULONG, unsigned, unsigned long, -, -);
-}
-
-/*-------------------------------------------------------------------------
- * Function:    H5T__conv_int_llong
- *
- * Purpose:    Converts `int' to `long long'
- *
- * Return:    Success:    Non-negative
- *
- *            Failure:    Negative
- *
- *-------------------------------------------------------------------------
- */
-herr_t
-H5T__conv_int_llong(const H5T_t *st, const H5T_t *dt, H5T_cdata_t *cdata, const H5T_conv_ctx_t *conv_ctx,
-                    size_t nelmts, size_t buf_stride, size_t H5_ATTR_UNUSED bkg_stride, void *buf,
-                    void H5_ATTR_UNUSED *bkg)
-{
-    H5T_CONV_sS(INT, LLONG, int, long long, -, -);
-}
-
-/*-------------------------------------------------------------------------
- * Function:    H5T__conv_int_ullong
- *
- * Purpose:    Converts `int' to `unsigned long long'
- *
- * Return:    Success:    Non-negative
- *
- *            Failure:    Negative
- *
- *-------------------------------------------------------------------------
- */
-herr_t
-H5T__conv_int_ullong(const H5T_t *st, const H5T_t *dt, H5T_cdata_t *cdata, const H5T_conv_ctx_t *conv_ctx,
-                     size_t nelmts, size_t buf_stride, size_t H5_ATTR_UNUSED bkg_stride, void *buf,
-                     void H5_ATTR_UNUSED *bkg)
-{
-    H5T_CONV_sU(INT, ULLONG, int, unsigned long long, -, -);
-}
-
-/*-------------------------------------------------------------------------
- * Function:    H5T__conv_uint_llong
- *
- * Purpose:    Converts `unsigned int' to `long long'
- *
- * Return:    Success:    Non-negative
- *
- *            Failure:    Negative
- *
- *-------------------------------------------------------------------------
- */
-herr_t
-H5T__conv_uint_llong(const H5T_t *st, const H5T_t *dt, H5T_cdata_t *cdata, const H5T_conv_ctx_t *conv_ctx,
-                     size_t nelmts, size_t buf_stride, size_t H5_ATTR_UNUSED bkg_stride, void *buf,
-                     void H5_ATTR_UNUSED *bkg)
-{
-    H5T_CONV_uS(UINT, LLONG, unsigned, long long, -, LLONG_MAX);
-}
-
-/*-------------------------------------------------------------------------
- * Function:    H5T__conv_uint_ullong
- *
- * Purpose:    Converts `unsigned int' to `unsigned long long'
- *
- * Return:    Success:    Non-negative
- *
- *            Failure:    Negative
- *
- *-------------------------------------------------------------------------
- */
-herr_t
-H5T__conv_uint_ullong(const H5T_t *st, const H5T_t *dt, H5T_cdata_t *cdata, const H5T_conv_ctx_t *conv_ctx,
-                      size_t nelmts, size_t buf_stride, size_t H5_ATTR_UNUSED bkg_stride, void *buf,
-                      void H5_ATTR_UNUSED *bkg)
-{
-    H5T_CONV_uU(UINT, ULLONG, unsigned, unsigned long long, -, -);
-}
-
-/*-------------------------------------------------------------------------
- * Function:    H5T__conv_long_schar
- *
- * Purpose:    Converts `long' to `signed char'
- *
- * Return:    Success:    non-negative
- *
- *            Failure:    negative
- *
- *-------------------------------------------------------------------------
- */
-herr_t
-H5T__conv_long_schar(const H5T_t *st, const H5T_t *dt, H5T_cdata_t *cdata, const H5T_conv_ctx_t *conv_ctx,
-                     size_t nelmts, size_t buf_stride, size_t H5_ATTR_UNUSED bkg_stride, void *buf,
-                     void H5_ATTR_UNUSED *bkg)
-{
-    H5T_CONV_Ss(LONG, SCHAR, long, signed char, SCHAR_MIN, SCHAR_MAX);
-}
-
-/*-------------------------------------------------------------------------
- * Function:    H5T__conv_long_uchar
- *
- * Purpose:    Converts `long' to `unsigned char'
- *
- * Return:    Success:    non-negative
- *
- *            Failure:    negative
- *
- *-------------------------------------------------------------------------
- */
-herr_t
-H5T__conv_long_uchar(const H5T_t *st, const H5T_t *dt, H5T_cdata_t *cdata, const H5T_conv_ctx_t *conv_ctx,
-                     size_t nelmts, size_t buf_stride, size_t H5_ATTR_UNUSED bkg_stride, void *buf,
-                     void H5_ATTR_UNUSED *bkg)
-{
-    H5T_CONV_Su(LONG, UCHAR, long, unsigned char, -, UCHAR_MAX);
-}
-
-/*-------------------------------------------------------------------------
- * Function:    H5T__conv_ulong_schar
- *
- * Purpose:    Converts `unsigned long' to `signed char'
- *
- * Return:    Success:    non-negative
- *
- *            Failure:    negative
- *
- *-------------------------------------------------------------------------
- */
-herr_t
-H5T__conv_ulong_schar(const H5T_t *st, const H5T_t *dt, H5T_cdata_t *cdata, const H5T_conv_ctx_t *conv_ctx,
-                      size_t nelmts, size_t buf_stride, size_t H5_ATTR_UNUSED bkg_stride, void *buf,
-                      void H5_ATTR_UNUSED *bkg)
-{
-    H5T_CONV_Us(ULONG, SCHAR, unsigned long, signed char, -, SCHAR_MAX);
-}
-
-/*-------------------------------------------------------------------------
- * Function:    H5T__conv_ulong_uchar
- *
- * Purpose:    Converts `unsigned long' to `unsigned char'
- *
- * Return:    Success:    non-negative
- *
- *            Failure:    negative
- *
- *-------------------------------------------------------------------------
- */
-herr_t
-H5T__conv_ulong_uchar(const H5T_t *st, const H5T_t *dt, H5T_cdata_t *cdata, const H5T_conv_ctx_t *conv_ctx,
-                      size_t nelmts, size_t buf_stride, size_t H5_ATTR_UNUSED bkg_stride, void *buf,
-                      void H5_ATTR_UNUSED *bkg)
-{
-    H5T_CONV_Uu(ULONG, UCHAR, unsigned long, unsigned char, -, UCHAR_MAX);
-}
-
-/*-------------------------------------------------------------------------
- * Function:    H5T__conv_long_short
- *
- * Purpose:    Converts `long' to `short'
- *
- * Return:    Success:    non-negative
- *
- *            Failure:    negative
- *
- *-------------------------------------------------------------------------
- */
-herr_t
-H5T__conv_long_short(const H5T_t *st, const H5T_t *dt, H5T_cdata_t *cdata, const H5T_conv_ctx_t *conv_ctx,
-                     size_t nelmts, size_t buf_stride, size_t H5_ATTR_UNUSED bkg_stride, void *buf,
-                     void H5_ATTR_UNUSED *bkg)
-{
-    H5T_CONV_Ss(LONG, SHORT, long, short, SHRT_MIN, SHRT_MAX);
-}
-
-/*-------------------------------------------------------------------------
- * Function:    H5T__conv_long_ushort
- *
- * Purpose:    Converts `long' to `unsigned short'
- *
- * Return:    Success:    non-negative
- *
- *            Failure:    negative
- *
- *-------------------------------------------------------------------------
- */
-herr_t
-H5T__conv_long_ushort(const H5T_t *st, const H5T_t *dt, H5T_cdata_t *cdata, const H5T_conv_ctx_t *conv_ctx,
-                      size_t nelmts, size_t buf_stride, size_t H5_ATTR_UNUSED bkg_stride, void *buf,
-                      void H5_ATTR_UNUSED *bkg)
-{
-    H5T_CONV_Su(LONG, USHORT, long, unsigned short, -, USHRT_MAX);
-}
-
-/*-------------------------------------------------------------------------
- * Function:    H5T__conv_ulong_short
- *
- * Purpose:    Converts `unsigned long' to `short'
- *
- * Return:    Success:    non-negative
- *
- *            Failure:    negative
- *
- *-------------------------------------------------------------------------
- */
-herr_t
-H5T__conv_ulong_short(const H5T_t *st, const H5T_t *dt, H5T_cdata_t *cdata, const H5T_conv_ctx_t *conv_ctx,
-                      size_t nelmts, size_t buf_stride, size_t H5_ATTR_UNUSED bkg_stride, void *buf,
-                      void H5_ATTR_UNUSED *bkg)
-{
-    H5T_CONV_Us(ULONG, SHORT, unsigned long, short, -, SHRT_MAX);
-}
-
-/*-------------------------------------------------------------------------
- * Function:    H5T__conv_ulong_ushort
- *
- * Purpose:    Converts `unsigned long' to `unsigned short'
- *
- * Return:    Success:    non-negative
- *
- *            Failure:    negative
- *
- *-------------------------------------------------------------------------
- */
-herr_t
-H5T__conv_ulong_ushort(const H5T_t *st, const H5T_t *dt, H5T_cdata_t *cdata, const H5T_conv_ctx_t *conv_ctx,
-                       size_t nelmts, size_t buf_stride, size_t H5_ATTR_UNUSED bkg_stride, void *buf,
-                       void H5_ATTR_UNUSED *bkg)
-{
-    H5T_CONV_Uu(ULONG, USHORT, unsigned long, unsigned short, -, USHRT_MAX);
-}
-
-/*-------------------------------------------------------------------------
- * Function:    H5T__conv_long_int
- *
- * Purpose:    Converts `long' to `int'
- *
- * Return:    Success:    non-negative
- *
- *            Failure:    negative
- *
- *-------------------------------------------------------------------------
- */
-herr_t
-H5T__conv_long_int(const H5T_t *st, const H5T_t *dt, H5T_cdata_t *cdata, const H5T_conv_ctx_t *conv_ctx,
-                   size_t nelmts, size_t buf_stride, size_t H5_ATTR_UNUSED bkg_stride, void *buf,
-                   void H5_ATTR_UNUSED *bkg)
-{
-    H5T_CONV_Ss(LONG, INT, long, int, INT_MIN, INT_MAX);
-}
-
-/*-------------------------------------------------------------------------
- * Function:    H5T__conv_long_uint
- *
- * Purpose:    Converts `long' to `unsigned int'
- *
- * Return:    Success:    non-negative
- *
- *            Failure:    negative
- *
- *-------------------------------------------------------------------------
- */
-herr_t
-H5T__conv_long_uint(const H5T_t *st, const H5T_t *dt, H5T_cdata_t *cdata, const H5T_conv_ctx_t *conv_ctx,
-                    size_t nelmts, size_t buf_stride, size_t H5_ATTR_UNUSED bkg_stride, void *buf,
-                    void H5_ATTR_UNUSED *bkg)
-{
-    H5T_CONV_Su(LONG, UINT, long, unsigned, -, UINT_MAX);
-}
-
-/*-------------------------------------------------------------------------
- * Function:    H5T__conv_ulong_int
- *
- * Purpose:    Converts `unsigned long' to `int'
- *
- * Return:    Success:    non-negative
- *
- *            Failure:    negative
- *
- *-------------------------------------------------------------------------
- */
-herr_t
-H5T__conv_ulong_int(const H5T_t *st, const H5T_t *dt, H5T_cdata_t *cdata, const H5T_conv_ctx_t *conv_ctx,
-                    size_t nelmts, size_t buf_stride, size_t H5_ATTR_UNUSED bkg_stride, void *buf,
-                    void H5_ATTR_UNUSED *bkg)
-{
-    H5T_CONV_Us(ULONG, INT, unsigned long, int, -, INT_MAX);
-}
-
-/*-------------------------------------------------------------------------
- * Function:    H5T__conv_ulong_uint
- *
- * Purpose:    Converts `unsigned long' to `unsigned int'
- *
- * Return:    Success:    non-negative
- *
- *            Failure:    negative
- *
- *-------------------------------------------------------------------------
- */
-herr_t
-H5T__conv_ulong_uint(const H5T_t *st, const H5T_t *dt, H5T_cdata_t *cdata, const H5T_conv_ctx_t *conv_ctx,
-                     size_t nelmts, size_t buf_stride, size_t H5_ATTR_UNUSED bkg_stride, void *buf,
-                     void H5_ATTR_UNUSED *bkg)
-{
-    H5T_CONV_Uu(ULONG, UINT, unsigned long, unsigned, -, UINT_MAX);
-}
-
-/*-------------------------------------------------------------------------
- * Function:    H5T__conv_long_ulong
- *
- * Purpose:    Converts `long' to `unsigned long'
- *
- * Return:    Success:    non-negative
- *
- *            Failure:    negative
- *
- *-------------------------------------------------------------------------
- */
-herr_t
-H5T__conv_long_ulong(const H5T_t *st, const H5T_t *dt, H5T_cdata_t *cdata, const H5T_conv_ctx_t *conv_ctx,
-                     size_t nelmts, size_t buf_stride, size_t H5_ATTR_UNUSED bkg_stride, void *buf,
-                     void H5_ATTR_UNUSED *bkg)
-{
-    H5T_CONV_su(LONG, ULONG, long, unsigned long, -, -);
-}
-
-/*-------------------------------------------------------------------------
- * Function:    H5T__conv_ulong_long
- *
- * Purpose:    Converts `unsigned long' to `long'
- *
- * Return:    Success:    non-negative
- *
- *            Failure:    negative
- *
- *-------------------------------------------------------------------------
- */
-herr_t
-H5T__conv_ulong_long(const H5T_t *st, const H5T_t *dt, H5T_cdata_t *cdata, const H5T_conv_ctx_t *conv_ctx,
-                     size_t nelmts, size_t buf_stride, size_t H5_ATTR_UNUSED bkg_stride, void *buf,
-                     void H5_ATTR_UNUSED *bkg)
-{
-    H5T_CONV_us(ULONG, LONG, unsigned long, long, -, LONG_MAX);
-}
-
-/*-------------------------------------------------------------------------
- * Function:    H5T__conv_long_llong
- *
- * Purpose:    Converts `long' to `long long'
- *
- * Return:    Success:    Non-negative
- *
- *            Failure:    Negative
- *
- *-------------------------------------------------------------------------
- */
-herr_t
-H5T__conv_long_llong(const H5T_t *st, const H5T_t *dt, H5T_cdata_t *cdata, const H5T_conv_ctx_t *conv_ctx,
-                     size_t nelmts, size_t buf_stride, size_t H5_ATTR_UNUSED bkg_stride, void *buf,
-                     void H5_ATTR_UNUSED *bkg)
-{
-    H5T_CONV_sS(LONG, LLONG, long, long long, -, -);
-}
-
-/*-------------------------------------------------------------------------
- * Function:    H5T__conv_long_ullong
- *
- * Purpose:    Converts `long' to `unsigned long long'
- *
- * Return:    Success:    Non-negative
- *
- *            Failure:    Negative
- *
- *-------------------------------------------------------------------------
- */
-herr_t
-H5T__conv_long_ullong(const H5T_t *st, const H5T_t *dt, H5T_cdata_t *cdata, const H5T_conv_ctx_t *conv_ctx,
-                      size_t nelmts, size_t buf_stride, size_t H5_ATTR_UNUSED bkg_stride, void *buf,
-                      void H5_ATTR_UNUSED *bkg)
-{
-    H5T_CONV_sU(LONG, ULLONG, long, unsigned long long, -, -);
-}
-
-/*-------------------------------------------------------------------------
- * Function:    H5T__conv_ulong_llong
- *
- * Purpose:    Converts `unsigned long' to `long long'
- *
- * Return:    Success:    Non-negative
- *
- *            Failure:    Negative
- *
- *-------------------------------------------------------------------------
- */
-herr_t
-H5T__conv_ulong_llong(const H5T_t *st, const H5T_t *dt, H5T_cdata_t *cdata, const H5T_conv_ctx_t *conv_ctx,
-                      size_t nelmts, size_t buf_stride, size_t H5_ATTR_UNUSED bkg_stride, void *buf,
-                      void H5_ATTR_UNUSED *bkg)
-{
-    H5T_CONV_uS(ULONG, LLONG, unsigned long, long long, -, LLONG_MAX);
-}
-
-/*-------------------------------------------------------------------------
- * Function:    H5T__conv_ulong_ullong
- *
- * Purpose:    Converts `unsigned long' to `unsigned long long'
- *
- * Return:    Success:    Non-negative
- *
- *            Failure:    Negative
- *
- *-------------------------------------------------------------------------
- */
-herr_t
-H5T__conv_ulong_ullong(const H5T_t *st, const H5T_t *dt, H5T_cdata_t *cdata, const H5T_conv_ctx_t *conv_ctx,
-                       size_t nelmts, size_t buf_stride, size_t H5_ATTR_UNUSED bkg_stride, void *buf,
-                       void H5_ATTR_UNUSED *bkg)
-{
-    H5T_CONV_uU(ULONG, ULLONG, unsigned long, unsigned long long, -, -);
-}
-
-/*-------------------------------------------------------------------------
- * Function:    H5T__conv_llong_schar
- *
- * Purpose:    Converts `long long' to `signed char'
- *
- * Return:    Success:    Non-negative
- *
- *            Failure:    Negative
- *
- *-------------------------------------------------------------------------
- */
-herr_t
-H5T__conv_llong_schar(const H5T_t *st, const H5T_t *dt, H5T_cdata_t *cdata, const H5T_conv_ctx_t *conv_ctx,
-                      size_t nelmts, size_t buf_stride, size_t H5_ATTR_UNUSED bkg_stride, void *buf,
-                      void H5_ATTR_UNUSED *bkg)
-{
-    H5T_CONV_Ss(LLONG, SCHAR, long long, signed char, SCHAR_MIN, SCHAR_MAX);
-}
-
-/*-------------------------------------------------------------------------
- * Function:    H5T__conv_llong_uchar
- *
- * Purpose:    Converts `long long' to `unsigned char'
- *
- * Return:    Success:    Non-negative
- *
- *            Failure:    Negative
- *
- *-------------------------------------------------------------------------
- */
-herr_t
-H5T__conv_llong_uchar(const H5T_t *st, const H5T_t *dt, H5T_cdata_t *cdata, const H5T_conv_ctx_t *conv_ctx,
-                      size_t nelmts, size_t buf_stride, size_t H5_ATTR_UNUSED bkg_stride, void *buf,
-                      void H5_ATTR_UNUSED *bkg)
-{
-    H5T_CONV_Su(LLONG, UCHAR, long long, unsigned char, -, UCHAR_MAX);
-}
-
-/*-------------------------------------------------------------------------
- * Function:    H5T__conv_ullong_schar
- *
- * Purpose:    Converts `unsigned long long' to `signed char'
- *
- * Return:    Success:    Non-negative
- *
- *            Failure:    Negative
- *
- *-------------------------------------------------------------------------
- */
-herr_t
-H5T__conv_ullong_schar(const H5T_t *st, const H5T_t *dt, H5T_cdata_t *cdata, const H5T_conv_ctx_t *conv_ctx,
-                       size_t nelmts, size_t buf_stride, size_t H5_ATTR_UNUSED bkg_stride, void *buf,
-                       void H5_ATTR_UNUSED *bkg)
-{
-    H5T_CONV_Us(ULLONG, SCHAR, unsigned long long, signed char, -, SCHAR_MAX);
-}
-
-/*-------------------------------------------------------------------------
- * Function:    H5T__conv_ullong_uchar
- *
- * Purpose:    Converts `unsigned long long' to `unsigned char'
- *
- * Return:    Success:    Non-negative
- *
- *            Failure:    Negative
- *
- *-------------------------------------------------------------------------
- */
-herr_t
-H5T__conv_ullong_uchar(const H5T_t *st, const H5T_t *dt, H5T_cdata_t *cdata, const H5T_conv_ctx_t *conv_ctx,
-                       size_t nelmts, size_t buf_stride, size_t H5_ATTR_UNUSED bkg_stride, void *buf,
-                       void H5_ATTR_UNUSED *bkg)
-{
-    H5T_CONV_Uu(ULLONG, UCHAR, unsigned long long, unsigned char, -, UCHAR_MAX);
-}
-
-/*-------------------------------------------------------------------------
- * Function:    H5T__conv_llong_short
- *
- * Purpose:    Converts `long long' to `short'
- *
- * Return:    Success:    Non-negative
- *
- *            Failure:    Negative
- *
- *-------------------------------------------------------------------------
- */
-herr_t
-H5T__conv_llong_short(const H5T_t *st, const H5T_t *dt, H5T_cdata_t *cdata, const H5T_conv_ctx_t *conv_ctx,
-                      size_t nelmts, size_t buf_stride, size_t H5_ATTR_UNUSED bkg_stride, void *buf,
-                      void H5_ATTR_UNUSED *bkg)
-{
-    H5T_CONV_Ss(LLONG, SHORT, long long, short, SHRT_MIN, SHRT_MAX);
-}
-
-/*-------------------------------------------------------------------------
- * Function:    H5T__conv_llong_ushort
- *
- * Purpose:    Converts `long long' to `unsigned short'
- *
- * Return:    Success:    Non-negative
- *
- *            Failure:    Negative
- *
- *-------------------------------------------------------------------------
- */
-herr_t
-H5T__conv_llong_ushort(const H5T_t *st, const H5T_t *dt, H5T_cdata_t *cdata, const H5T_conv_ctx_t *conv_ctx,
-                       size_t nelmts, size_t buf_stride, size_t H5_ATTR_UNUSED bkg_stride, void *buf,
-                       void H5_ATTR_UNUSED *bkg)
-{
-    H5T_CONV_Su(LLONG, USHORT, long long, unsigned short, -, USHRT_MAX);
-}
-
-/*-------------------------------------------------------------------------
- * Function:    H5T__conv_ullong_short
- *
- * Purpose:    Converts `unsigned long long' to `short'
- *
- * Return:    Success:    Non-negative
- *
- *            Failure:    Negative
- *
- *-------------------------------------------------------------------------
- */
-herr_t
-H5T__conv_ullong_short(const H5T_t *st, const H5T_t *dt, H5T_cdata_t *cdata, const H5T_conv_ctx_t *conv_ctx,
-                       size_t nelmts, size_t buf_stride, size_t H5_ATTR_UNUSED bkg_stride, void *buf,
-                       void H5_ATTR_UNUSED *bkg)
-{
-    H5T_CONV_Us(ULLONG, SHORT, unsigned long long, short, -, SHRT_MAX);
-}
-
-/*-------------------------------------------------------------------------
- * Function:    H5T__conv_ullong_ushort
- *
- * Purpose:    Converts `unsigned long long' to `unsigned short'
- *
- * Return:    Success:    Non-negative
- *
- *            Failure:    Negative
- *
- *-------------------------------------------------------------------------
- */
-herr_t
-H5T__conv_ullong_ushort(const H5T_t *st, const H5T_t *dt, H5T_cdata_t *cdata, const H5T_conv_ctx_t *conv_ctx,
-                        size_t nelmts, size_t buf_stride, size_t H5_ATTR_UNUSED bkg_stride, void *buf,
-                        void H5_ATTR_UNUSED *bkg)
-{
-    H5T_CONV_Uu(ULLONG, USHORT, unsigned long long, unsigned short, -, USHRT_MAX);
-}
-
-/*-------------------------------------------------------------------------
- * Function:    H5T__conv_llong_int
- *
- * Purpose:    Converts `long long' to `int'
- *
- * Return:    Success:    Non-negative
- *
- *            Failure:    Negative
- *
- *-------------------------------------------------------------------------
- */
-herr_t
-H5T__conv_llong_int(const H5T_t *st, const H5T_t *dt, H5T_cdata_t *cdata, const H5T_conv_ctx_t *conv_ctx,
-                    size_t nelmts, size_t buf_stride, size_t H5_ATTR_UNUSED bkg_stride, void *buf,
-                    void H5_ATTR_UNUSED *bkg)
-{
-    H5T_CONV_Ss(LLONG, INT, long long, int, INT_MIN, INT_MAX);
-}
-
-/*-------------------------------------------------------------------------
- * Function:    H5T__conv_llong_uint
- *
- * Purpose:    Converts `long long' to `unsigned int'
- *
- * Return:    Success:    Non-negative
- *
- *            Failure:    Negative
- *
- *-------------------------------------------------------------------------
- */
-herr_t
-H5T__conv_llong_uint(const H5T_t *st, const H5T_t *dt, H5T_cdata_t *cdata, const H5T_conv_ctx_t *conv_ctx,
-                     size_t nelmts, size_t buf_stride, size_t H5_ATTR_UNUSED bkg_stride, void *buf,
-                     void H5_ATTR_UNUSED *bkg)
-{
-    H5T_CONV_Su(LLONG, UINT, long long, unsigned, -, UINT_MAX);
-}
-
-/*-------------------------------------------------------------------------
- * Function:    H5T__conv_ullong_int
- *
- * Purpose:    Converts `unsigned long long' to `int'
- *
- * Return:    Success:    Non-negative
- *
- *            Failure:    Negative
- *
- *-------------------------------------------------------------------------
- */
-herr_t
-H5T__conv_ullong_int(const H5T_t *st, const H5T_t *dt, H5T_cdata_t *cdata, const H5T_conv_ctx_t *conv_ctx,
-                     size_t nelmts, size_t buf_stride, size_t H5_ATTR_UNUSED bkg_stride, void *buf,
-                     void H5_ATTR_UNUSED *bkg)
-{
-    H5T_CONV_Us(ULLONG, INT, unsigned long long, int, -, INT_MAX);
-}
-
-/*-------------------------------------------------------------------------
- * Function:    H5T__conv_ullong_uint
- *
- * Purpose:    Converts `unsigned long long' to `unsigned int'
- *
- * Return:    Success:    Non-negative
- *
- *            Failure:    Negative
- *
- *-------------------------------------------------------------------------
- */
-herr_t
-H5T__conv_ullong_uint(const H5T_t *st, const H5T_t *dt, H5T_cdata_t *cdata, const H5T_conv_ctx_t *conv_ctx,
-                      size_t nelmts, size_t buf_stride, size_t H5_ATTR_UNUSED bkg_stride, void *buf,
-                      void H5_ATTR_UNUSED *bkg)
-{
-    H5T_CONV_Uu(ULLONG, UINT, unsigned long long, unsigned, -, UINT_MAX);
-}
-
-/*-------------------------------------------------------------------------
- * Function:    H5T__conv_llong_long
- *
- * Purpose:    Converts `long long' to `long'
- *
- * Return:    Success:    Non-negative
- *
- *            Failure:    Negative
- *
- *-------------------------------------------------------------------------
- */
-herr_t
-H5T__conv_llong_long(const H5T_t *st, const H5T_t *dt, H5T_cdata_t *cdata, const H5T_conv_ctx_t *conv_ctx,
-                     size_t nelmts, size_t buf_stride, size_t H5_ATTR_UNUSED bkg_stride, void *buf,
-                     void H5_ATTR_UNUSED *bkg)
-{
-    H5T_CONV_Ss(LLONG, LONG, long long, long, LONG_MIN, LONG_MAX);
-}
-
-/*-------------------------------------------------------------------------
- * Function:    H5T__conv_llong_ulong
- *
- * Purpose:    Converts `long long' to `unsigned long'
- *
- * Return:    Success:    Non-negative
- *
- *            Failure:    Negative
- *
- *-------------------------------------------------------------------------
- */
-herr_t
-H5T__conv_llong_ulong(const H5T_t *st, const H5T_t *dt, H5T_cdata_t *cdata, const H5T_conv_ctx_t *conv_ctx,
-                      size_t nelmts, size_t buf_stride, size_t H5_ATTR_UNUSED bkg_stride, void *buf,
-                      void H5_ATTR_UNUSED *bkg)
-{
-    H5T_CONV_Su(LLONG, ULONG, long long, unsigned long, -, ULONG_MAX);
-}
-
-/*-------------------------------------------------------------------------
- * Function:    H5T__conv_ullong_long
- *
- * Purpose:    Converts `unsigned long long' to `long'
- *
- * Return:    Success:    Non-negative
- *
- *            Failure:    Negative
- *
- *-------------------------------------------------------------------------
- */
-herr_t
-H5T__conv_ullong_long(const H5T_t *st, const H5T_t *dt, H5T_cdata_t *cdata, const H5T_conv_ctx_t *conv_ctx,
-                      size_t nelmts, size_t buf_stride, size_t H5_ATTR_UNUSED bkg_stride, void *buf,
-                      void H5_ATTR_UNUSED *bkg)
-{
-    H5T_CONV_Us(ULLONG, LONG, unsigned long long, long, -, LONG_MAX);
-}
-
-/*-------------------------------------------------------------------------
- * Function:    H5T__conv_ullong_ulong
- *
- * Purpose:    Converts `unsigned long long' to `unsigned long'
- *
- * Return:    Success:    Non-negative
- *
- *            Failure:    Negative
- *
- *-------------------------------------------------------------------------
- */
-herr_t
-H5T__conv_ullong_ulong(const H5T_t *st, const H5T_t *dt, H5T_cdata_t *cdata, const H5T_conv_ctx_t *conv_ctx,
-                       size_t nelmts, size_t buf_stride, size_t H5_ATTR_UNUSED bkg_stride, void *buf,
-                       void H5_ATTR_UNUSED *bkg)
-{
-    H5T_CONV_Uu(ULLONG, ULONG, unsigned long long, unsigned long, -, ULONG_MAX);
-}
-
-/*-------------------------------------------------------------------------
- * Function:    H5T__conv_llong_ullong
- *
- * Purpose:    Converts `long long' to `unsigned long long'
- *
- * Return:    Success:    non-negative
- *
- *            Failure:    negative
- *
- *-------------------------------------------------------------------------
- */
-herr_t
-H5T__conv_llong_ullong(const H5T_t *st, const H5T_t *dt, H5T_cdata_t *cdata, const H5T_conv_ctx_t *conv_ctx,
-                       size_t nelmts, size_t buf_stride, size_t H5_ATTR_UNUSED bkg_stride, void *buf,
-                       void H5_ATTR_UNUSED *bkg)
-{
-    H5T_CONV_su(LLONG, ULLONG, long long, unsigned long long, -, -);
-}
-
-/*-------------------------------------------------------------------------
- * Function:    H5T__conv_ullong_llong
- *
- * Purpose:    Converts `unsigned long long' to `long long'
- *
- * Return:    Success:    non-negative
- *
- *            Failure:    negative
- *
- *-------------------------------------------------------------------------
- */
-herr_t
-H5T__conv_ullong_llong(const H5T_t *st, const H5T_t *dt, H5T_cdata_t *cdata, const H5T_conv_ctx_t *conv_ctx,
-                       size_t nelmts, size_t buf_stride, size_t H5_ATTR_UNUSED bkg_stride, void *buf,
-                       void H5_ATTR_UNUSED *bkg)
-{
-    H5T_CONV_us(ULLONG, LLONG, unsigned long long, long long, -, LLONG_MAX);
-}
-
-/*-------------------------------------------------------------------------
- * Function:    H5T__conv_float_double
- *
- * Purpose:    Convert native `float' to native `double' using hardware.
- *        This is a fast special case.
- *
- * Return:    Non-negative on success/Negative on failure
- *
- *-------------------------------------------------------------------------
- */
-herr_t
-H5T__conv_float_double(const H5T_t *st, const H5T_t *dt, H5T_cdata_t *cdata, const H5T_conv_ctx_t *conv_ctx,
-                       size_t nelmts, size_t buf_stride, size_t H5_ATTR_UNUSED bkg_stride, void *buf,
-                       void H5_ATTR_UNUSED *bkg)
-{
-    H5T_CONV_fF(FLOAT, DOUBLE, float, double, -, -);
-}
-
-/*-------------------------------------------------------------------------
- * Function:    H5T__conv_float_ldouble
- *
- * Purpose:    Convert native `float' to native `long double' using hardware.
- *        This is a fast special case.
- *
- * Return:    Non-negative on success/Negative on failure
- *
- *-------------------------------------------------------------------------
- */
-herr_t
-H5T__conv_float_ldouble(const H5T_t *st, const H5T_t *dt, H5T_cdata_t *cdata, const H5T_conv_ctx_t *conv_ctx,
-                        size_t nelmts, size_t buf_stride, size_t H5_ATTR_UNUSED bkg_stride, void *buf,
-                        void H5_ATTR_UNUSED *bkg)
-{
-    H5T_CONV_fF(FLOAT, LDOUBLE, float, long double, -, -);
-}
-
-/*-------------------------------------------------------------------------
- * Function:    H5T__conv_double_float
- *
- * Purpose:    Convert native `double' to native `float' using hardware.
- *        This is a fast special case.
- *
- * Return:    Non-negative on success/Negative on failure
- *
- *-------------------------------------------------------------------------
- */
-herr_t
-H5T__conv_double_float(const H5T_t *st, const H5T_t *dt, H5T_cdata_t *cdata, const H5T_conv_ctx_t *conv_ctx,
-                       size_t nelmts, size_t buf_stride, size_t H5_ATTR_UNUSED bkg_stride, void *buf,
-                       void H5_ATTR_UNUSED *bkg)
-{
-    H5T_CONV_Ff(DOUBLE, FLOAT, double, float, -FLT_MAX, FLT_MAX);
-}
-
-/*-------------------------------------------------------------------------
- * Function:    H5T__conv_double_ldouble
- *
- * Purpose:    Convert native `double' to native `long double' using hardware.
- *        This is a fast special case.
- *
- * Return:    Non-negative on success/Negative on failure
- *
- *-------------------------------------------------------------------------
- */
-herr_t
-H5T__conv_double_ldouble(const H5T_t *st, const H5T_t *dt, H5T_cdata_t *cdata, const H5T_conv_ctx_t *conv_ctx,
-                         size_t nelmts, size_t buf_stride, size_t H5_ATTR_UNUSED bkg_stride, void *buf,
-                         void H5_ATTR_UNUSED *bkg)
-{
-    H5T_CONV_fF(DOUBLE, LDOUBLE, double, long double, -, -);
-}
-
-/*-------------------------------------------------------------------------
- * Function:    H5T__conv_ldouble_float
- *
- * Purpose:    Convert native `long double' to native `float' using hardware.
- *        This is a fast special case.
- *
- * Return:    Non-negative on success/Negative on failure
- *
- *-------------------------------------------------------------------------
- */
-herr_t
-H5T__conv_ldouble_float(const H5T_t *st, const H5T_t *dt, H5T_cdata_t *cdata, const H5T_conv_ctx_t *conv_ctx,
-                        size_t nelmts, size_t buf_stride, size_t H5_ATTR_UNUSED bkg_stride, void *buf,
-                        void H5_ATTR_UNUSED *bkg)
-{
-    H5T_CONV_Ff(LDOUBLE, FLOAT, long double, float, -FLT_MAX, FLT_MAX);
-}
-
-/*-------------------------------------------------------------------------
- * Function:    H5T__conv_ldouble_double
- *
- * Purpose:    Convert native `long double' to native `double' using hardware.
- *        This is a fast special case.
- *
- * Return:    Non-negative on success/Negative on failure
- *
- *-------------------------------------------------------------------------
- */
-herr_t
-H5T__conv_ldouble_double(const H5T_t *st, const H5T_t *dt, H5T_cdata_t *cdata, const H5T_conv_ctx_t *conv_ctx,
-                         size_t nelmts, size_t buf_stride, size_t H5_ATTR_UNUSED bkg_stride, void *buf,
-                         void H5_ATTR_UNUSED *bkg)
-{
-    H5T_CONV_Ff(LDOUBLE, DOUBLE, long double, double, -DBL_MAX, DBL_MAX);
-}
-
-/*-------------------------------------------------------------------------
- * Function:    H5T__conv_schar_float
- *
- * Purpose:    Convert native signed char to native float using hardware.
- *        This is a fast special case.
- *
- * Return:    Non-negative on success/Negative on failure
- *
- *-------------------------------------------------------------------------
- */
-herr_t
-H5T__conv_schar_float(const H5T_t *st, const H5T_t *dt, H5T_cdata_t *cdata, const H5T_conv_ctx_t *conv_ctx,
-                      size_t nelmts, size_t buf_stride, size_t H5_ATTR_UNUSED bkg_stride, void *buf,
-                      void H5_ATTR_UNUSED *bkg)
-{
-    H5T_CONV_xF(SCHAR, FLOAT, signed char, float, -, -);
-}
-
-/*-------------------------------------------------------------------------
- * Function:    H5T__conv_schar_double
- *
- * Purpose:    Convert native signed char to native double using hardware.
- *        This is a fast special case.
- *
- * Return:    Non-negative on success/Negative on failure
- *
- *-------------------------------------------------------------------------
- */
-herr_t
-H5T__conv_schar_double(const H5T_t *st, const H5T_t *dt, H5T_cdata_t *cdata, const H5T_conv_ctx_t *conv_ctx,
-                       size_t nelmts, size_t buf_stride, size_t H5_ATTR_UNUSED bkg_stride, void *buf,
-                       void H5_ATTR_UNUSED *bkg)
-{
-    H5T_CONV_xF(SCHAR, DOUBLE, signed char, double, -, -);
-}
-
-/*-------------------------------------------------------------------------
- * Function:    H5T__conv_schar_ldouble
- *
- * Purpose:    Convert native signed char to native long double using
- *              hardware.  This is a fast special case.
- *
- * Return:    Non-negative on success/Negative on failure
- *
- *-------------------------------------------------------------------------
- */
-herr_t
-H5T__conv_schar_ldouble(const H5T_t *st, const H5T_t *dt, H5T_cdata_t *cdata, const H5T_conv_ctx_t *conv_ctx,
-                        size_t nelmts, size_t buf_stride, size_t H5_ATTR_UNUSED bkg_stride, void *buf,
-                        void H5_ATTR_UNUSED *bkg)
-{
-    H5T_CONV_xF(SCHAR, LDOUBLE, signed char, long double, -, -);
-}
-
-/*-------------------------------------------------------------------------
- * Function:    H5T__conv_uchar_float
- *
- * Purpose:    Convert native unsigned char to native float using hardware.
- *        This is a fast special case.
- *
- * Return:    Non-negative on success/Negative on failure
- *
- *-------------------------------------------------------------------------
- */
-herr_t
-H5T__conv_uchar_float(const H5T_t *st, const H5T_t *dt, H5T_cdata_t *cdata, const H5T_conv_ctx_t *conv_ctx,
-                      size_t nelmts, size_t buf_stride, size_t H5_ATTR_UNUSED bkg_stride, void *buf,
-                      void H5_ATTR_UNUSED *bkg)
-{
-    H5T_CONV_xF(UCHAR, FLOAT, unsigned char, float, -, -);
-}
-
-/*-------------------------------------------------------------------------
- * Function:    H5T__conv_uchar_double
- *
- * Purpose:    Convert native unsigned char to native double using hardware.
- *        This is a fast special case.
- *
- * Return:    Non-negative on success/Negative on failure
- *
- *-------------------------------------------------------------------------
- */
-herr_t
-H5T__conv_uchar_double(const H5T_t *st, const H5T_t *dt, H5T_cdata_t *cdata, const H5T_conv_ctx_t *conv_ctx,
-                       size_t nelmts, size_t buf_stride, size_t H5_ATTR_UNUSED bkg_stride, void *buf,
-                       void H5_ATTR_UNUSED *bkg)
-{
-    H5T_CONV_xF(UCHAR, DOUBLE, unsigned char, double, -, -);
-}
-
-/*-------------------------------------------------------------------------
- * Function:    H5T__conv_uchar_ldouble
- *
- * Purpose:    Convert native unsigned char to native long double using
- *              hardware.  This is a fast special case.
- *
- * Return:    Non-negative on success/Negative on failure
- *
- *-------------------------------------------------------------------------
- */
-herr_t
-H5T__conv_uchar_ldouble(const H5T_t *st, const H5T_t *dt, H5T_cdata_t *cdata, const H5T_conv_ctx_t *conv_ctx,
-                        size_t nelmts, size_t buf_stride, size_t H5_ATTR_UNUSED bkg_stride, void *buf,
-                        void H5_ATTR_UNUSED *bkg)
-{
-    H5T_CONV_xF(UCHAR, LDOUBLE, unsigned char, long double, -, -);
-}
-
-/*-------------------------------------------------------------------------
- * Function:    H5T__conv_short_float
- *
- * Purpose:    Convert native short to native float using hardware.
- *        This is a fast special case.
- *
- * Return:    Non-negative on success/Negative on failure
- *
- *-------------------------------------------------------------------------
- */
-herr_t
-H5T__conv_short_float(const H5T_t *st, const H5T_t *dt, H5T_cdata_t *cdata, const H5T_conv_ctx_t *conv_ctx,
-                      size_t nelmts, size_t buf_stride, size_t H5_ATTR_UNUSED bkg_stride, void *buf,
-                      void H5_ATTR_UNUSED *bkg)
-{
-    H5T_CONV_xF(SHORT, FLOAT, short, float, -, -);
-}
-
-/*-------------------------------------------------------------------------
- * Function:    H5T__conv_short_double
- *
- * Purpose:    Convert native short to native double using hardware.
- *        This is a fast special case.
- *
- * Return:    Non-negative on success/Negative on failure
- *
- *-------------------------------------------------------------------------
- */
-herr_t
-H5T__conv_short_double(const H5T_t *st, const H5T_t *dt, H5T_cdata_t *cdata, const H5T_conv_ctx_t *conv_ctx,
-                       size_t nelmts, size_t buf_stride, size_t H5_ATTR_UNUSED bkg_stride, void *buf,
-                       void H5_ATTR_UNUSED *bkg)
-{
-    H5T_CONV_xF(SHORT, DOUBLE, short, double, -, -);
-}
-
-/*-------------------------------------------------------------------------
- * Function:    H5T__conv_short_ldouble
- *
- * Purpose:    Convert native short to native long double using hardware.
- *        This is a fast special case.
- *
- * Return:    Non-negative on success/Negative on failure
- *
- *-------------------------------------------------------------------------
- */
-herr_t
-H5T__conv_short_ldouble(const H5T_t *st, const H5T_t *dt, H5T_cdata_t *cdata, const H5T_conv_ctx_t *conv_ctx,
-                        size_t nelmts, size_t buf_stride, size_t H5_ATTR_UNUSED bkg_stride, void *buf,
-                        void H5_ATTR_UNUSED *bkg)
-{
-    H5T_CONV_xF(SHORT, LDOUBLE, short, long double, -, -);
-}
-
-/*-------------------------------------------------------------------------
- * Function:    H5T__conv_ushort_float
- *
- * Purpose:    Convert native unsigned short to native float using hardware.
- *        This is a fast special case.
- *
- * Return:    Non-negative on success/Negative on failure
- *
- *-------------------------------------------------------------------------
- */
-herr_t
-H5T__conv_ushort_float(const H5T_t *st, const H5T_t *dt, H5T_cdata_t *cdata, const H5T_conv_ctx_t *conv_ctx,
-                       size_t nelmts, size_t buf_stride, size_t H5_ATTR_UNUSED bkg_stride, void *buf,
-                       void H5_ATTR_UNUSED *bkg)
-{
-    H5T_CONV_xF(USHORT, FLOAT, unsigned short, float, -, -);
-}
-
-/*-------------------------------------------------------------------------
- * Function:    H5T__conv_ushort_double
- *
- * Purpose:    Convert native unsigned short to native double using hardware.
- *        This is a fast special case.
- *
- * Return:    Non-negative on success/Negative on failure
- *
- *-------------------------------------------------------------------------
- */
-herr_t
-H5T__conv_ushort_double(const H5T_t *st, const H5T_t *dt, H5T_cdata_t *cdata, const H5T_conv_ctx_t *conv_ctx,
-                        size_t nelmts, size_t buf_stride, size_t H5_ATTR_UNUSED bkg_stride, void *buf,
-                        void H5_ATTR_UNUSED *bkg)
-{
-    H5T_CONV_xF(USHORT, DOUBLE, unsigned short, double, -, -);
-}
-
-/*-------------------------------------------------------------------------
- * Function:    H5T__conv_ushort_ldouble
- *
- * Purpose:    Convert native unsigned short to native long double using
- *              hardware.  This is a fast special case.
- *
- * Return:    Non-negative on success/Negative on failure
- *
- *-------------------------------------------------------------------------
- */
-herr_t
-H5T__conv_ushort_ldouble(const H5T_t *st, const H5T_t *dt, H5T_cdata_t *cdata, const H5T_conv_ctx_t *conv_ctx,
-                         size_t nelmts, size_t buf_stride, size_t H5_ATTR_UNUSED bkg_stride, void *buf,
-                         void H5_ATTR_UNUSED *bkg)
-{
-    H5T_CONV_xF(USHORT, LDOUBLE, unsigned short, long double, -, -);
-}
-
-/*-------------------------------------------------------------------------
- * Function:    H5T__conv_int_float
- *
- * Purpose:    Convert native integer to native float using hardware.
- *        This is a fast special case.
- *
- * Return:    Non-negative on success/Negative on failure
- *
- *-------------------------------------------------------------------------
- */
-herr_t
-H5T__conv_int_float(const H5T_t *st, const H5T_t *dt, H5T_cdata_t *cdata, const H5T_conv_ctx_t *conv_ctx,
-                    size_t nelmts, size_t buf_stride, size_t H5_ATTR_UNUSED bkg_stride, void *buf,
-                    void H5_ATTR_UNUSED *bkg)
-{
-    H5T_CONV_xF(INT, FLOAT, int, float, -, -);
-}
-
-/*-------------------------------------------------------------------------
- * Function:    H5T__conv_int_double
- *
- * Purpose:    Convert native integer to native double using hardware.
- *        This is a fast special case.
- *
- * Return:    Non-negative on success/Negative on failure
- *
- *-------------------------------------------------------------------------
- */
-herr_t
-H5T__conv_int_double(const H5T_t *st, const H5T_t *dt, H5T_cdata_t *cdata, const H5T_conv_ctx_t *conv_ctx,
-                     size_t nelmts, size_t buf_stride, size_t H5_ATTR_UNUSED bkg_stride, void *buf,
-                     void H5_ATTR_UNUSED *bkg)
-{
-    H5T_CONV_xF(INT, DOUBLE, int, double, -, -);
-}
-
-/*-------------------------------------------------------------------------
- * Function:    H5T__conv_int_ldouble
- *
- * Purpose:    Convert native integer to native long double using hardware.
- *        This is a fast special case.
- *
- * Return:    Non-negative on success/Negative on failure
- *
- *-------------------------------------------------------------------------
- */
-herr_t
-H5T__conv_int_ldouble(const H5T_t *st, const H5T_t *dt, H5T_cdata_t *cdata, const H5T_conv_ctx_t *conv_ctx,
-                      size_t nelmts, size_t buf_stride, size_t H5_ATTR_UNUSED bkg_stride, void *buf,
-                      void H5_ATTR_UNUSED *bkg)
-{
-    H5T_CONV_xF(INT, LDOUBLE, int, long double, -, -);
-}
-
-/*-------------------------------------------------------------------------
- * Function:    H5T__conv_uint_float
- *
- * Purpose:    Convert native unsigned integer to native float using
- *              hardware.  This is a fast special case.
- *
- * Return:    Non-negative on success/Negative on failure
- *
- *-------------------------------------------------------------------------
- */
-herr_t
-H5T__conv_uint_float(const H5T_t *st, const H5T_t *dt, H5T_cdata_t *cdata, const H5T_conv_ctx_t *conv_ctx,
-                     size_t nelmts, size_t buf_stride, size_t H5_ATTR_UNUSED bkg_stride, void *buf,
-                     void H5_ATTR_UNUSED *bkg)
-{
-    H5T_CONV_xF(UINT, FLOAT, unsigned int, float, -, -);
-}
-
-/*-------------------------------------------------------------------------
- * Function:    H5T__conv_uint_double
- *
- * Purpose:    Convert native unsigned integer to native double using
- *              hardware.  This is a fast special case.
- *
- * Return:    Non-negative on success/Negative on failure
- *
- *-------------------------------------------------------------------------
- */
-herr_t
-H5T__conv_uint_double(const H5T_t *st, const H5T_t *dt, H5T_cdata_t *cdata, const H5T_conv_ctx_t *conv_ctx,
-                      size_t nelmts, size_t buf_stride, size_t H5_ATTR_UNUSED bkg_stride, void *buf,
-                      void H5_ATTR_UNUSED *bkg)
-{
-    H5T_CONV_xF(UINT, DOUBLE, unsigned int, double, -, -);
-}
-
-/*-------------------------------------------------------------------------
- * Function:    H5T__conv_uint_ldouble
- *
- * Purpose:    Convert native unsigned integer to native long double using
- *              hardware.  This is a fast special case.
- *
- * Return:    Non-negative on success/Negative on failure
- *
- *-------------------------------------------------------------------------
- */
-herr_t
-H5T__conv_uint_ldouble(const H5T_t *st, const H5T_t *dt, H5T_cdata_t *cdata, const H5T_conv_ctx_t *conv_ctx,
-                       size_t nelmts, size_t buf_stride, size_t H5_ATTR_UNUSED bkg_stride, void *buf,
-                       void H5_ATTR_UNUSED *bkg)
-{
-    H5T_CONV_xF(UINT, LDOUBLE, unsigned int, long double, -, -);
-}
-
-/*-------------------------------------------------------------------------
- * Function:    H5T__conv_long_float
- *
- * Purpose:    Convert native long to native float using hardware.
- *        This is a fast special case.
- *
- * Return:    Non-negative on success/Negative on failure
- *
- *-------------------------------------------------------------------------
- */
-herr_t
-H5T__conv_long_float(const H5T_t *st, const H5T_t *dt, H5T_cdata_t *cdata, const H5T_conv_ctx_t *conv_ctx,
-                     size_t nelmts, size_t buf_stride, size_t H5_ATTR_UNUSED bkg_stride, void *buf,
-                     void H5_ATTR_UNUSED *bkg)
-{
-    H5T_CONV_xF(LONG, FLOAT, long, float, -, -);
-}
-
-/*-------------------------------------------------------------------------
- * Function:    H5T__conv_long_double
- *
- * Purpose:    Convert native long to native double using hardware.
- *        This is a fast special case.
- *
- * Return:    Non-negative on success/Negative on failure
- *
- *-------------------------------------------------------------------------
- */
-herr_t
-H5T__conv_long_double(const H5T_t *st, const H5T_t *dt, H5T_cdata_t *cdata, const H5T_conv_ctx_t *conv_ctx,
-                      size_t nelmts, size_t buf_stride, size_t H5_ATTR_UNUSED bkg_stride, void *buf,
-                      void H5_ATTR_UNUSED *bkg)
-{
-    H5T_CONV_xF(LONG, DOUBLE, long, double, -, -);
-}
-
-/*-------------------------------------------------------------------------
- * Function:    H5T__conv_long_ldouble
- *
- * Purpose:    Convert native long to native long double using hardware.
- *        This is a fast special case.
- *
- * Return:    Non-negative on success/Negative on failure
- *
- *-------------------------------------------------------------------------
- */
-herr_t
-H5T__conv_long_ldouble(const H5T_t *st, const H5T_t *dt, H5T_cdata_t *cdata, const H5T_conv_ctx_t *conv_ctx,
-                       size_t nelmts, size_t buf_stride, size_t H5_ATTR_UNUSED bkg_stride, void *buf,
-                       void H5_ATTR_UNUSED *bkg)
-{
-    H5T_CONV_xF(LONG, LDOUBLE, long, long double, -, -);
-}
-
-/*-------------------------------------------------------------------------
- * Function:    H5T__conv_ulong_float
- *
- * Purpose:    Convert native unsigned long to native float using hardware.
- *        This is a fast special case.
- *
- * Return:    Non-negative on success/Negative on failure
- *
- *-------------------------------------------------------------------------
- */
-herr_t
-H5T__conv_ulong_float(const H5T_t *st, const H5T_t *dt, H5T_cdata_t *cdata, const H5T_conv_ctx_t *conv_ctx,
-                      size_t nelmts, size_t buf_stride, size_t H5_ATTR_UNUSED bkg_stride, void *buf,
-                      void H5_ATTR_UNUSED *bkg)
-{
-    H5T_CONV_xF(ULONG, FLOAT, unsigned long, float, -, -);
-}
-
-/*-------------------------------------------------------------------------
- * Function:    H5T__conv_ulong_double
- *
- * Purpose:    Convert native unsigned long to native double using hardware.
- *        This is a fast special case.
- *
- * Return:    Non-negative on success/Negative on failure
- *
- *-------------------------------------------------------------------------
- */
-herr_t
-H5T__conv_ulong_double(const H5T_t *st, const H5T_t *dt, H5T_cdata_t *cdata, const H5T_conv_ctx_t *conv_ctx,
-                       size_t nelmts, size_t buf_stride, size_t H5_ATTR_UNUSED bkg_stride, void *buf,
-                       void H5_ATTR_UNUSED *bkg)
-{
-    H5T_CONV_xF(ULONG, DOUBLE, unsigned long, double, -, -);
-}
-
-/*-------------------------------------------------------------------------
- * Function:    H5T__conv_ulong_ldouble
- *
- * Purpose:    Convert native unsigned long to native long double using
- *              hardware.  This is a fast special case.
- *
- * Return:    Non-negative on success/Negative on failure
- *
- *-------------------------------------------------------------------------
- */
-herr_t
-H5T__conv_ulong_ldouble(const H5T_t *st, const H5T_t *dt, H5T_cdata_t *cdata, const H5T_conv_ctx_t *conv_ctx,
-                        size_t nelmts, size_t buf_stride, size_t H5_ATTR_UNUSED bkg_stride, void *buf,
-                        void H5_ATTR_UNUSED *bkg)
-{
-    H5T_CONV_xF(ULONG, LDOUBLE, unsigned long, long double, -, -);
-}
-
-/*-------------------------------------------------------------------------
- * Function:    H5T__conv_llong_float
- *
- * Purpose:    Convert native long long to native float using hardware.
- *        This is a fast special case.
- *
- * Return:    Non-negative on success/Negative on failure
- *
- *-------------------------------------------------------------------------
- */
-herr_t
-H5T__conv_llong_float(const H5T_t *st, const H5T_t *dt, H5T_cdata_t *cdata, const H5T_conv_ctx_t *conv_ctx,
-                      size_t nelmts, size_t buf_stride, size_t H5_ATTR_UNUSED bkg_stride, void *buf,
-                      void H5_ATTR_UNUSED *bkg)
-{
-    H5T_CONV_xF(LLONG, FLOAT, long long, float, -, -);
-}
-
-/*-------------------------------------------------------------------------
- * Function:    H5T__conv_llong_double
- *
- * Purpose:    Convert native long long to native double using hardware.
- *        This is a fast special case.
- *
- * Return:    Non-negative on success/Negative on failure
- *
- *-------------------------------------------------------------------------
- */
-herr_t
-H5T__conv_llong_double(const H5T_t *st, const H5T_t *dt, H5T_cdata_t *cdata, const H5T_conv_ctx_t *conv_ctx,
-                       size_t nelmts, size_t buf_stride, size_t H5_ATTR_UNUSED bkg_stride, void *buf,
-                       void H5_ATTR_UNUSED *bkg)
-{
-    H5T_CONV_xF(LLONG, DOUBLE, long long, double, -, -);
-}
-
-/*-------------------------------------------------------------------------
- * Function:    H5T__conv_llong_ldouble
- *
- * Purpose:    Convert native long long to native long double using
- *              hardware.  This is a fast special case.
- *
- * Return:    Non-negative on success/Negative on failure
- *
- *-------------------------------------------------------------------------
- */
-#ifdef H5T_CONV_INTERNAL_LLONG_LDOUBLE
-herr_t
-H5T__conv_llong_ldouble(const H5T_t *st, const H5T_t *dt, H5T_cdata_t *cdata, const H5T_conv_ctx_t *conv_ctx,
-                        size_t nelmts, size_t buf_stride, size_t H5_ATTR_UNUSED bkg_stride, void *buf,
-                        void H5_ATTR_UNUSED *bkg)
-{
-    H5T_CONV_xF(LLONG, LDOUBLE, long long, long double, -, -);
-}
-#endif /* H5T_CONV_INTERNAL_LLONG_LDOUBLE */
-
-/*-------------------------------------------------------------------------
- * Function:    H5T__conv_ullong_float
- *
- * Purpose:    Convert native unsigned long long to native float using
- *              hardware.  This is a fast special case.
- *
- * Return:    Non-negative on success/Negative on failure
- *
- *-------------------------------------------------------------------------
- */
-herr_t
-H5T__conv_ullong_float(const H5T_t *st, const H5T_t *dt, H5T_cdata_t *cdata, const H5T_conv_ctx_t *conv_ctx,
-                       size_t nelmts, size_t buf_stride, size_t H5_ATTR_UNUSED bkg_stride, void *buf,
-                       void H5_ATTR_UNUSED *bkg)
-{
-    H5T_CONV_xF(ULLONG, FLOAT, unsigned long long, float, -, -);
-}
-
-/*-------------------------------------------------------------------------
- * Function:    H5T__conv_ullong_double
- *
- * Purpose:    Convert native unsigned long long to native double using
- *              hardware.  This is a fast special case.
- *
- * Return:    Non-negative on success/Negative on failure
- *
- *-------------------------------------------------------------------------
- */
-herr_t
-H5T__conv_ullong_double(const H5T_t *st, const H5T_t *dt, H5T_cdata_t *cdata, const H5T_conv_ctx_t *conv_ctx,
-                        size_t nelmts, size_t buf_stride, size_t H5_ATTR_UNUSED bkg_stride, void *buf,
-                        void H5_ATTR_UNUSED *bkg)
-{
-    H5T_CONV_xF(ULLONG, DOUBLE, unsigned long long, double, -, -);
-}
-
-/*-------------------------------------------------------------------------
- * Function:    H5T__conv_ullong_ldouble
- *
- * Purpose:    Convert native unsigned long long to native long double using
- *              hardware.  This is a fast special case.
- *
- * Return:    Non-negative on success/Negative on failure
- *
- *-------------------------------------------------------------------------
- */
-#ifdef H5T_CONV_INTERNAL_ULLONG_LDOUBLE
-herr_t
-H5T__conv_ullong_ldouble(const H5T_t *st, const H5T_t *dt, H5T_cdata_t *cdata, const H5T_conv_ctx_t *conv_ctx,
-                         size_t nelmts, size_t buf_stride, size_t H5_ATTR_UNUSED bkg_stride, void *buf,
-                         void H5_ATTR_UNUSED *bkg)
-{
-    H5T_CONV_xF(ULLONG, LDOUBLE, unsigned long long, long double, -, -);
-}
-#endif /*H5T_CONV_INTERNAL_ULLONG_LDOUBLE*/
-
-/*-------------------------------------------------------------------------
- * Function:    H5T__conv_float_schar
- *
- * Purpose:    Convert native float to native signed char using
- *              hardware.  This is a fast special case.
- *
- * Return:    Non-negative on success/Negative on failure
- *
- *-------------------------------------------------------------------------
- */
-herr_t
-H5T__conv_float_schar(const H5T_t *st, const H5T_t *dt, H5T_cdata_t *cdata, const H5T_conv_ctx_t *conv_ctx,
-                      size_t nelmts, size_t buf_stride, size_t H5_ATTR_UNUSED bkg_stride, void *buf,
-                      void H5_ATTR_UNUSED *bkg)
-{
-    H5_GCC_CLANG_DIAG_OFF("float-equal")
-    H5T_CONV_Fx(FLOAT, SCHAR, float, signed char, SCHAR_MIN, SCHAR_MAX);
-    H5_GCC_CLANG_DIAG_ON("float-equal")
-}
-
-/*-------------------------------------------------------------------------
- * Function:    H5T__conv_float_uchar
- *
- * Purpose:    Convert native float to native unsigned char using
- *              hardware.  This is a fast special case.
- *
- * Return:    Non-negative on success/Negative on failure
- *
- *-------------------------------------------------------------------------
- */
-herr_t
-H5T__conv_float_uchar(const H5T_t *st, const H5T_t *dt, H5T_cdata_t *cdata, const H5T_conv_ctx_t *conv_ctx,
-                      size_t nelmts, size_t buf_stride, size_t H5_ATTR_UNUSED bkg_stride, void *buf,
-                      void H5_ATTR_UNUSED *bkg)
-{
-    H5_GCC_CLANG_DIAG_OFF("float-equal")
-    H5T_CONV_Fx(FLOAT, UCHAR, float, unsigned char, 0, UCHAR_MAX);
-    H5_GCC_CLANG_DIAG_ON("float-equal")
-}
-
-/*-------------------------------------------------------------------------
- * Function:    H5T__conv_double_schar
- *
- * Purpose:    Convert native double to native signed char using
- *              hardware.  This is a fast special case.
- *
- * Return:    Non-negative on success/Negative on failure
- *
- *-------------------------------------------------------------------------
- */
-herr_t
-H5T__conv_double_schar(const H5T_t *st, const H5T_t *dt, H5T_cdata_t *cdata, const H5T_conv_ctx_t *conv_ctx,
-                       size_t nelmts, size_t buf_stride, size_t H5_ATTR_UNUSED bkg_stride, void *buf,
-                       void H5_ATTR_UNUSED *bkg)
-{
-    H5_GCC_CLANG_DIAG_OFF("float-equal")
-    H5T_CONV_Fx(DOUBLE, SCHAR, double, signed char, SCHAR_MIN, SCHAR_MAX);
-    H5_GCC_CLANG_DIAG_ON("float-equal")
-}
-
-/*-------------------------------------------------------------------------
- * Function:    H5T__conv_double_uchar
- *
- * Purpose:    Convert native double to native unsigned char using
- *              hardware.  This is a fast special case.
- *
- * Return:    Non-negative on success/Negative on failure
- *
- *-------------------------------------------------------------------------
- */
-herr_t
-H5T__conv_double_uchar(const H5T_t *st, const H5T_t *dt, H5T_cdata_t *cdata, const H5T_conv_ctx_t *conv_ctx,
-                       size_t nelmts, size_t buf_stride, size_t H5_ATTR_UNUSED bkg_stride, void *buf,
-                       void H5_ATTR_UNUSED *bkg)
-{
-    H5_GCC_CLANG_DIAG_OFF("float-equal")
-    H5T_CONV_Fx(DOUBLE, UCHAR, double, unsigned char, 0, UCHAR_MAX);
-    H5_GCC_CLANG_DIAG_ON("float-equal")
-}
-
-/*-------------------------------------------------------------------------
- * Function:    H5T__conv_ldouble_schar
- *
- * Purpose:    Convert native long double to native signed char using
- *              hardware.  This is a fast special case.
- *
- * Return:    Non-negative on success/Negative on failure
- *
- *-------------------------------------------------------------------------
- */
-herr_t
-H5T__conv_ldouble_schar(const H5T_t *st, const H5T_t *dt, H5T_cdata_t *cdata, const H5T_conv_ctx_t *conv_ctx,
-                        size_t nelmts, size_t buf_stride, size_t H5_ATTR_UNUSED bkg_stride, void *buf,
-                        void H5_ATTR_UNUSED *bkg)
-{
-    H5_GCC_CLANG_DIAG_OFF("float-equal")
-    H5T_CONV_Fx(LDOUBLE, SCHAR, long double, signed char, SCHAR_MIN, SCHAR_MAX);
-    H5_GCC_CLANG_DIAG_ON("float-equal")
-}
-
-/*-------------------------------------------------------------------------
- * Function:    H5T__conv_ldouble_uchar
- *
- * Purpose:    Convert native long double to native unsigned char using
- *              hardware.  This is a fast special case.
- *
- * Return:    Non-negative on success/Negative on failure
- *
- *-------------------------------------------------------------------------
- */
-herr_t
-H5T__conv_ldouble_uchar(const H5T_t *st, const H5T_t *dt, H5T_cdata_t *cdata, const H5T_conv_ctx_t *conv_ctx,
-                        size_t nelmts, size_t buf_stride, size_t H5_ATTR_UNUSED bkg_stride, void *buf,
-                        void H5_ATTR_UNUSED *bkg)
-{
-    H5_GCC_CLANG_DIAG_OFF("float-equal")
-    H5T_CONV_Fx(LDOUBLE, UCHAR, long double, unsigned char, 0, UCHAR_MAX);
-    H5_GCC_CLANG_DIAG_ON("float-equal")
-}
-
-/*-------------------------------------------------------------------------
- * Function:    H5T__conv_float_short
- *
- * Purpose:    Convert native float to native short using
- *              hardware.  This is a fast special case.
- *
- * Return:    Non-negative on success/Negative on failure
- *
- *-------------------------------------------------------------------------
- */
-herr_t
-H5T__conv_float_short(const H5T_t *st, const H5T_t *dt, H5T_cdata_t *cdata, const H5T_conv_ctx_t *conv_ctx,
-                      size_t nelmts, size_t buf_stride, size_t H5_ATTR_UNUSED bkg_stride, void *buf,
-                      void H5_ATTR_UNUSED *bkg)
-{
-    H5_GCC_CLANG_DIAG_OFF("float-equal")
-    H5T_CONV_Fx(FLOAT, SHORT, float, short, SHRT_MIN, SHRT_MAX);
-    H5_GCC_CLANG_DIAG_ON("float-equal")
-}
-
-/*-------------------------------------------------------------------------
- * Function:    H5T__conv_float_ushort
- *
- * Purpose:    Convert native float to native unsigned short using
- *              hardware.  This is a fast special case.
- *
- * Return:    Non-negative on success/Negative on failure
- *
- *-------------------------------------------------------------------------
- */
-herr_t
-H5T__conv_float_ushort(const H5T_t *st, const H5T_t *dt, H5T_cdata_t *cdata, const H5T_conv_ctx_t *conv_ctx,
-                       size_t nelmts, size_t buf_stride, size_t H5_ATTR_UNUSED bkg_stride, void *buf,
-                       void H5_ATTR_UNUSED *bkg)
-{
-    H5_GCC_CLANG_DIAG_OFF("float-equal")
-    H5T_CONV_Fx(FLOAT, USHORT, float, unsigned short, 0, USHRT_MAX);
-    H5_GCC_CLANG_DIAG_ON("float-equal")
-}
-
-/*-------------------------------------------------------------------------
- * Function:    H5T__conv_double_short
- *
- * Purpose:    Convert native double to native short using
- *              hardware.  This is a fast special case.
- *
- * Return:    Non-negative on success/Negative on failure
- *
- *-------------------------------------------------------------------------
- */
-herr_t
-H5T__conv_double_short(const H5T_t *st, const H5T_t *dt, H5T_cdata_t *cdata, const H5T_conv_ctx_t *conv_ctx,
-                       size_t nelmts, size_t buf_stride, size_t H5_ATTR_UNUSED bkg_stride, void *buf,
-                       void H5_ATTR_UNUSED *bkg)
-{
-    H5_GCC_CLANG_DIAG_OFF("float-equal")
-    H5T_CONV_Fx(DOUBLE, SHORT, double, short, SHRT_MIN, SHRT_MAX);
-    H5_GCC_CLANG_DIAG_ON("float-equal")
-}
-
-/*-------------------------------------------------------------------------
- * Function:    H5T__conv_double_ushort
- *
- * Purpose:    Convert native double to native unsigned short using
- *              hardware.  This is a fast special case.
- *
- * Return:    Non-negative on success/Negative on failure
- *
- *-------------------------------------------------------------------------
- */
-herr_t
-H5T__conv_double_ushort(const H5T_t *st, const H5T_t *dt, H5T_cdata_t *cdata, const H5T_conv_ctx_t *conv_ctx,
-                        size_t nelmts, size_t buf_stride, size_t H5_ATTR_UNUSED bkg_stride, void *buf,
-                        void H5_ATTR_UNUSED *bkg)
-{
-    H5_GCC_CLANG_DIAG_OFF("float-equal")
-    H5T_CONV_Fx(DOUBLE, USHORT, double, unsigned short, 0, USHRT_MAX);
-    H5_GCC_CLANG_DIAG_ON("float-equal")
-}
-
-/*-------------------------------------------------------------------------
- * Function:    H5T__conv_ldouble_short
- *
- * Purpose:    Convert native long double to native short using
- *              hardware.  This is a fast special case.
- *
- * Return:    Non-negative on success/Negative on failure
- *
- *-------------------------------------------------------------------------
- */
-herr_t
-H5T__conv_ldouble_short(const H5T_t *st, const H5T_t *dt, H5T_cdata_t *cdata, const H5T_conv_ctx_t *conv_ctx,
-                        size_t nelmts, size_t buf_stride, size_t H5_ATTR_UNUSED bkg_stride, void *buf,
-                        void H5_ATTR_UNUSED *bkg)
-{
-    H5_GCC_CLANG_DIAG_OFF("float-equal")
-    H5T_CONV_Fx(LDOUBLE, SHORT, long double, short, SHRT_MIN, SHRT_MAX);
-    H5_GCC_CLANG_DIAG_ON("float-equal")
-}
-
-/*-------------------------------------------------------------------------
- * Function:    H5T__conv_ldouble_ushort
- *
- * Purpose:    Convert native long double to native unsigned short using
- *              hardware.  This is a fast special case.
- *
- * Return:    Non-negative on success/Negative on failure
- *
- *-------------------------------------------------------------------------
- */
-herr_t
-H5T__conv_ldouble_ushort(const H5T_t *st, const H5T_t *dt, H5T_cdata_t *cdata, const H5T_conv_ctx_t *conv_ctx,
-                         size_t nelmts, size_t buf_stride, size_t H5_ATTR_UNUSED bkg_stride, void *buf,
-                         void H5_ATTR_UNUSED *bkg)
-{
-    H5_GCC_CLANG_DIAG_OFF("float-equal")
-    H5T_CONV_Fx(LDOUBLE, USHORT, long double, unsigned short, 0, USHRT_MAX);
-    H5_GCC_CLANG_DIAG_ON("float-equal")
-}
-
-/*-------------------------------------------------------------------------
- * Function:    H5T__conv_float_int
- *
- * Purpose:    Convert native float to native int using
- *              hardware.  This is a fast special case.
- *
- * Return:    Non-negative on success/Negative on failure
- *
- *-------------------------------------------------------------------------
- */
-herr_t
-H5T__conv_float_int(const H5T_t *st, const H5T_t *dt, H5T_cdata_t *cdata, const H5T_conv_ctx_t *conv_ctx,
-                    size_t nelmts, size_t buf_stride, size_t H5_ATTR_UNUSED bkg_stride, void *buf,
-                    void H5_ATTR_UNUSED *bkg)
-{
-    H5_GCC_CLANG_DIAG_OFF("float-equal")
-    H5T_CONV_Fx(FLOAT, INT, float, int, INT_MIN, INT_MAX);
-    H5_GCC_CLANG_DIAG_ON("float-equal")
-}
-
-/*-------------------------------------------------------------------------
- * Function:    H5T__conv_float_uint
- *
- * Purpose:    Convert native float to native unsigned int using
- *              hardware.  This is a fast special case.
- *
- * Return:    Non-negative on success/Negative on failure
- *
- *-------------------------------------------------------------------------
- */
-herr_t
-H5T__conv_float_uint(const H5T_t *st, const H5T_t *dt, H5T_cdata_t *cdata, const H5T_conv_ctx_t *conv_ctx,
-                     size_t nelmts, size_t buf_stride, size_t H5_ATTR_UNUSED bkg_stride, void *buf,
-                     void H5_ATTR_UNUSED *bkg)
-{
-    H5_GCC_CLANG_DIAG_OFF("float-equal")
-    H5T_CONV_Fx(FLOAT, UINT, float, unsigned int, 0, UINT_MAX);
-    H5_GCC_CLANG_DIAG_ON("float-equal")
-}
-
-/*-------------------------------------------------------------------------
- * Function:    H5T__conv_double_int
- *
- * Purpose:    Convert native double to native int using
- *              hardware.  This is a fast special case.
- *
- * Return:    Non-negative on success/Negative on failure
- *
- *-------------------------------------------------------------------------
- */
-herr_t
-H5T__conv_double_int(const H5T_t *st, const H5T_t *dt, H5T_cdata_t *cdata, const H5T_conv_ctx_t *conv_ctx,
-                     size_t nelmts, size_t buf_stride, size_t H5_ATTR_UNUSED bkg_stride, void *buf,
-                     void H5_ATTR_UNUSED *bkg)
-{
-    H5_GCC_CLANG_DIAG_OFF("float-equal")
-    H5T_CONV_Fx(DOUBLE, INT, double, int, INT_MIN, INT_MAX);
-    H5_GCC_CLANG_DIAG_ON("float-equal")
-}
-
-/*-------------------------------------------------------------------------
- * Function:    H5T__conv_double_uint
- *
- * Purpose:    Convert native double to native unsigned int using
- *              hardware.  This is a fast special case.
- *
- * Return:    Non-negative on success/Negative on failure
- *
- *-------------------------------------------------------------------------
- */
-herr_t
-H5T__conv_double_uint(const H5T_t *st, const H5T_t *dt, H5T_cdata_t *cdata, const H5T_conv_ctx_t *conv_ctx,
-                      size_t nelmts, size_t buf_stride, size_t H5_ATTR_UNUSED bkg_stride, void *buf,
-                      void H5_ATTR_UNUSED *bkg)
-{
-    H5_GCC_CLANG_DIAG_OFF("float-equal")
-    H5T_CONV_Fx(DOUBLE, UINT, double, unsigned int, 0, UINT_MAX);
-    H5_GCC_CLANG_DIAG_ON("float-equal")
-}
-
-/*-------------------------------------------------------------------------
- * Function:    H5T__conv_ldouble_int
- *
- * Purpose:    Convert native long double to native int using
- *              hardware.  This is a fast special case.
- *
- * Return:    Non-negative on success/Negative on failure
- *
- *-------------------------------------------------------------------------
- */
-herr_t
-H5T__conv_ldouble_int(const H5T_t *st, const H5T_t *dt, H5T_cdata_t *cdata, const H5T_conv_ctx_t *conv_ctx,
-                      size_t nelmts, size_t buf_stride, size_t H5_ATTR_UNUSED bkg_stride, void *buf,
-                      void H5_ATTR_UNUSED *bkg)
-{
-    H5_GCC_CLANG_DIAG_OFF("float-equal")
-    H5T_CONV_Fx(LDOUBLE, INT, long double, int, INT_MIN, INT_MAX);
-    H5_GCC_CLANG_DIAG_ON("float-equal")
-}
-
-/*-------------------------------------------------------------------------
- * Function:    H5T__conv_ldouble_uint
- *
- * Purpose:    Convert native long double to native unsigned int using
- *              hardware.  This is a fast special case.
- *
- * Return:    Non-negative on success/Negative on failure
- *
- *-------------------------------------------------------------------------
- */
-herr_t
-H5T__conv_ldouble_uint(const H5T_t *st, const H5T_t *dt, H5T_cdata_t *cdata, const H5T_conv_ctx_t *conv_ctx,
-                       size_t nelmts, size_t buf_stride, size_t H5_ATTR_UNUSED bkg_stride, void *buf,
-                       void H5_ATTR_UNUSED *bkg)
-{
-    H5_GCC_CLANG_DIAG_OFF("float-equal")
-    H5T_CONV_Fx(LDOUBLE, UINT, long double, unsigned int, 0, UINT_MAX);
-    H5_GCC_CLANG_DIAG_ON("float-equal")
-}
-
-/*-------------------------------------------------------------------------
- * Function:    H5T__conv_float_long
- *
- * Purpose:    Convert native float to native long using
- *              hardware.  This is a fast special case.
- *
- * Return:    Non-negative on success/Negative on failure
- *
- *-------------------------------------------------------------------------
- */
-herr_t
-H5T__conv_float_long(const H5T_t *st, const H5T_t *dt, H5T_cdata_t *cdata, const H5T_conv_ctx_t *conv_ctx,
-                     size_t nelmts, size_t buf_stride, size_t H5_ATTR_UNUSED bkg_stride, void *buf,
-                     void H5_ATTR_UNUSED *bkg)
-{
-    H5_GCC_CLANG_DIAG_OFF("float-equal")
-    H5T_CONV_Fx(FLOAT, LONG, float, long, LONG_MIN, LONG_MAX);
-    H5_GCC_CLANG_DIAG_ON("float-equal")
-}
-
-/*-------------------------------------------------------------------------
- * Function:    H5T__conv_float_ulong
- *
- * Purpose:    Convert native float to native unsigned long using
- *              hardware.  This is a fast special case.
- *
- * Return:    Non-negative on success/Negative on failure
- *
- *-------------------------------------------------------------------------
- */
-herr_t
-H5T__conv_float_ulong(const H5T_t *st, const H5T_t *dt, H5T_cdata_t *cdata, const H5T_conv_ctx_t *conv_ctx,
-                      size_t nelmts, size_t buf_stride, size_t H5_ATTR_UNUSED bkg_stride, void *buf,
-                      void H5_ATTR_UNUSED *bkg)
-{
-    H5_GCC_CLANG_DIAG_OFF("float-equal")
-    H5T_CONV_Fx(FLOAT, ULONG, float, unsigned long, 0, ULONG_MAX);
-    H5_GCC_CLANG_DIAG_ON("float-equal")
-}
-
-/*-------------------------------------------------------------------------
- * Function:    H5T__conv_double_long
- *
- * Purpose:    Convert native double to native long using
- *              hardware.  This is a fast special case.
- *
- * Return:    Non-negative on success/Negative on failure
- *
- *-------------------------------------------------------------------------
- */
-herr_t
-H5T__conv_double_long(const H5T_t *st, const H5T_t *dt, H5T_cdata_t *cdata, const H5T_conv_ctx_t *conv_ctx,
-                      size_t nelmts, size_t buf_stride, size_t H5_ATTR_UNUSED bkg_stride, void *buf,
-                      void H5_ATTR_UNUSED *bkg)
-{
-    H5_GCC_CLANG_DIAG_OFF("float-equal")
-    H5T_CONV_Fx(DOUBLE, LONG, double, long, LONG_MIN, LONG_MAX);
-    H5_GCC_CLANG_DIAG_ON("float-equal")
-}
-
-/*-------------------------------------------------------------------------
- * Function:    H5T__conv_double_ulong
- *
- * Purpose:    Convert native double to native unsigned long using
- *              hardware.  This is a fast special case.
- *
- * Return:    Non-negative on success/Negative on failure
- *
- *-------------------------------------------------------------------------
- */
-herr_t
-H5T__conv_double_ulong(const H5T_t *st, const H5T_t *dt, H5T_cdata_t *cdata, const H5T_conv_ctx_t *conv_ctx,
-                       size_t nelmts, size_t buf_stride, size_t H5_ATTR_UNUSED bkg_stride, void *buf,
-                       void H5_ATTR_UNUSED *bkg)
-{
-    H5_GCC_CLANG_DIAG_OFF("float-equal")
-    H5T_CONV_Fx(DOUBLE, ULONG, double, unsigned long, 0, ULONG_MAX);
-    H5_GCC_CLANG_DIAG_ON("float-equal")
-}
-
-/*-------------------------------------------------------------------------
- * Function:    H5T__conv_ldouble_long
- *
- * Purpose:    Convert native long double to native long using
- *              hardware.  This is a fast special case.
- *
- * Return:    Non-negative on success/Negative on failure
- *
- *-------------------------------------------------------------------------
- */
-herr_t
-H5T__conv_ldouble_long(const H5T_t *st, const H5T_t *dt, H5T_cdata_t *cdata, const H5T_conv_ctx_t *conv_ctx,
-                       size_t nelmts, size_t buf_stride, size_t H5_ATTR_UNUSED bkg_stride, void *buf,
-                       void H5_ATTR_UNUSED *bkg)
-{
-    H5_GCC_CLANG_DIAG_OFF("float-equal")
-    H5T_CONV_Fx(LDOUBLE, LONG, long double, long, LONG_MIN, LONG_MAX);
-    H5_GCC_CLANG_DIAG_ON("float-equal")
-}
-
-/*-------------------------------------------------------------------------
- * Function:    H5T__conv_ldouble_ulong
- *
- * Purpose:    Convert native long double to native unsigned long using
- *              hardware.  This is a fast special case.
- *
- * Return:    Non-negative on success/Negative on failure
- *
- *-------------------------------------------------------------------------
- */
-herr_t
-H5T__conv_ldouble_ulong(const H5T_t *st, const H5T_t *dt, H5T_cdata_t *cdata, const H5T_conv_ctx_t *conv_ctx,
-                        size_t nelmts, size_t buf_stride, size_t H5_ATTR_UNUSED bkg_stride, void *buf,
-                        void H5_ATTR_UNUSED *bkg)
-{
-    H5_GCC_CLANG_DIAG_OFF("float-equal")
-    H5T_CONV_Fx(LDOUBLE, ULONG, long double, unsigned long, 0, ULONG_MAX);
-    H5_GCC_CLANG_DIAG_ON("float-equal")
-}
-
-/*-------------------------------------------------------------------------
- * Function:    H5T__conv_float_llong
- *
- * Purpose:    Convert native float to native long long using
- *              hardware.  This is a fast special case.
- *
- * Return:    Non-negative on success/Negative on failure
- *
- *-------------------------------------------------------------------------
- */
-herr_t
-H5T__conv_float_llong(const H5T_t *st, const H5T_t *dt, H5T_cdata_t *cdata, const H5T_conv_ctx_t *conv_ctx,
-                      size_t nelmts, size_t buf_stride, size_t H5_ATTR_UNUSED bkg_stride, void *buf,
-                      void H5_ATTR_UNUSED *bkg)
-{
-    H5_GCC_CLANG_DIAG_OFF("float-equal")
-    H5T_CONV_Fx(FLOAT, LLONG, float, long long, LLONG_MIN, LLONG_MAX);
-    H5_GCC_CLANG_DIAG_ON("float-equal")
-}
-
-/*-------------------------------------------------------------------------
- * Function:    H5T__conv_float_ullong
- *
- * Purpose:    Convert native float to native unsigned long long using
- *              hardware.  This is a fast special case.
- *
- * Return:    Non-negative on success/Negative on failure
- *
- *-------------------------------------------------------------------------
- */
-herr_t
-H5T__conv_float_ullong(const H5T_t *st, const H5T_t *dt, H5T_cdata_t *cdata, const H5T_conv_ctx_t *conv_ctx,
-                       size_t nelmts, size_t buf_stride, size_t H5_ATTR_UNUSED bkg_stride, void *buf,
-                       void H5_ATTR_UNUSED *bkg)
-{
-    H5_GCC_CLANG_DIAG_OFF("float-equal")
-    H5T_CONV_Fx(FLOAT, ULLONG, float, unsigned long long, 0, ULLONG_MAX);
-    H5_GCC_CLANG_DIAG_ON("float-equal")
-}
-
-/*-------------------------------------------------------------------------
- * Function:    H5T__conv_double_llong
- *
- * Purpose:    Convert native double to native long long using
- *              hardware.  This is a fast special case.
- *
- * Return:    Non-negative on success/Negative on failure
- *
- *-------------------------------------------------------------------------
- */
-herr_t
-H5T__conv_double_llong(const H5T_t *st, const H5T_t *dt, H5T_cdata_t *cdata, const H5T_conv_ctx_t *conv_ctx,
-                       size_t nelmts, size_t buf_stride, size_t H5_ATTR_UNUSED bkg_stride, void *buf,
-                       void H5_ATTR_UNUSED *bkg)
-{
-    H5_GCC_CLANG_DIAG_OFF("float-equal")
-    H5T_CONV_Fx(DOUBLE, LLONG, double, long long, LLONG_MIN, LLONG_MAX);
-    H5_GCC_CLANG_DIAG_ON("float-equal")
-}
-
-/*-------------------------------------------------------------------------
- * Function:    H5T__conv_double_ullong
- *
- * Purpose:    Convert native double to native unsigned long long using
- *              hardware.  This is a fast special case.
- *
- * Return:    Non-negative on success/Negative on failure
- *
- *-------------------------------------------------------------------------
- */
-herr_t
-H5T__conv_double_ullong(const H5T_t *st, const H5T_t *dt, H5T_cdata_t *cdata, const H5T_conv_ctx_t *conv_ctx,
-                        size_t nelmts, size_t buf_stride, size_t H5_ATTR_UNUSED bkg_stride, void *buf,
-                        void H5_ATTR_UNUSED *bkg)
-{
-    H5_GCC_CLANG_DIAG_OFF("float-equal")
-    H5T_CONV_Fx(DOUBLE, ULLONG, double, unsigned long long, 0, ULLONG_MAX);
-    H5_GCC_CLANG_DIAG_ON("float-equal")
-}
-
-/*-------------------------------------------------------------------------
- * Function:    H5T__conv_ldouble_llong
- *
- * Purpose:    Convert native long double to native long long using
- *              hardware.  This is a fast special case.
- *
- * Return:    Non-negative on success/Negative on failure
- *
- *-------------------------------------------------------------------------
- */
-#ifdef H5T_CONV_INTERNAL_LDOUBLE_LLONG
-herr_t
-H5T__conv_ldouble_llong(const H5T_t *st, const H5T_t *dt, H5T_cdata_t *cdata, const H5T_conv_ctx_t *conv_ctx,
-                        size_t nelmts, size_t buf_stride, size_t H5_ATTR_UNUSED bkg_stride, void *buf,
-                        void H5_ATTR_UNUSED *bkg)
-{
-    H5_GCC_CLANG_DIAG_OFF("float-equal")
-    H5T_CONV_Fx(LDOUBLE, LLONG, long double, long long, LLONG_MIN, LLONG_MAX);
-    H5_GCC_CLANG_DIAG_ON("float-equal")
-}
-#endif /*H5T_CONV_INTERNAL_LDOUBLE_LLONG*/
-
-/*-------------------------------------------------------------------------
- * Function:    H5T__conv_ldouble_ullong
- *
- * Purpose:    Convert native long double to native unsigned long long using
- *              hardware.  This is a fast special case.
- *
- * Return:    Non-negative on success/Negative on failure
- *
- *-------------------------------------------------------------------------
- */
-#ifdef H5T_CONV_INTERNAL_LDOUBLE_ULLONG
-herr_t
-H5T__conv_ldouble_ullong(const H5T_t *st, const H5T_t *dt, H5T_cdata_t *cdata, const H5T_conv_ctx_t *conv_ctx,
-                         size_t nelmts, size_t buf_stride, size_t H5_ATTR_UNUSED bkg_stride, void *buf,
-                         void H5_ATTR_UNUSED *bkg)
-{
-    H5_GCC_CLANG_DIAG_OFF("float-equal")
-    H5T_CONV_Fx(LDOUBLE, ULLONG, long double, unsigned long long, 0, ULLONG_MAX);
-    H5_GCC_CLANG_DIAG_ON("float-equal")
-}
-#endif /*H5T_CONV_INTERNAL_LDOUBLE_ULLONG*/
-
-/* Conversions for _Float16 type */
-#ifdef H5_HAVE__FLOAT16
-herr_t
-H5T__conv_schar__Float16(const H5T_t *st, const H5T_t *dt, H5T_cdata_t *cdata, const H5T_conv_ctx_t *conv_ctx,
-                         size_t nelmts, size_t buf_stride, size_t H5_ATTR_UNUSED bkg_stride, void *buf,
-                         void H5_ATTR_UNUSED *bkg)
-{
-    H5T_CONV_xF(SCHAR, FLOAT16, signed char, H5__Float16, -, -);
-}
-
-herr_t
-H5T__conv_uchar__Float16(const H5T_t *st, const H5T_t *dt, H5T_cdata_t *cdata, const H5T_conv_ctx_t *conv_ctx,
-                         size_t nelmts, size_t buf_stride, size_t H5_ATTR_UNUSED bkg_stride, void *buf,
-                         void H5_ATTR_UNUSED *bkg)
-{
-    H5T_CONV_xF(UCHAR, FLOAT16, unsigned char, H5__Float16, -, -);
-}
-
-herr_t
-H5T__conv_short__Float16(const H5T_t *st, const H5T_t *dt, H5T_cdata_t *cdata, const H5T_conv_ctx_t *conv_ctx,
-                         size_t nelmts, size_t buf_stride, size_t H5_ATTR_UNUSED bkg_stride, void *buf,
-                         void H5_ATTR_UNUSED *bkg)
-{
-    H5T_CONV_xF(SHORT, FLOAT16, short, H5__Float16, -, -);
-}
-
-herr_t
-H5T__conv_ushort__Float16(const H5T_t *st, const H5T_t *dt, H5T_cdata_t *cdata,
-                          const H5T_conv_ctx_t *conv_ctx, size_t nelmts, size_t buf_stride,
-                          size_t H5_ATTR_UNUSED bkg_stride, void *buf, void H5_ATTR_UNUSED *bkg)
-{
-    /* Suppress warning about non-standard floating-point literal suffix */
-    H5_GCC_CLANG_DIAG_OFF("pedantic")
-    H5T_CONV_Xf(USHORT, FLOAT16, unsigned short, H5__Float16, -FLT16_MAX, FLT16_MAX);
-    H5_GCC_CLANG_DIAG_ON("pedantic")
-}
-
-herr_t
-H5T__conv_int__Float16(const H5T_t *st, const H5T_t *dt, H5T_cdata_t *cdata, const H5T_conv_ctx_t *conv_ctx,
-                       size_t nelmts, size_t buf_stride, size_t H5_ATTR_UNUSED bkg_stride, void *buf,
-                       void H5_ATTR_UNUSED *bkg)
-{
-    /* Suppress warning about non-standard floating-point literal suffix */
-    H5_GCC_CLANG_DIAG_OFF("pedantic")
-    H5T_CONV_Xf(INT, FLOAT16, int, H5__Float16, -FLT16_MAX, FLT16_MAX);
-    H5_GCC_CLANG_DIAG_ON("pedantic")
-}
-
-herr_t
-H5T__conv_uint__Float16(const H5T_t *st, const H5T_t *dt, H5T_cdata_t *cdata, const H5T_conv_ctx_t *conv_ctx,
-                        size_t nelmts, size_t buf_stride, size_t H5_ATTR_UNUSED bkg_stride, void *buf,
-                        void H5_ATTR_UNUSED *bkg)
-{
-    /* Suppress warning about non-standard floating-point literal suffix */
-    H5_GCC_CLANG_DIAG_OFF("pedantic")
-    H5T_CONV_Xf(UINT, FLOAT16, unsigned int, H5__Float16, -FLT16_MAX, FLT16_MAX);
-    H5_GCC_CLANG_DIAG_ON("pedantic")
-}
-
-herr_t
-H5T__conv_long__Float16(const H5T_t *st, const H5T_t *dt, H5T_cdata_t *cdata, const H5T_conv_ctx_t *conv_ctx,
-                        size_t nelmts, size_t buf_stride, size_t H5_ATTR_UNUSED bkg_stride, void *buf,
-                        void H5_ATTR_UNUSED *bkg)
-{
-    /* Suppress warning about non-standard floating-point literal suffix */
-    H5_GCC_CLANG_DIAG_OFF("pedantic")
-    H5T_CONV_Xf(LONG, FLOAT16, long, H5__Float16, -FLT16_MAX, FLT16_MAX);
-    H5_GCC_CLANG_DIAG_ON("pedantic")
-}
-
-herr_t
-H5T__conv_ulong__Float16(const H5T_t *st, const H5T_t *dt, H5T_cdata_t *cdata, const H5T_conv_ctx_t *conv_ctx,
-                         size_t nelmts, size_t buf_stride, size_t H5_ATTR_UNUSED bkg_stride, void *buf,
-                         void H5_ATTR_UNUSED *bkg)
-{
-    /* Suppress warning about non-standard floating-point literal suffix */
-    H5_GCC_CLANG_DIAG_OFF("pedantic")
-    H5T_CONV_Xf(ULONG, FLOAT16, unsigned long, H5__Float16, -FLT16_MAX, FLT16_MAX);
-    H5_GCC_CLANG_DIAG_ON("pedantic")
-}
-
-herr_t
-H5T__conv_llong__Float16(const H5T_t *st, const H5T_t *dt, H5T_cdata_t *cdata, const H5T_conv_ctx_t *conv_ctx,
-                         size_t nelmts, size_t buf_stride, size_t H5_ATTR_UNUSED bkg_stride, void *buf,
-                         void H5_ATTR_UNUSED *bkg)
-{
-    /* Suppress warning about non-standard floating-point literal suffix */
-    H5_GCC_CLANG_DIAG_OFF("pedantic")
-    H5T_CONV_Xf(LLONG, FLOAT16, long long, H5__Float16, -FLT16_MAX, FLT16_MAX);
-    H5_GCC_CLANG_DIAG_ON("pedantic")
-}
-
-herr_t
-H5T__conv_ullong__Float16(const H5T_t *st, const H5T_t *dt, H5T_cdata_t *cdata,
-                          const H5T_conv_ctx_t *conv_ctx, size_t nelmts, size_t buf_stride,
-                          size_t H5_ATTR_UNUSED bkg_stride, void *buf, void H5_ATTR_UNUSED *bkg)
-{
-    /* Suppress warning about non-standard floating-point literal suffix */
-    H5_GCC_CLANG_DIAG_OFF("pedantic")
-    H5T_CONV_Xf(ULLONG, FLOAT16, unsigned long long, H5__Float16, -FLT16_MAX, FLT16_MAX);
-    H5_GCC_CLANG_DIAG_ON("pedantic")
-}
-
-herr_t
-H5T__conv_float__Float16(const H5T_t *st, const H5T_t *dt, H5T_cdata_t *cdata, const H5T_conv_ctx_t *conv_ctx,
-                         size_t nelmts, size_t buf_stride, size_t H5_ATTR_UNUSED bkg_stride, void *buf,
-                         void H5_ATTR_UNUSED *bkg)
-{
-    /* Suppress warning about non-standard floating-point literal suffix */
-    H5_GCC_CLANG_DIAG_OFF("pedantic")
-    H5T_CONV_Ff(FLOAT, FLOAT16, float, H5__Float16, -FLT16_MAX, FLT16_MAX);
-    H5_GCC_CLANG_DIAG_ON("pedantic")
-}
-
-herr_t
-H5T__conv_double__Float16(const H5T_t *st, const H5T_t *dt, H5T_cdata_t *cdata,
-                          const H5T_conv_ctx_t *conv_ctx, size_t nelmts, size_t buf_stride,
-                          size_t H5_ATTR_UNUSED bkg_stride, void *buf, void H5_ATTR_UNUSED *bkg)
-{
-    /* Suppress warning about non-standard floating-point literal suffix */
-    H5_GCC_CLANG_DIAG_OFF("pedantic")
-    H5T_CONV_Ff(DOUBLE, FLOAT16, double, H5__Float16, -FLT16_MAX, FLT16_MAX);
-    H5_GCC_CLANG_DIAG_ON("pedantic")
-}
-
-#ifdef H5T_CONV_INTERNAL_LDOUBLE_FLOAT16
-herr_t
-H5T__conv_ldouble__Float16(const H5T_t *st, const H5T_t *dt, H5T_cdata_t *cdata,
-                           const H5T_conv_ctx_t *conv_ctx, size_t nelmts, size_t buf_stride,
-                           size_t H5_ATTR_UNUSED bkg_stride, void *buf, void H5_ATTR_UNUSED *bkg)
-{
-    /* Suppress warning about non-standard floating-point literal suffix */
-    H5_GCC_CLANG_DIAG_OFF("pedantic")
-    H5T_CONV_Ff(LDOUBLE, FLOAT16, long double, H5__Float16, -FLT16_MAX, FLT16_MAX);
-    H5_GCC_CLANG_DIAG_ON("pedantic")
-}
-#endif
-
-herr_t
-H5T__conv__Float16_schar(const H5T_t *st, const H5T_t *dt, H5T_cdata_t *cdata, const H5T_conv_ctx_t *conv_ctx,
-                         size_t nelmts, size_t buf_stride, size_t H5_ATTR_UNUSED bkg_stride, void *buf,
-                         void H5_ATTR_UNUSED *bkg)
-{
-    H5_GCC_CLANG_DIAG_OFF("float-equal")
-    H5T_CONV_Fx(FLOAT16, SCHAR, H5__Float16, signed char, SCHAR_MIN, SCHAR_MAX);
-    H5_GCC_CLANG_DIAG_ON("float-equal")
-}
-
-herr_t
-H5T__conv__Float16_uchar(const H5T_t *st, const H5T_t *dt, H5T_cdata_t *cdata, const H5T_conv_ctx_t *conv_ctx,
-                         size_t nelmts, size_t buf_stride, size_t H5_ATTR_UNUSED bkg_stride, void *buf,
-                         void H5_ATTR_UNUSED *bkg)
-{
-    H5_GCC_CLANG_DIAG_OFF("float-equal")
-    H5T_CONV_Fx(FLOAT16, UCHAR, H5__Float16, unsigned char, 0, UCHAR_MAX);
-    H5_GCC_CLANG_DIAG_ON("float-equal")
-}
-
-herr_t
-H5T__conv__Float16_short(const H5T_t *st, const H5T_t *dt, H5T_cdata_t *cdata, const H5T_conv_ctx_t *conv_ctx,
-                         size_t nelmts, size_t buf_stride, size_t H5_ATTR_UNUSED bkg_stride, void *buf,
-                         void H5_ATTR_UNUSED *bkg)
-{
-    H5_GCC_CLANG_DIAG_OFF("float-equal")
-    H5T_CONV_Fx(FLOAT16, SHORT, H5__Float16, short, SHRT_MIN, SHRT_MAX);
-    H5_GCC_CLANG_DIAG_ON("float-equal")
-}
-
-herr_t
-H5T__conv__Float16_ushort(const H5T_t *st, const H5T_t *dt, H5T_cdata_t *cdata,
-                          const H5T_conv_ctx_t *conv_ctx, size_t nelmts, size_t buf_stride,
-                          size_t H5_ATTR_UNUSED bkg_stride, void *buf, void H5_ATTR_UNUSED *bkg)
-{
-    H5T_CONV_fX(FLOAT16, USHORT, H5__Float16, unsigned short, 0, USHRT_MAX);
-}
-
-herr_t
-H5T__conv__Float16_int(const H5T_t *st, const H5T_t *dt, H5T_cdata_t *cdata, const H5T_conv_ctx_t *conv_ctx,
-                       size_t nelmts, size_t buf_stride, size_t H5_ATTR_UNUSED bkg_stride, void *buf,
-                       void H5_ATTR_UNUSED *bkg)
-{
-    H5T_CONV_fX(FLOAT16, INT, H5__Float16, int, INT_MIN, INT_MAX);
-}
-
-herr_t
-H5T__conv__Float16_uint(const H5T_t *st, const H5T_t *dt, H5T_cdata_t *cdata, const H5T_conv_ctx_t *conv_ctx,
-                        size_t nelmts, size_t buf_stride, size_t H5_ATTR_UNUSED bkg_stride, void *buf,
-                        void H5_ATTR_UNUSED *bkg)
-{
-    H5T_CONV_fX(FLOAT16, UINT, H5__Float16, unsigned int, 0, UINT_MAX);
-}
-
-herr_t
-H5T__conv__Float16_long(const H5T_t *st, const H5T_t *dt, H5T_cdata_t *cdata, const H5T_conv_ctx_t *conv_ctx,
-                        size_t nelmts, size_t buf_stride, size_t H5_ATTR_UNUSED bkg_stride, void *buf,
-                        void H5_ATTR_UNUSED *bkg)
-{
-    H5T_CONV_fX(FLOAT16, LONG, H5__Float16, long, LONG_MIN, LONG_MAX);
-}
-
-herr_t
-H5T__conv__Float16_ulong(const H5T_t *st, const H5T_t *dt, H5T_cdata_t *cdata, const H5T_conv_ctx_t *conv_ctx,
-                         size_t nelmts, size_t buf_stride, size_t H5_ATTR_UNUSED bkg_stride, void *buf,
-                         void H5_ATTR_UNUSED *bkg)
-{
-    H5T_CONV_fX(FLOAT16, ULONG, H5__Float16, unsigned long, 0, ULONG_MAX);
-}
-
-herr_t
-H5T__conv__Float16_llong(const H5T_t *st, const H5T_t *dt, H5T_cdata_t *cdata, const H5T_conv_ctx_t *conv_ctx,
-                         size_t nelmts, size_t buf_stride, size_t H5_ATTR_UNUSED bkg_stride, void *buf,
-                         void H5_ATTR_UNUSED *bkg)
-{
-    H5T_CONV_fX(FLOAT16, LLONG, H5__Float16, long long, LLONG_MIN, LLONG_MAX);
-}
-
-herr_t
-H5T__conv__Float16_ullong(const H5T_t *st, const H5T_t *dt, H5T_cdata_t *cdata,
-                          const H5T_conv_ctx_t *conv_ctx, size_t nelmts, size_t buf_stride,
-                          size_t H5_ATTR_UNUSED bkg_stride, void *buf, void H5_ATTR_UNUSED *bkg)
-{
-    H5T_CONV_fX(FLOAT16, ULLONG, H5__Float16, unsigned long long, 0, ULLONG_MAX);
-}
-
-herr_t
-H5T__conv__Float16_float(const H5T_t *st, const H5T_t *dt, H5T_cdata_t *cdata, const H5T_conv_ctx_t *conv_ctx,
-                         size_t nelmts, size_t buf_stride, size_t H5_ATTR_UNUSED bkg_stride, void *buf,
-                         void H5_ATTR_UNUSED *bkg)
-{
-    H5T_CONV_fF(FLOAT16, FLOAT, H5__Float16, float, -, -);
-}
-
-herr_t
-H5T__conv__Float16_double(const H5T_t *st, const H5T_t *dt, H5T_cdata_t *cdata,
-                          const H5T_conv_ctx_t *conv_ctx, size_t nelmts, size_t buf_stride,
-                          size_t H5_ATTR_UNUSED bkg_stride, void *buf, void H5_ATTR_UNUSED *bkg)
-{
-    H5T_CONV_fF(FLOAT16, DOUBLE, H5__Float16, double, -, -);
-}
-
-herr_t
-H5T__conv__Float16_ldouble(const H5T_t *st, const H5T_t *dt, H5T_cdata_t *cdata,
-                           const H5T_conv_ctx_t *conv_ctx, size_t nelmts, size_t buf_stride,
-                           size_t H5_ATTR_UNUSED bkg_stride, void *buf, void H5_ATTR_UNUSED *bkg)
-{
-    H5T_CONV_fF(FLOAT16, LDOUBLE, H5__Float16, long double, -, -);
-}
-#endif
-
-/*-------------------------------------------------------------------------
- * Function:    H5T__conv_f_i
- *
- * Purpose:    Convert one floating-point type to an integer.  This is
- *              the catch-all function for float-integer conversions and
- *              is probably not particularly fast.
- *
- * Return:    Non-negative on success/Negative on failure
- *
- *-------------------------------------------------------------------------
- */
-herr_t
-H5T__conv_f_i(const H5T_t *src_p, const H5T_t *dst_p, H5T_cdata_t *cdata, const H5T_conv_ctx_t *conv_ctx,
-              size_t nelmts, size_t buf_stride, size_t H5_ATTR_UNUSED bkg_stride, void *buf,
-              void H5_ATTR_UNUSED *bkg)
-{
-    /* Traversal-related variables */
-    H5T_atomic_t src;             /*atomic source info        */
-    H5T_atomic_t dst;             /*atomic destination info    */
-    int          direction;       /*forward or backward traversal    */
-    size_t       elmtno;          /*element number        */
-    size_t       half_size;       /*half the type size        */
-    size_t       tsize;           /*type size for swapping bytes  */
-    size_t       olap;            /*num overlapping elements    */
-    uint8_t     *s, *sp, *d, *dp; /*source and dest traversal ptrs*/
-    uint8_t     *src_rev  = NULL; /*order-reversed source buffer  */
-    uint8_t      dbuf[64] = {0};  /*temp destination buffer    */
-    uint8_t      tmp1, tmp2;      /*temp variables for swapping bytes*/
-
-    /* Conversion-related variables */
-    hssize_t       expo;                /*source exponent        */
-    hssize_t       sign;                /*source sign bit value         */
-    uint8_t       *int_buf = NULL;      /*buffer for temporary value    */
-    size_t         buf_size;            /*buffer size for temporary value */
-    size_t         i;                   /*miscellaneous counters    */
-    ssize_t        msb_pos_s;           /*first bit(MSB) in an integer */
-    ssize_t        new_msb_pos;         /*MSB position after shifting mantissa by exponent */
-    hssize_t       shift_val;           /*shift value when shifting mantissa by exponent */
-    bool           truncated;           /*if fraction value is dropped  */
-    bool           reverse;             /*if reverse order of destination at the end */
-    H5T_conv_ret_t except_ret;          /*return of callback function   */
-    herr_t         ret_value = SUCCEED; /* Return value                 */
-
-    FUNC_ENTER_PACKAGE
-
-    switch (cdata->command) {
-        case H5T_CONV_INIT:
-            if (NULL == src_p || NULL == dst_p)
-                HGOTO_ERROR(H5E_ARGS, H5E_BADTYPE, FAIL, "not a datatype");
-            src = src_p->shared->u.atomic;
-            dst = dst_p->shared->u.atomic;
-            if (H5T_ORDER_LE != src.order && H5T_ORDER_BE != src.order && H5T_ORDER_VAX != src.order)
-                HGOTO_ERROR(H5E_DATATYPE, H5E_UNSUPPORTED, FAIL, "unsupported byte order");
-            if (dst_p->shared->size > sizeof(dbuf))
-                HGOTO_ERROR(H5E_DATATYPE, H5E_UNSUPPORTED, FAIL, "destination size is too large");
-            if (8 * sizeof(expo) - 1 < src.u.f.esize)
-                HGOTO_ERROR(H5E_DATATYPE, H5E_UNSUPPORTED, FAIL, "exponent field is too large");
-            cdata->need_bkg = H5T_BKG_NO;
-            break;
-
-        case H5T_CONV_FREE:
-            break;
-
-        case H5T_CONV_CONV:
-            if (NULL == src_p || NULL == dst_p)
-                HGOTO_ERROR(H5E_ARGS, H5E_BADTYPE, FAIL, "not a datatype");
-            if (NULL == conv_ctx)
-                HGOTO_ERROR(H5E_ARGS, H5E_BADVALUE, FAIL, "invalid datatype conversion context pointer");
-
-            src = src_p->shared->u.atomic;
-            dst = dst_p->shared->u.atomic;
-
-            /*
-             * Do we process the values from beginning to end or vice versa? Also,
-             * how many of the elements have the source and destination areas
-             * overlapping?
-             */
-            if (src_p->shared->size == dst_p->shared->size || buf_stride) {
-                sp = dp   = (uint8_t *)buf;
-                direction = 1;
-                olap      = nelmts;
-            }
-            else if (src_p->shared->size >= dst_p->shared->size) {
-                double olap_d =
-                    ceil((double)(dst_p->shared->size) / (double)(src_p->shared->size - dst_p->shared->size));
-                olap = (size_t)olap_d;
-                sp = dp   = (uint8_t *)buf;
-                direction = 1;
-            }
-            else {
-                double olap_d =
-                    ceil((double)(src_p->shared->size) / (double)(dst_p->shared->size - src_p->shared->size));
-                olap      = (size_t)olap_d;
-                sp        = (uint8_t *)buf + (nelmts - 1) * src_p->shared->size;
-                dp        = (uint8_t *)buf + (nelmts - 1) * dst_p->shared->size;
-                direction = -1;
-            }
-
-            /* Allocate enough space for the buffer holding temporary
-             * converted value
-             */
-            if (dst.prec / 8 > src_p->shared->size)
-                buf_size = (dst.prec + 7) / 8;
-            else
-                buf_size = src_p->shared->size;
-            int_buf = (uint8_t *)H5MM_calloc(buf_size);
-
-            /* Allocate space for order-reversed source buffer */
-            src_rev = (uint8_t *)H5MM_calloc(src_p->shared->size);
-
-            /* The conversion loop */
-            for (elmtno = 0; elmtno < nelmts; elmtno++) {
-                /* Set these variables to default */
-                except_ret = H5T_CONV_UNHANDLED;
-                truncated  = false;
-                reverse    = true;
-
-                /*
-                 * If the source and destination buffers overlap then use a
-                 * temporary buffer for the destination.
-                 */
-                if (direction > 0) {
-                    s = sp;
-                    d = elmtno < olap ? dbuf : dp;
-                }
-                else {
-                    s = sp;
-                    d = elmtno + olap >= nelmts ? dbuf : dp;
-                }
-#ifndef NDEBUG
-                /* I don't quite trust the overlap calculations yet --rpm */
-                if (d == dbuf) {
-                    assert((dp >= sp && dp < sp + src_p->shared->size) ||
-                           (sp >= dp && sp < dp + dst_p->shared->size));
-                }
-                else {
-                    assert((dp < sp && dp + dst_p->shared->size <= sp) ||
-                           (sp < dp && sp + src_p->shared->size <= dp));
-                }
-#endif
-                /*
-                 * Put the data in little endian order so our loops aren't so
-                 * complicated.  We'll do all the conversion stuff assuming
-                 * little endian and then we'll fix the order at the end.
-                 */
-                if (H5T_ORDER_BE == src.order) {
-                    half_size = src_p->shared->size / 2;
-                    for (i = 0; i < half_size; i++) {
-                        tmp1                             = s[src_p->shared->size - (i + 1)];
-                        s[src_p->shared->size - (i + 1)] = s[i];
-                        s[i]                             = tmp1;
-                    }
-                }
-                else if (H5T_ORDER_VAX == src.order) {
-                    tsize = src_p->shared->size;
-                    assert(0 == tsize % 2);
-
-                    for (i = 0; i < tsize; i += 4) {
-                        tmp1 = s[i];
-                        tmp2 = s[i + 1];
-
-                        s[i]     = s[(tsize - 2) - i];
-                        s[i + 1] = s[(tsize - 1) - i];
-
-                        s[(tsize - 2) - i] = tmp1;
-                        s[(tsize - 1) - i] = tmp2;
-                    }
-                }
-
-                /*zero-set all destination bits*/
-                H5T__bit_set(d, dst.offset, dst.prec, false);
-
-                /*
-                 * Find the sign bit value of the source.
-                 */
-                sign = (hssize_t)H5T__bit_get_d(s, src.u.f.sign, (size_t)1);
-
-                /*
-                 * Check for special cases: +0, -0, +Inf, -Inf, NaN
-                 */
-                if (H5T__bit_find(s, src.u.f.mpos, src.u.f.msize, H5T_BIT_LSB, true) < 0) {
-                    if (H5T__bit_find(s, src.u.f.epos, src.u.f.esize, H5T_BIT_LSB, true) < 0) {
-                        /* +0 or -0 */
-                        /* Set all bits to zero */
-                        goto padding;
-                    }
-                    else if (H5T__bit_find(s, src.u.f.epos, src.u.f.esize, H5T_BIT_LSB, false) < 0) {
-                        /* +Infinity or -Infinity */
-                        if (sign) { /* -Infinity */
-                            if (conv_ctx->u.conv.cb_struct
-                                    .func) { /*If user's exception handler is present, use it*/
-                                /*reverse order first*/
-                                H5T__reverse_order(src_rev, s, src_p->shared->size,
-                                                   src_p->shared->u.atomic.order);
-                                except_ret = (conv_ctx->u.conv.cb_struct.func)(
-                                    H5T_CONV_EXCEPT_NINF, conv_ctx->u.conv.src_type_id,
-                                    conv_ctx->u.conv.dst_type_id, src_rev, d,
-                                    conv_ctx->u.conv.cb_struct.user_data);
-                            }
-
-                            if (except_ret == H5T_CONV_UNHANDLED) {
-                                if (H5T_SGN_2 == dst.u.i.sign)
-                                    H5T__bit_set(d, dst.prec - 1, (size_t)1, true);
-                            }
-                            else if (except_ret == H5T_CONV_HANDLED) {
-                                /*No need to reverse the order of destination because user handles it*/
-                                reverse = false;
-                                goto next;
-                            }
-                            else if (except_ret == H5T_CONV_ABORT)
-                                HGOTO_ERROR(H5E_DATATYPE, H5E_CANTCONVERT, FAIL,
-                                            "can't handle conversion exception");
-                        }
-                        else { /* +Infinity */
-                            if (conv_ctx->u.conv.cb_struct
-                                    .func) { /*If user's exception handler is present, use it*/
-                                /*reverse order first*/
-                                H5T__reverse_order(src_rev, s, src_p->shared->size,
-                                                   src_p->shared->u.atomic.order);
-                                except_ret = (conv_ctx->u.conv.cb_struct.func)(
-                                    H5T_CONV_EXCEPT_PINF, conv_ctx->u.conv.src_type_id,
-                                    conv_ctx->u.conv.dst_type_id, src_rev, d,
-                                    conv_ctx->u.conv.cb_struct.user_data);
-                            }
-
-                            if (except_ret == H5T_CONV_UNHANDLED) {
-                                if (H5T_SGN_NONE == dst.u.i.sign)
-                                    H5T__bit_set(d, dst.offset, dst.prec, true);
-                                else if (H5T_SGN_2 == dst.u.i.sign)
-                                    H5T__bit_set(d, dst.offset, dst.prec - 1, true);
-                            }
-                            else if (except_ret == H5T_CONV_HANDLED) {
-                                /*No need to reverse the order of destination because user handles it*/
-                                reverse = false;
-                                goto next;
-                            }
-                            else if (except_ret == H5T_CONV_ABORT)
-                                HGOTO_ERROR(H5E_DATATYPE, H5E_CANTCONVERT, FAIL,
-                                            "can't handle conversion exception");
-                        }
-                        goto padding;
-                    }
-                }
-                else if (H5T_NORM_NONE == src.u.f.norm &&
-                         H5T__bit_find(s, src.u.f.mpos, src.u.f.msize - 1, H5T_BIT_LSB, true) < 0 &&
-                         H5T__bit_find(s, src.u.f.epos, src.u.f.esize, H5T_BIT_LSB, false) < 0) {
-                    /*This is a special case for the source of no implied mantissa bit.
-                     *If the exponent bits are all 1s and only the 1st bit of mantissa
-                     *is set to 1.  It's infinity. The Intel-Linux "long double" is this case.*/
-                    /* +Infinity or -Infinity */
-                    if (sign) { /* -Infinity */
-                        if (conv_ctx->u.conv.cb_struct
-                                .func) { /*If user's exception handler is present, use it*/
-                            /*reverse order first*/
-                            H5T__reverse_order(src_rev, s, src_p->shared->size,
-                                               src_p->shared->u.atomic.order);
-                            except_ret = (conv_ctx->u.conv.cb_struct.func)(
-                                H5T_CONV_EXCEPT_NINF, conv_ctx->u.conv.src_type_id,
-                                conv_ctx->u.conv.dst_type_id, src_rev, d,
-                                conv_ctx->u.conv.cb_struct.user_data);
-                        }
-
-                        if (except_ret == H5T_CONV_UNHANDLED) {
-                            if (H5T_SGN_2 == dst.u.i.sign)
-                                H5T__bit_set(d, dst.prec - 1, (size_t)1, true);
-                        }
-                        else if (except_ret == H5T_CONV_HANDLED) {
-                            /*No need to reverse the order of destination because user handles it*/
-                            reverse = false;
-                            goto next;
-                        }
-                        else if (except_ret == H5T_CONV_ABORT)
-                            HGOTO_ERROR(H5E_DATATYPE, H5E_CANTCONVERT, FAIL,
-                                        "can't handle conversion exception");
-                    }
-                    else { /* +Infinity */
-                        if (conv_ctx->u.conv.cb_struct
-                                .func) { /*If user's exception handler is present, use it*/
-                            /*reverse order first*/
-                            H5T__reverse_order(src_rev, s, src_p->shared->size,
-                                               src_p->shared->u.atomic.order);
-                            except_ret = (conv_ctx->u.conv.cb_struct.func)(
-                                H5T_CONV_EXCEPT_PINF, conv_ctx->u.conv.src_type_id,
-                                conv_ctx->u.conv.dst_type_id, src_rev, d,
-                                conv_ctx->u.conv.cb_struct.user_data);
-                        }
-
-                        if (except_ret == H5T_CONV_UNHANDLED) {
-                            if (H5T_SGN_NONE == dst.u.i.sign)
-                                H5T__bit_set(d, dst.offset, dst.prec, true);
-                            else if (H5T_SGN_2 == dst.u.i.sign)
-                                H5T__bit_set(d, dst.offset, dst.prec - 1, true);
-                        }
-                        else if (except_ret == H5T_CONV_HANDLED) {
-                            /*No need to reverse the order of destination because user handles it*/
-                            reverse = false;
-                            goto next;
-                        }
-                        else if (except_ret == H5T_CONV_ABORT)
-                            HGOTO_ERROR(H5E_DATATYPE, H5E_CANTCONVERT, FAIL,
-                                        "can't handle conversion exception");
-                    }
-                    goto padding;
-                }
-                else if (H5T__bit_find(s, src.u.f.epos, src.u.f.esize, H5T_BIT_LSB, false) < 0) {
-                    /* NaN */
-                    if (conv_ctx->u.conv.cb_struct.func) { /*If user's exception handler is present, use it*/
-                        /*reverse order first*/
-                        H5T__reverse_order(src_rev, s, src_p->shared->size, src_p->shared->u.atomic.order);
-                        except_ret = (conv_ctx->u.conv.cb_struct.func)(
-                            H5T_CONV_EXCEPT_NAN, conv_ctx->u.conv.src_type_id, conv_ctx->u.conv.dst_type_id,
-                            src_rev, d, conv_ctx->u.conv.cb_struct.user_data);
-                    }
-
-                    if (except_ret == H5T_CONV_UNHANDLED) {
-                        /*Just set all bits to zero.*/
-                        goto padding;
-                    }
-                    else if (except_ret == H5T_CONV_HANDLED) {
-                        /*No need to reverse the order of destination because user handles it*/
-                        reverse = false;
-                        goto next;
-                    }
-                    else if (except_ret == H5T_CONV_ABORT)
-                        HGOTO_ERROR(H5E_DATATYPE, H5E_CANTCONVERT, FAIL, "can't handle conversion exception");
-
-                    goto padding;
-                }
-
-                /*
-                 * Get the exponent as an unsigned quantity from the section of
-                 * the source bit field where it's located.   Not expecting
-                 * exponent to be greater than the maximal value of hssize_t.
-                 */
-                expo = (hssize_t)H5T__bit_get_d(s, src.u.f.epos, src.u.f.esize);
-
-                /*
-                 * Calculate the true source exponent by adjusting according to
-                 * the source exponent bias.
-                 */
-                if (0 == expo || H5T_NORM_NONE == src.u.f.norm) {
-                    expo -= (hssize_t)(src.u.f.ebias - 1);
-                }
-                else if (H5T_NORM_IMPLIED == src.u.f.norm) {
-                    expo -= (hssize_t)src.u.f.ebias;
-                }
-                else {
-                    HGOTO_ERROR(H5E_DATATYPE, H5E_CANTCONVERT, FAIL,
-                                "normalization method not implemented yet");
-                }
-
-                /*
-                 * Get the mantissa as bit vector from the section of
-                 * the source bit field where it's located.
-                 * Keep the little-endian order in the buffer.
-                 * A sequence 0x01020304 will be like in the buffer,
-                 *      04      03      02      01
-                 *      |       |       |       |
-                 *      V       V       V       V
-                 *    buf[0]  buf[1]  buf[2]  buf[3]
-                 */
-                H5T__bit_copy(int_buf, (size_t)0, s, src.u.f.mpos, src.u.f.msize);
-
-                /*
-                 * Restore the implicit bit for mantissa if it's implied.
-                 * Equivalent to mantissa |= (hsize_t)1<<src.u.f.msize.
-                 */
-                if (H5T_NORM_IMPLIED == src.u.f.norm)
-                    H5T__bit_inc(int_buf, src.u.f.msize, 8 * buf_size - src.u.f.msize);
-
-                /*
-                 * What is the bit position for the most significant bit(MSB) of S
-                 * which is set?  This is checked before shifting and before possibly
-                 * converting to a negative integer. Note that later use of this value
-                 * assumes that H5T__bit_shift will always shift in 0 during a right
-                 * shift.
-                 */
-                msb_pos_s = H5T__bit_find(int_buf, (size_t)0, src.prec, H5T_BIT_MSB, true);
-
-                /*
-                 * The temporary buffer has no bits set and must therefore be
-                 * zero; nothing to do.
-                 */
-                if (msb_pos_s < 0)
-                    goto padding;
-
-                /*
-                 * Shift mantissa part by exponent minus mantissa size(right shift),
-                 * or by mantissa size minus exponent(left shift).  Example: Sequence
-                 * 10...010111, expo=20, expo-msize=-3.  Right-shift the sequence, we get
-                 * 00010...10.  The last three bits were dropped.
-                 */
-                shift_val = expo - (ssize_t)src.u.f.msize;
-                H5T__bit_shift(int_buf, shift_val, (size_t)0, buf_size * 8);
-
-                /* Calculate the new position of the MSB after shifting and
-                 * skip to the padding section if we shifted exactly to 0
-                 * (MSB position is -1)
-                 */
-                new_msb_pos = msb_pos_s + shift_val;
-                if (new_msb_pos == -1)
-                    goto padding;
-
-                /*
-                 * If expo is less than mantissa size, the fractional value is dropped off
-                 * during conversion.  Set exception type to be "truncate"
-                 */
-                if ((size_t)expo < src.u.f.msize && conv_ctx->u.conv.cb_struct.func)
-                    truncated = true;
-
-                if (H5T_SGN_NONE == dst.u.i.sign) { /*destination is unsigned*/
-                    /*
-                     * Destination is unsigned.  Library's default way: If the source value
-                     * is greater than the maximal destination value then it overflows, the
-                     * destination will be set to the maximum possible value.  When the
-                     * source is negative, underflow happens.  Set the destination to be
-                     * zero(do nothing).  If user's exception handler is set, call it and
-                     * let user handle it.
-                     */
-                    if (sign) { /*source is negative*/
-                        if (conv_ctx->u.conv.cb_struct
-                                .func) { /*If user's exception handler is present, use it*/
-                            /*reverse order first*/
-                            H5T__reverse_order(src_rev, s, src_p->shared->size,
-                                               src_p->shared->u.atomic.order);
-                            except_ret = (conv_ctx->u.conv.cb_struct.func)(
-                                H5T_CONV_EXCEPT_RANGE_LOW, conv_ctx->u.conv.src_type_id,
-                                conv_ctx->u.conv.dst_type_id, src_rev, d,
-                                conv_ctx->u.conv.cb_struct.user_data);
-                            if (except_ret == H5T_CONV_ABORT)
-                                HGOTO_ERROR(H5E_DATATYPE, H5E_CANTCONVERT, FAIL,
-                                            "can't handle conversion exception");
-                            else if (except_ret == H5T_CONV_HANDLED) {
-                                /*No need to reverse the order of destination because user handles it*/
-                                reverse = false;
-                                goto next;
-                            }
-                        }
-                    }
-                    else { /*source is positive*/
-                        if (new_msb_pos >= (ssize_t)dst.prec) {
-                            /*overflow*/
-                            if (conv_ctx->u.conv.cb_struct
-                                    .func) { /*If user's exception handler is present, use it*/
-                                /*reverse order first*/
-                                H5T__reverse_order(src_rev, s, src_p->shared->size,
-                                                   src_p->shared->u.atomic.order);
-                                except_ret = (conv_ctx->u.conv.cb_struct.func)(
-                                    H5T_CONV_EXCEPT_RANGE_HI, conv_ctx->u.conv.src_type_id,
-                                    conv_ctx->u.conv.dst_type_id, src_rev, d,
-                                    conv_ctx->u.conv.cb_struct.user_data);
-                            }
-
-                            if (except_ret == H5T_CONV_UNHANDLED)
-                                H5T__bit_set(d, dst.offset, dst.prec, true);
-                            else if (except_ret == H5T_CONV_HANDLED) {
-                                /*No need to reverse the order of destination because user handles it*/
-                                reverse = false;
-                                goto next;
-                            }
-                            else if (except_ret == H5T_CONV_ABORT)
-                                HGOTO_ERROR(H5E_DATATYPE, H5E_CANTCONVERT, FAIL,
-                                            "can't handle conversion exception");
-                        }
-                        else {
-                            if (truncated && conv_ctx->u.conv.cb_struct
-                                                 .func) { /*If user's exception handler is present, use it*/
-                                /*reverse order first*/
-                                H5T__reverse_order(src_rev, s, src_p->shared->size,
-                                                   src_p->shared->u.atomic.order);
-                                except_ret = (conv_ctx->u.conv.cb_struct.func)(
-                                    H5T_CONV_EXCEPT_TRUNCATE, conv_ctx->u.conv.src_type_id,
-                                    conv_ctx->u.conv.dst_type_id, src_rev, d,
-                                    conv_ctx->u.conv.cb_struct.user_data);
-                            }
-
-                            if (except_ret == H5T_CONV_UNHANDLED) {
-                                /*copy source value into it if case is ignored by user handler*/
-                                if (new_msb_pos >= 0)
-                                    H5T__bit_copy(d, dst.offset, int_buf, (size_t)0, (size_t)new_msb_pos + 1);
-                            }
-                            else if (except_ret == H5T_CONV_HANDLED) {
-                                /*No need to reverse the order of destination because user handles it*/
-                                reverse = false;
-                                goto next;
-                            }
-                            else if (except_ret == H5T_CONV_ABORT)
-                                HGOTO_ERROR(H5E_DATATYPE, H5E_CANTCONVERT, FAIL,
-                                            "can't handle conversion exception");
-                        }
-                    }
-                }
-                else if (H5T_SGN_2 == dst.u.i.sign) { /*Destination is signed*/
-                    if (sign) {                       /*source is negative*/
-                        if ((new_msb_pos >= 0) && ((size_t)new_msb_pos < dst.prec - 1)) {
-                            if (truncated && conv_ctx->u.conv.cb_struct
-                                                 .func) { /*If user's exception handler is present, use it*/
-                                /*reverse order first*/
-                                H5T__reverse_order(src_rev, s, src_p->shared->size,
-                                                   src_p->shared->u.atomic.order);
-                                except_ret = (conv_ctx->u.conv.cb_struct.func)(
-                                    H5T_CONV_EXCEPT_TRUNCATE, conv_ctx->u.conv.src_type_id,
-                                    conv_ctx->u.conv.dst_type_id, src_rev, d,
-                                    conv_ctx->u.conv.cb_struct.user_data);
-                            }
-
-                            if (except_ret == H5T_CONV_UNHANDLED) { /*If this case ignored by user handler*/
-                                /*Convert to integer representation.  Equivalent to ~(value - 1).*/
-                                H5T__bit_dec(int_buf, (size_t)0, dst.prec);
-                                H5T__bit_neg(int_buf, (size_t)0, dst.prec);
-
-                                /*copy source value into destination*/
-                                H5T__bit_copy(d, dst.offset, int_buf, (size_t)0, dst.prec - 1);
-                                H5T__bit_set(d, (dst.offset + dst.prec - 1), (size_t)1, true);
-                            }
-                            else if (except_ret == H5T_CONV_ABORT)
-                                HGOTO_ERROR(H5E_DATATYPE, H5E_CANTCONVERT, FAIL,
-                                            "can't handle conversion exception");
-                            else if (except_ret == H5T_CONV_HANDLED) {
-                                /*No need to reverse the order of destination because user handles it*/
-                                reverse = false;
-                                goto next;
-                            }
-                        }
-                        else {
-                            /* if underflows and no callback, do nothing except turn on
-                             * the sign bit because 0x80...00 is the biggest negative value.
-                             */
-                            if (conv_ctx->u.conv.cb_struct
-                                    .func) { /*If user's exception handler is present, use it*/
-                                /*reverse order first*/
-                                H5T__reverse_order(src_rev, s, src_p->shared->size,
-                                                   src_p->shared->u.atomic.order);
-                                except_ret = (conv_ctx->u.conv.cb_struct.func)(
-                                    H5T_CONV_EXCEPT_RANGE_LOW, conv_ctx->u.conv.src_type_id,
-                                    conv_ctx->u.conv.dst_type_id, src_rev, d,
-                                    conv_ctx->u.conv.cb_struct.user_data);
-                            }
-
-                            if (except_ret == H5T_CONV_UNHANDLED)
-                                H5T__bit_set(d, (dst.offset + dst.prec - 1), (size_t)1, true);
-                            else if (except_ret == H5T_CONV_ABORT)
-                                HGOTO_ERROR(H5E_DATATYPE, H5E_CANTCONVERT, FAIL,
-                                            "can't handle conversion exception");
-                            else if (except_ret == H5T_CONV_HANDLED) {
-                                /*No need to reverse the order of destination because user handles it*/
-                                reverse = false;
-                                goto next;
-                            }
-                        }
-                    }
-                    else { /*source is positive*/
-                        if (new_msb_pos >= (ssize_t)dst.prec - 1) {
-                            /*overflow*/
-                            if (conv_ctx->u.conv.cb_struct
-                                    .func) { /*If user's exception handler is present, use it*/
-                                /*reverse order first*/
-                                H5T__reverse_order(src_rev, s, src_p->shared->size,
-                                                   src_p->shared->u.atomic.order);
-                                except_ret = (conv_ctx->u.conv.cb_struct.func)(
-                                    H5T_CONV_EXCEPT_RANGE_HI, conv_ctx->u.conv.src_type_id,
-                                    conv_ctx->u.conv.dst_type_id, src_rev, d,
-                                    conv_ctx->u.conv.cb_struct.user_data);
-                            }
-
-                            if (except_ret == H5T_CONV_UNHANDLED)
-                                H5T__bit_set(d, dst.offset, dst.prec - 1, true);
-                            else if (except_ret == H5T_CONV_ABORT)
-                                HGOTO_ERROR(H5E_DATATYPE, H5E_CANTCONVERT, FAIL,
-                                            "can't handle conversion exception");
-                            else if (except_ret == H5T_CONV_HANDLED) {
-                                /*No need to reverse the order of destination because user handles it*/
-                                reverse = false;
-                                goto next;
-                            }
-                        }
-                        else if (new_msb_pos < (ssize_t)dst.prec - 1) {
-                            if (truncated && conv_ctx->u.conv.cb_struct
-                                                 .func) { /*If user's exception handler is present, use it*/
-                                /*reverse order first*/
-                                H5T__reverse_order(src_rev, s, src_p->shared->size,
-                                                   src_p->shared->u.atomic.order);
-                                except_ret = (conv_ctx->u.conv.cb_struct.func)(
-                                    H5T_CONV_EXCEPT_TRUNCATE, conv_ctx->u.conv.src_type_id,
-                                    conv_ctx->u.conv.dst_type_id, src_rev, d,
-                                    conv_ctx->u.conv.cb_struct.user_data);
-                            }
-
-                            if (except_ret == H5T_CONV_UNHANDLED) {
-                                /*copy source value into it if case is ignored by user handler*/
-                                if (new_msb_pos >= 0)
-                                    H5T__bit_copy(d, dst.offset, int_buf, (size_t)0, (size_t)new_msb_pos + 1);
-                            }
-                            else if (except_ret == H5T_CONV_ABORT)
-                                HGOTO_ERROR(H5E_DATATYPE, H5E_CANTCONVERT, FAIL,
-                                            "can't handle conversion exception");
-                            else if (except_ret == H5T_CONV_HANDLED) {
-                                /*No need to reverse the order of destination because user handles it*/
-                                reverse = false;
-                                goto next;
-                            }
-                        }
-                    }
-                }
-
-padding:
-                /*
-                 * Set padding areas in destination.
-                 */
-                if (dst.offset > 0) {
-                    assert(H5T_PAD_ZERO == dst.lsb_pad || H5T_PAD_ONE == dst.lsb_pad);
-                    H5T__bit_set(d, (size_t)0, dst.offset, (bool)(H5T_PAD_ONE == dst.lsb_pad));
-                }
-                if (dst.offset + dst.prec != 8 * dst_p->shared->size) {
-                    assert(H5T_PAD_ZERO == dst.msb_pad || H5T_PAD_ONE == dst.msb_pad);
-                    H5T__bit_set(d, dst.offset + dst.prec, 8 * dst_p->shared->size - (dst.offset + dst.prec),
-                                 (bool)(H5T_PAD_ONE == dst.msb_pad));
-                }
-
-                /*
-                 * Put the destination in the correct byte order.  See note at
-                 * beginning of loop.
-                 */
-                if (H5T_ORDER_BE == dst.order && reverse) {
-                    half_size = dst_p->shared->size / 2;
-                    for (i = 0; i < half_size; i++) {
-                        tmp1                             = d[dst_p->shared->size - (i + 1)];
-                        d[dst_p->shared->size - (i + 1)] = d[i];
-                        d[i]                             = tmp1;
-                    }
-                }
-
-next:
-                /*
-                 * If we had used a temporary buffer for the destination then we
-                 * should copy the value to the true destination buffer.
-                 */
-                if (d == dbuf)
-                    H5MM_memcpy(dp, d, dst_p->shared->size);
-                if (buf_stride) {
-                    sp += direction * (ssize_t)buf_stride;
-                    dp += direction * (ssize_t)buf_stride;
-                }
-                else {
-                    sp += direction * (ssize_t)src_p->shared->size;
-                    dp += direction * (ssize_t)dst_p->shared->size;
-                }
-
-                memset(int_buf, 0, buf_size);
-            }
-
-            break;
-
-        default:
-            HGOTO_ERROR(H5E_DATATYPE, H5E_UNSUPPORTED, FAIL, "unknown conversion command");
-    } /* end switch */
-
-done:
-    if (int_buf)
-        H5MM_xfree(int_buf);
-    if (src_rev)
-        H5MM_free(src_rev);
-
-    FUNC_LEAVE_NOAPI(ret_value)
-} /* end H5T__conv_f_i() */
-
-/*-------------------------------------------------------------------------
- * Function:    H5T__conv_i_f
- *
- * Purpose:    Convert one integer type to a floating-point type.  This is
- *              the catch-all function for integer-float conversions and
- *              is probably not particularly fast.
- *
- * Return:    Non-negative on success/Negative on failure
- *
- *-------------------------------------------------------------------------
- */
-herr_t
-H5T__conv_i_f(const H5T_t *src_p, const H5T_t *dst_p, H5T_cdata_t *cdata, const H5T_conv_ctx_t *conv_ctx,
-              size_t nelmts, size_t buf_stride, size_t H5_ATTR_UNUSED bkg_stride, void *buf,
-              void H5_ATTR_UNUSED *bkg)
-{
-    /* Traversal-related variables */
-    H5T_atomic_t src;             /*atomic source info        */
-    H5T_atomic_t dst;             /*atomic destination info    */
-    int          direction;       /*forward or backward traversal    */
-    size_t       elmtno;          /*element number        */
-    size_t       half_size;       /*half the type size        */
-    size_t       tsize;           /*type size for swapping bytes  */
-    size_t       olap;            /*num overlapping elements    */
-    uint8_t     *s, *sp, *d, *dp; /*source and dest traversal ptrs*/
-    uint8_t     *src_rev  = NULL; /*order-reversed source buffer  */
-    uint8_t      dbuf[64] = {0};  /*temp destination buffer    */
-    uint8_t      tmp1, tmp2;      /*temp variables for swapping bytes*/
-
-    /* Conversion-related variables */
-    hsize_t        expo;                /*destination exponent        */
-    hsize_t        expo_max;            /*maximal possible exponent value       */
-    size_t         sign;                /*source sign bit value         */
-    bool           is_max_neg;          /*source is maximal negative value*/
-    bool           do_round;            /*whether there is roundup      */
-    uint8_t       *int_buf = NULL;      /*buffer for temporary value    */
-    size_t         buf_size;            /*buffer size for temporary value */
-    size_t         i;                   /*miscellaneous counters    */
-    size_t         first;               /*first bit(MSB) in an integer  */
-    ssize_t        sfirst;              /*a signed version of `first'    */
-    H5T_conv_ret_t except_ret;          /*return of callback function   */
-    bool           reverse;             /*if reverse the order of destination   */
-    herr_t         ret_value = SUCCEED; /* Return value */
-
-    FUNC_ENTER_PACKAGE
-
-    switch (cdata->command) {
-        case H5T_CONV_INIT:
-            if (NULL == src_p || NULL == dst_p)
-                HGOTO_ERROR(H5E_ARGS, H5E_BADTYPE, FAIL, "not a datatype");
-            src = src_p->shared->u.atomic;
-            dst = dst_p->shared->u.atomic;
-            if (H5T_ORDER_LE != dst.order && H5T_ORDER_BE != dst.order && H5T_ORDER_VAX != dst.order)
-                HGOTO_ERROR(H5E_DATATYPE, H5E_UNSUPPORTED, FAIL, "unsupported byte order");
-            if (dst_p->shared->size > sizeof(dbuf))
-                HGOTO_ERROR(H5E_DATATYPE, H5E_UNSUPPORTED, FAIL, "destination size is too large");
-            if (8 * sizeof(expo) - 1 < src.u.f.esize)
-                HGOTO_ERROR(H5E_DATATYPE, H5E_UNSUPPORTED, FAIL, "exponent field is too large");
-            cdata->need_bkg = H5T_BKG_NO;
-            break;
-
-        case H5T_CONV_FREE:
-            break;
-
-        case H5T_CONV_CONV:
-            if (NULL == src_p || NULL == dst_p)
-                HGOTO_ERROR(H5E_ARGS, H5E_BADTYPE, FAIL, "not a datatype");
-            if (NULL == conv_ctx)
-                HGOTO_ERROR(H5E_ARGS, H5E_BADVALUE, FAIL, "invalid datatype conversion context pointer");
-
-            src = src_p->shared->u.atomic;
-            dst = dst_p->shared->u.atomic;
-
-            /*
-             * Do we process the values from beginning to end or vice versa? Also,
-             * how many of the elements have the source and destination areas
-             * overlapping?
-             */
-            if (src_p->shared->size == dst_p->shared->size || buf_stride) {
-                sp = dp   = (uint8_t *)buf;
-                direction = 1;
-                olap      = nelmts;
-            }
-            else if (src_p->shared->size >= dst_p->shared->size) {
-                double olap_d =
-                    ceil((double)(dst_p->shared->size) / (double)(src_p->shared->size - dst_p->shared->size));
-                olap = (size_t)olap_d;
-                sp = dp   = (uint8_t *)buf;
-                direction = 1;
-            }
-            else {
-                double olap_d =
-                    ceil((double)(src_p->shared->size) / (double)(dst_p->shared->size - src_p->shared->size));
-                olap      = (size_t)olap_d;
-                sp        = (uint8_t *)buf + (nelmts - 1) * src_p->shared->size;
-                dp        = (uint8_t *)buf + (nelmts - 1) * dst_p->shared->size;
-                direction = -1;
-            }
-
-            /* Allocate enough space for the buffer holding temporary
-             * converted value
-             */
-            buf_size = ((src.prec > dst.u.f.msize ? src.prec : dst.u.f.msize) + 7) / 8;
-            int_buf  = (uint8_t *)H5MM_calloc(buf_size);
-
-            /* Allocate space for order-reversed source buffer */
-            src_rev = (uint8_t *)H5MM_calloc(src_p->shared->size);
-
-            /* The conversion loop */
-            for (elmtno = 0; elmtno < nelmts; elmtno++) {
-                /* Set these variables to default */
-                except_ret = H5T_CONV_UNHANDLED;
-                reverse    = true;
-
-                /* Make sure these variables are reset to 0. */
-                sign       = 0; /*source sign bit value         */
-                is_max_neg = 0; /*source is maximal negative value*/
-                do_round   = 0; /*whether there is roundup      */
-                sfirst     = 0;
-
-                /*
-                 * If the source and destination buffers overlap then use a
-                 * temporary buffer for the destination.
-                 */
-                if (direction > 0) {
-                    s = sp;
-                    d = elmtno < olap ? dbuf : dp;
-                }
-                else {
-                    s = sp;
-                    d = elmtno + olap >= nelmts ? dbuf : dp;
-                }
-#ifndef NDEBUG
-                /* I don't quite trust the overlap calculations yet --rpm */
-                if (d == dbuf) {
-                    assert((dp >= sp && dp < sp + src_p->shared->size) ||
-                           (sp >= dp && sp < dp + dst_p->shared->size));
-                }
-                else {
-                    assert((dp < sp && dp + dst_p->shared->size <= sp) ||
-                           (sp < dp && sp + src_p->shared->size <= dp));
-                }
-#endif
-
-                /* Put the data in little endian order so our loops aren't so
-                 * complicated.  We'll do all the conversion stuff assuming
-                 * little endian and then we'll fix the order at the end.
-                 */
-                if (H5T_ORDER_BE == src.order) {
-                    half_size = src_p->shared->size / 2;
-                    for (i = 0; i < half_size; i++) {
-                        tmp1                             = s[src_p->shared->size - (i + 1)];
-                        s[src_p->shared->size - (i + 1)] = s[i];
-                        s[i]                             = tmp1;
-                    }
-                }
-
-                /* Zero-set all destination bits*/
-                H5T__bit_set(d, dst.offset, dst.prec, false);
-
-                /* Copy source into a temporary buffer */
-                H5T__bit_copy(int_buf, (size_t)0, s, src.offset, src.prec);
-
-                /* Find the sign bit value of the source */
-                if (H5T_SGN_2 == src.u.i.sign)
-                    sign = (size_t)H5T__bit_get_d(int_buf, src.prec - 1, (size_t)1);
-
-                /* What is the bit position(starting from 0 as first one) for the most significant
-                 * bit(MSB) of S which is set?
-                 */
-                if (H5T_SGN_2 == src.u.i.sign) {
-                    sfirst = H5T__bit_find(int_buf, (size_t)0, src.prec - 1, H5T_BIT_MSB, true);
-                    if (sign && sfirst < 0)
-                        /* The case 0x80...00, which is negative with maximal value */
-                        is_max_neg = 1;
-                }
-                else if (H5T_SGN_NONE == src.u.i.sign)
-                    sfirst = H5T__bit_find(int_buf, (size_t)0, src.prec, H5T_BIT_MSB, true);
-
-                /* Handle special cases here.  Integer is zero */
-                if (!sign && sfirst < 0)
-                    goto padding;
-
-                /* Convert source integer if it's negative */
-                if (H5T_SGN_2 == src.u.i.sign && sign) {
-                    if (!is_max_neg) {
-                        /* Equivalent to ~(i - 1) */
-                        H5T__bit_dec(int_buf, (size_t)0, buf_size * 8);
-                        H5T__bit_neg(int_buf, (size_t)0, buf_size * 8);
-                        sfirst = H5T__bit_find(int_buf, (size_t)0, src.prec - 1, H5T_BIT_MSB, true);
-                    }
-                    else {
-                        /* If it's maximal negative number 0x80...000, treat it as if it overflowed
-                         * (create a carry) to help conversion.  i.e. a character type number 0x80
-                         * is treated as 0x100.
-                         */
-                        sfirst     = (ssize_t)(src.prec - 1);
-                        is_max_neg = 0;
-                    }
-                    if (sfirst < 0)
-                        HGOTO_ERROR(H5E_DATATYPE, H5E_CANTCONVERT, FAIL, "zero bit not found");
-
-                    /* Sign bit has been negated if bit vector isn't 0x80...00.  Set all bits in front of
-                     * sign bit to 0 in the temporary buffer because they're all negated from the previous
-                     * step.
-                     */
-                    H5T__bit_set(int_buf, src.prec, (buf_size * 8) - src.prec, 0);
-
-                    /* Set sign bit in destination */
-                    H5T__bit_set_d(d, dst.u.f.sign, (size_t)1, (hsize_t)sign);
-                } /* end if */
-
-                first = (size_t)sfirst;
-
-                /* Calculate the true destination exponent by adjusting according to
-                 * the destination exponent bias.  Implied and non-implied normalization
-                 * should be the same.
-                 */
-                if (H5T_NORM_NONE == dst.u.f.norm || H5T_NORM_IMPLIED == dst.u.f.norm) {
-                    expo = first + dst.u.f.ebias;
-                }
-                else {
-                    HGOTO_ERROR(H5E_DATATYPE, H5E_CANTCONVERT, FAIL,
-                                "normalization method not implemented yet");
-                }
-
-                /* Handle mantissa part here */
-                if (H5T_NORM_IMPLIED == dst.u.f.norm) {
-                    /* Imply first bit */
-                    H5T__bit_set(int_buf, first, (size_t)1, 0);
-                }
-                else if (H5T_NORM_NONE == dst.u.f.norm) {
-                    first++;
-                }
-
-                /* Roundup for mantissa */
-                if (first > dst.u.f.msize) {
-                    /* If the bit sequence is bigger than the mantissa part, there'll be some
-                     * precision loss.  Let user's handler deal with the case if it's present
-                     */
-                    if (conv_ctx->u.conv.cb_struct.func) {
-                        H5T__reverse_order(src_rev, s, src_p->shared->size,
-                                           src_p->shared->u.atomic.order); /*reverse order first*/
-                        except_ret = (conv_ctx->u.conv.cb_struct.func)(
-                            H5T_CONV_EXCEPT_PRECISION, conv_ctx->u.conv.src_type_id,
-                            conv_ctx->u.conv.dst_type_id, src_rev, d, conv_ctx->u.conv.cb_struct.user_data);
-                    }
-
-                    if (except_ret == H5T_CONV_HANDLED) {
-                        reverse = false;
-                        goto padding;
-                    }
-                    else if (except_ret == H5T_CONV_ABORT)
-                        HGOTO_ERROR(H5E_DATATYPE, H5E_CANTCONVERT, FAIL, "can't handle conversion exception");
-
-                    /* If user's exception handler does deal with it, we do it by dropping off the
-                     * extra bits at the end and do rounding.  If we have .50...0(decimal) after radix
-                     * point, we do roundup when the least significant digit before radix is odd, we do
-                     * rounddown if it's even.
-                     */
-
-                    /* Check 1st dropoff bit, see if it's set. */
-                    if (H5T__bit_get_d(int_buf, ((first - dst.u.f.msize) - 1), (size_t)1)) {
-                        /* Check all bits after 1st dropoff bit, see if any of them is set. */
-                        if (((first - dst.u.f.msize) - 1) > 0 &&
-                            H5T__bit_get_d(int_buf, (size_t)0, ((first - dst.u.f.msize) - 1)))
-                            do_round = 1;
-                        else { /* The .50...0 case */
-                            /* Check if the least significant bit is odd. */
-                            if (H5T__bit_get_d(int_buf, (first - dst.u.f.msize), (size_t)1))
-                                do_round = 1;
-                        }
-                    }
-
-                    /* Right shift to drop off extra bits */
-                    H5T__bit_shift(int_buf, (ssize_t)(dst.u.f.msize - first), (size_t)0, buf_size * 8);
-
-                    if (do_round) {
-                        H5T__bit_inc(int_buf, (size_t)0, buf_size * 8);
-                        do_round = 0;
-
-                        /* If integer is like 0x0ff...fff and we need to round up the
-                         * last f, we get 0x100...000.  Treat this special case here.
-                         */
-                        if (H5T__bit_get_d(int_buf, dst.u.f.msize, (size_t)1)) {
-                            if (H5T_NORM_IMPLIED == dst.u.f.norm) {
-                                /* The bit at this 1's position was impled already, so this
-                                 * number should be 0x200...000.  We need to increment the
-                                 * exponent in this case.
-                                 */
-                                expo++;
-                            }
-                            else if (H5T_NORM_NONE == dst.u.f.norm) {
-                                /* Right shift 1 bit to let the carried 1 fit in the mantissa,
-                                 * and increment exponent by 1.
-                                 */
-                                H5T__bit_shift(int_buf, (ssize_t)-1, (size_t)0, buf_size * 8);
-                                expo++;
-                            }
-                        }
-                    }
-                }
-                else {
-                    /* The bit sequence can fit mantissa part.  Left shift to fit in from high-order of
-                     * bit position. */
-                    H5T__bit_shift(int_buf, (ssize_t)(dst.u.f.msize - first), (size_t)0, dst.u.f.msize);
-                }
-
-                /* Check if the exponent is too big */
-                expo_max = (hsize_t)(pow(2.0, (double)dst.u.f.esize) - 1);
-
-                if (expo > expo_max) { /*overflows*/
-                    if (conv_ctx->u.conv.cb_struct
-                            .func) { /*user's exception handler.  Reverse back source order*/
-                        H5T__reverse_order(src_rev, s, src_p->shared->size,
-                                           src_p->shared->u.atomic.order); /*reverse order first*/
-                        except_ret = (conv_ctx->u.conv.cb_struct.func)(
-                            H5T_CONV_EXCEPT_RANGE_HI, conv_ctx->u.conv.src_type_id,
-                            conv_ctx->u.conv.dst_type_id, src_rev, d, conv_ctx->u.conv.cb_struct.user_data);
-
-                        if (except_ret == H5T_CONV_ABORT)
-                            HGOTO_ERROR(H5E_DATATYPE, H5E_CANTCONVERT, FAIL,
-                                        "can't handle conversion exception");
-                        else if (except_ret == H5T_CONV_HANDLED) {
-                            reverse = false;
-                            goto padding;
-                        }
-                    }
-
-                    if (!conv_ctx->u.conv.cb_struct.func || (except_ret == H5T_CONV_UNHANDLED)) {
-                        /*make destination infinity by setting exponent to maximal number and
-                         *mantissa to zero.*/
-                        expo = expo_max;
-                        memset(int_buf, 0, buf_size);
-                    }
-                }
-
-                if (except_ret == H5T_CONV_UNHANDLED) {
-                    /* Set exponent in destination */
-                    H5T__bit_set_d(d, dst.u.f.epos, dst.u.f.esize, expo);
-
-                    /* Copy mantissa into destination */
-                    H5T__bit_copy(d, dst.u.f.mpos, int_buf, (size_t)0,
-                                  (buf_size * 8) > dst.u.f.msize ? dst.u.f.msize : buf_size * 8);
-                }
-
-padding:
-                /*
-                 * Set padding areas in destination.
-                 */
-                if (dst.offset > 0) {
-                    assert(H5T_PAD_ZERO == dst.lsb_pad || H5T_PAD_ONE == dst.lsb_pad);
-                    H5T__bit_set(d, (size_t)0, dst.offset, (bool)(H5T_PAD_ONE == dst.lsb_pad));
-                }
-                if (dst.offset + dst.prec != 8 * dst_p->shared->size) {
-                    assert(H5T_PAD_ZERO == dst.msb_pad || H5T_PAD_ONE == dst.msb_pad);
-                    H5T__bit_set(d, dst.offset + dst.prec, 8 * dst_p->shared->size - (dst.offset + dst.prec),
-                                 (bool)(H5T_PAD_ONE == dst.msb_pad));
-                }
-
-                /*
-                 * Put the destination in the correct byte order.  See note at
-                 * beginning of loop.
-                 */
-                if (H5T_ORDER_BE == dst.order && reverse) {
-                    half_size = dst_p->shared->size / 2;
-                    for (i = 0; i < half_size; i++) {
-                        uint8_t tmp                      = d[dst_p->shared->size - (i + 1)];
-                        d[dst_p->shared->size - (i + 1)] = d[i];
-                        d[i]                             = tmp;
-                    }
-                }
-                else if (H5T_ORDER_VAX == dst.order && reverse) {
-                    tsize = dst_p->shared->size;
-                    assert(0 == tsize % 2);
-
-                    for (i = 0; i < tsize; i += 4) {
-                        tmp1 = d[i];
-                        tmp2 = d[i + 1];
-
-                        d[i]     = d[(tsize - 2) - i];
-                        d[i + 1] = d[(tsize - 1) - i];
-
-                        d[(tsize - 2) - i] = tmp1;
-                        d[(tsize - 1) - i] = tmp2;
-                    }
-                }
-
-                /*
-                 * If we had used a temporary buffer for the destination then we
-                 * should copy the value to the true destination buffer.
-                 */
-                if (d == dbuf)
-                    H5MM_memcpy(dp, d, dst_p->shared->size);
-                if (buf_stride) {
-                    sp += direction * (ssize_t)buf_stride;
-                    dp += direction * (ssize_t)buf_stride;
-                }
-                else {
-                    sp += direction * (ssize_t)src_p->shared->size;
-                    dp += direction * (ssize_t)dst_p->shared->size;
-                }
-
-                memset(int_buf, 0, buf_size);
-            }
-
-            break;
-
-        default:
-            HGOTO_ERROR(H5E_DATATYPE, H5E_UNSUPPORTED, FAIL, "unknown conversion command");
-    } /* end switch */
-
-done:
-    if (int_buf)
-        H5MM_xfree(int_buf);
-    if (src_rev)
-        H5MM_free(src_rev);
-
-    FUNC_LEAVE_NOAPI(ret_value)
-} /* end H5T__conv_i_f() */
-
-/*-------------------------------------------------------------------------
- * Function:    H5T__reverse_order
- *
- * Purpose:    Internal assisting function to reverse the order of
- *              a sequence of byte when it's big endian or VAX order.
- *              The byte sequence simulates the endian order.
- *
- * Return:      Success:        A pointer to the reversed byte sequence
- *
- *              Failure:        Null
- *
- *-------------------------------------------------------------------------
- */
-static herr_t
-H5T__reverse_order(uint8_t *rev, uint8_t *s, size_t size, H5T_order_t order)
-{
-    size_t i;
-
-    FUNC_ENTER_PACKAGE_NOERR
-
-    assert(s);
-    assert(size);
-
-    if (H5T_ORDER_VAX == order) {
-        for (i = 0; i < size; i += 2) {
-            rev[i]     = s[(size - 2) - i];
-            rev[i + 1] = s[(size - 1) - i];
-        }
-    }
-    else if (H5T_ORDER_BE == order) {
-        for (i = 0; i < size; i++)
-            rev[size - (i + 1)] = s[i];
-    }
-    else {
-        for (i = 0; i < size; i++)
-            rev[i] = s[i];
-    }
-
-    FUNC_LEAVE_NOAPI(SUCCEED)
-}
-
-/*-------------------------------------------------------------------------
- * Function:    H5T_reclaim
- *
- * Purpose: Frees the buffers allocated for storing variable-length data
- *          in memory. Only frees the VL data in the selection defined in the
- *          dataspace.
- *
- * Return:  Non-negative on success/Negative on failure
- *
- *-------------------------------------------------------------------------
- */
-herr_t
-H5T_reclaim(const H5T_t *type, H5S_t *space, void *buf)
-{
-    H5S_sel_iter_op_t     dset_op;          /* Operator for iteration */
-    H5T_vlen_alloc_info_t vl_alloc_info;    /* VL allocation info */
-    herr_t                ret_value = FAIL; /* Return value */
-
-    FUNC_ENTER_NOAPI_NOINIT
-
-    /* Check args */
-    assert(type);
-    assert(space);
-    assert(buf);
-
-    /* Get the allocation info */
-    if (H5CX_get_vlen_alloc_info(&vl_alloc_info) < 0)
-        HGOTO_ERROR(H5E_DATATYPE, H5E_CANTGET, FAIL, "unable to retrieve VL allocation info");
-
-    /* Call H5S_select_iterate with args, etc. */
-    dset_op.op_type  = H5S_SEL_ITER_OP_LIB;
-    dset_op.u.lib_op = H5T_reclaim_cb;
-
-    ret_value = H5S_select_iterate(buf, type, space, &dset_op, &vl_alloc_info);
-
-done:
-    FUNC_LEAVE_NOAPI(ret_value)
-} /* end H5T_reclaim() */
-
-/*-------------------------------------------------------------------------
- * Function:    H5T_reclaim_cb
- *
- * Purpose: Iteration callback to reclaim conversion allocated memory for a
- *          buffer element.
- *
- * Return:  Non-negative on success/Negative on failure
- *
- *-------------------------------------------------------------------------
- */
-herr_t
-H5T_reclaim_cb(void *elem, const H5T_t *dt, unsigned H5_ATTR_UNUSED ndim, const hsize_t H5_ATTR_UNUSED *point,
-               void *op_data)
-{
-    herr_t ret_value = SUCCEED; /* Return value */
-
-    FUNC_ENTER_NOAPI_NOINIT
-
-    /* Sanity check */
-    assert(elem);
-    assert(dt);
-
-    if (dt->shared->type == H5T_REFERENCE) {
-        if (H5T__ref_reclaim(elem, dt) < 0)
-            HGOTO_ERROR(H5E_DATATYPE, H5E_CANTFREE, FAIL, "can't reclaim ref elements");
-    }
-    else {
-        assert(op_data);
-
-        /* Allow vlen reclaim to recurse into that routine */
-        if (H5T__vlen_reclaim(elem, dt, (H5T_vlen_alloc_info_t *)op_data) < 0)
-            HGOTO_ERROR(H5E_DATATYPE, H5E_CANTFREE, FAIL, "can't reclaim vlen elements");
-    }
-
-done:
-    FUNC_LEAVE_NOAPI(ret_value)
-} /* end H5T_reclaim_cb() */
-=======
-} /* end H5T__conv_order_opt() */
->>>>>>> 0fe0459f
+} /* end H5T__conv_order_opt() */