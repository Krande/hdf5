/* * * * * * * * * * * * * * * * * * * * * * * * * * * * * * * * * * * * * * *
 * Copyright by The HDF Group.                                               *
 * Copyright by the Board of Trustees of the University of Illinois.         *
 * All rights reserved.                                                      *
 *                                                                           *
 * This file is part of HDF5.  The full HDF5 copyright notice, including     *
 * terms governing use, modification, and redistribution, is contained in    *
 * the files COPYING and Copyright.html.  COPYING can be found at the root   *
 * of the source code distribution tree; Copyright.html can be found at the  *
 * root level of an installed copy of the electronic HDF5 document set and   *
 * is linked from the top-level documents page.  It can also be found at     *
 * http://hdfgroup.org/HDF5/doc/Copyright.html.  If you do not have          *
 * access to either file, you may request a copy from help@hdfgroup.org.     *
 * * * * * * * * * * * * * * * * * * * * * * * * * * * * * * * * * * * * * * */

/*-------------------------------------------------------------------------
 *
 * Created:		H5Pdcpl.c
 *			February 26 1998
 *			Robb Matzke <matzke@llnl.gov>
 *
 * Purpose:		Dataset creation property list class routines
 *
 *-------------------------------------------------------------------------
 */

/****************/
/* Module Setup */
/****************/

#include "H5Pmodule.h"          /* This source code file is part of the H5P module */


/***********/
/* Headers */
/***********/
#include "H5private.h"		/* Generic Functions			*/
#include "H5ACprivate.h"	/* Metadata cache			*/
#include "H5Dprivate.h"		/* Datasets				*/
#include "H5Eprivate.h"		/* Error handling		  	*/
#include "H5FLprivate.h"	/* Free Lists                           */
#include "H5Iprivate.h"		/* IDs			  		*/
#include "H5MMprivate.h"	/* Memory management			*/
#include "H5Oprivate.h"		/* Object headers		  	*/
#include "H5Ppkg.h"		/* Property lists		  	*/
#include "H5Sprivate.h"         /* Dataspaces                           */
#include "H5Tprivate.h"		/* Datatypes 				*/
#include "H5Zprivate.h"		/* Data filters				*/


/****************/
/* Local Macros */
/****************/

/* Define default layout information */
#define H5D_DEF_STORAGE_COMPACT_INIT  {(hbool_t)FALSE, (size_t)0, NULL}
#define H5D_DEF_STORAGE_CONTIG_INIT   {HADDR_UNDEF, (hsize_t)0}
#define H5D_DEF_STORAGE_CHUNK_INIT    {H5D_CHUNK_IDX_BTREE, HADDR_UNDEF,  NULL, {{HADDR_UNDEF, NULL}}}
#define H5D_DEF_LAYOUT_CHUNK_INIT    {(unsigned)0, {0,0,0,0,0,0,0,0,0,0,0,0,0,0,0,0,0,0,0,0,0,0,0,0,0,0,0,0,0,0,0,0,0}, (uint32_t)0, (hsize_t)0, {0,0,0,0,0,0,0,0,0,0,0,0,0,0,0,0,0,0,0,0,0,0,0,0,0,0,0,0,0,0,0,0,0}, {0,0,0,0,0,0,0,0,0,0,0,0,0,0,0,0,0,0,0,0,0,0,0,0,0,0,0,0,0,0,0,0,0}}
#define H5D_DEF_STORAGE_VIRTUAL_INIT  {{HADDR_UNDEF, 0}, 0, NULL, 0, {0,0,0,0,0,0,0,0,0,0,0,0,0,0,0,0,0,0,0,0,0,0,0,0,0,0,0,0,0,0,0,0}, H5D_VDS_ERROR, HSIZE_UNDEF, -1, -1, FALSE}
#ifdef H5_HAVE_C99_DESIGNATED_INITIALIZER
#define H5D_DEF_STORAGE_COMPACT  {H5D_COMPACT, { .compact = H5D_DEF_STORAGE_COMPACT_INIT }}
#define H5D_DEF_STORAGE_CONTIG   {H5D_CONTIGUOUS, { .contig = H5D_DEF_STORAGE_CONTIG_INIT }}
#define H5D_DEF_STORAGE_CHUNK    {H5D_CHUNKED, { .chunk = H5D_DEF_STORAGE_CHUNK_INIT }}
#define H5D_DEF_STORAGE_VIRTUAL  {H5D_VIRTUAL, { .virt = H5D_DEF_STORAGE_VIRTUAL_INIT }}
#define H5D_DEF_LAYOUT_COMPACT  {H5D_COMPACT, H5O_LAYOUT_VERSION_3, NULL, {H5D_DEF_LAYOUT_CHUNK_INIT}, H5D_DEF_STORAGE_COMPACT}
#define H5D_DEF_LAYOUT_CONTIG   {H5D_CONTIGUOUS, H5O_LAYOUT_VERSION_3, NULL, {H5D_DEF_LAYOUT_CHUNK_INIT}, H5D_DEF_STORAGE_CONTIG}
#define H5D_DEF_LAYOUT_CHUNK    {H5D_CHUNKED, H5O_LAYOUT_VERSION_3, NULL, {H5D_DEF_LAYOUT_CHUNK_INIT}, H5D_DEF_STORAGE_CHUNK}
#define H5D_DEF_LAYOUT_VIRTUAL  {H5D_VIRTUAL, H5O_LAYOUT_VERSION_3, NULL, {H5D_DEF_LAYOUT_CHUNK_INIT}, H5D_DEF_STORAGE_VIRTUAL}
#else /* H5_HAVE_C99_DESIGNATED_INITIALIZER */
/* Note that the compact & chunked layout initialization values are using the
 *      contiguous layout initialization in the union, because the contiguous
 *      layout is first in the union.  These values are overridden in the
 *      H5P__init_def_layout() routine. -QAK
 */
#define H5D_DEF_LAYOUT_COMPACT  {H5D_COMPACT, H5O_LAYOUT_VERSION_3, NULL, {H5D_DEF_LAYOUT_CHUNK_INIT}, {H5D_CONTIGUOUS, H5D_DEF_STORAGE_CONTIG_INIT}}
#define H5D_DEF_LAYOUT_CONTIG   {H5D_CONTIGUOUS, H5O_LAYOUT_VERSION_3, NULL, {H5D_DEF_LAYOUT_CHUNK_INIT}, {H5D_CONTIGUOUS, H5D_DEF_STORAGE_CONTIG_INIT}}
#define H5D_DEF_LAYOUT_CHUNK    {H5D_CHUNKED, H5O_LAYOUT_VERSION_3, NULL, {H5D_DEF_LAYOUT_CHUNK_INIT}, {H5D_CONTIGUOUS, H5D_DEF_STORAGE_CONTIG_INIT}}
#define H5D_DEF_LAYOUT_VIRTUAL  {H5D_VIRTUAL, H5O_LAYOUT_VERSION_3, NULL, {H5D_DEF_LAYOUT_CHUNK_INIT}, {H5D_CONTIGUOUS, H5D_DEF_STORAGE_CONTIG_INIT}}
#endif /* H5_HAVE_C99_DESIGNATED_INITIALIZER */

/* ========  Dataset creation properties ======== */
/* Definitions for storage layout property */
#define H5D_CRT_LAYOUT_SIZE        sizeof(H5O_layout_t)
#define H5D_CRT_LAYOUT_DEF         H5D_DEF_LAYOUT_CONTIG
#define H5D_CRT_LAYOUT_SET         H5P__dcrt_layout_set
#define H5D_CRT_LAYOUT_GET         H5P__dcrt_layout_get
#define H5D_CRT_LAYOUT_ENC         H5P__dcrt_layout_enc
#define H5D_CRT_LAYOUT_DEC         H5P__dcrt_layout_dec
#define H5D_CRT_LAYOUT_DEL         H5P__dcrt_layout_del
<<<<<<< HEAD
=======
#define H5D_CRT_LAYOUT_COPY        H5P__dcrt_layout_copy
>>>>>>> 8fc9a9ba
#define H5D_CRT_LAYOUT_CMP         H5P__dcrt_layout_cmp
#define H5D_CRT_LAYOUT_CLOSE       H5P__dcrt_layout_close
/* Definitions for fill value.  size=0 means fill value will be 0 as
 * library default; size=-1 means fill value is undefined. */
#define H5D_CRT_FILL_VALUE_SIZE    sizeof(H5O_fill_t)
#define H5D_CRT_FILL_VALUE_DEF     {{0, NULL, H5O_NULL_ID, {{0, HADDR_UNDEF}}}, H5O_FILL_VERSION_2, NULL, 0, NULL, H5D_ALLOC_TIME_LATE, H5D_FILL_TIME_IFSET, FALSE}
#define H5D_CRT_FILL_VALUE_SET     H5P__dcrt_fill_value_set
#define H5D_CRT_FILL_VALUE_GET     H5P__dcrt_fill_value_get
#define H5D_CRT_FILL_VALUE_ENC     H5P__dcrt_fill_value_enc
#define H5D_CRT_FILL_VALUE_DEC     H5P__dcrt_fill_value_dec
#define H5D_CRT_FILL_VALUE_DEL     H5P__dcrt_fill_value_del
#define H5D_CRT_FILL_VALUE_COPY    H5P__dcrt_fill_value_copy
#define H5D_CRT_FILL_VALUE_CMP     H5P_fill_value_cmp
#define H5D_CRT_FILL_VALUE_CLOSE   H5P__dcrt_fill_value_close
/* Definitions for space allocation time state */
#define H5D_CRT_ALLOC_TIME_STATE_SIZE   sizeof(unsigned)
#define H5D_CRT_ALLOC_TIME_STATE_DEF    1
#define H5D_CRT_ALLOC_TIME_STATE_ENC    H5P__encode_unsigned
#define H5D_CRT_ALLOC_TIME_STATE_DEC    H5P__decode_unsigned
/* Definitions for external file list */
#define H5D_CRT_EXT_FILE_LIST_SIZE sizeof(H5O_efl_t)
#define H5D_CRT_EXT_FILE_LIST_DEF  {HADDR_UNDEF, 0, 0, NULL}
#define H5D_CRT_EXT_FILE_LIST_SET  H5P__dcrt_ext_file_list_set
#define H5D_CRT_EXT_FILE_LIST_GET  H5P__dcrt_ext_file_list_get
#define H5D_CRT_EXT_FILE_LIST_ENC  H5P__dcrt_ext_file_list_enc
#define H5D_CRT_EXT_FILE_LIST_DEC  H5P__dcrt_ext_file_list_dec
#define H5D_CRT_EXT_FILE_LIST_DEL  H5P__dcrt_ext_file_list_del
#define H5D_CRT_EXT_FILE_LIST_COPY H5P__dcrt_ext_file_list_copy
#define H5D_CRT_EXT_FILE_LIST_CMP  H5P__dcrt_ext_file_list_cmp
#define H5D_CRT_EXT_FILE_LIST_CLOSE H5P__dcrt_ext_file_list_close


/******************/
/* Local Typedefs */
/******************/


/********************/
/* Package Typedefs */
/********************/


/********************/
/* Local Prototypes */
/********************/

/* General routines */
static herr_t H5P__set_layout(H5P_genplist_t *plist, const H5O_layout_t *layout);
#ifndef H5_HAVE_C99_DESIGNATED_INITIALIZER
static herr_t H5P__init_def_layout(void);
#endif /* H5_HAVE_C99_DESIGNATED_INITIALIZER */

/* Property class callbacks */
static herr_t H5P__dcrt_reg_prop(H5P_genclass_t *pclass);

/* Property callbacks */
static herr_t H5P__dcrt_layout_set(hid_t prop_id, const char *name, size_t size, void *value);
static herr_t H5P__dcrt_layout_get(hid_t prop_id, const char *name, size_t size, void *value);
static herr_t H5P__dcrt_layout_enc(const void *value, void **pp, size_t *size);
static herr_t H5P__dcrt_layout_dec(const void **pp, void *value);
static herr_t H5P__dcrt_layout_del(hid_t prop_id, const char *name, size_t size, void *value);
<<<<<<< HEAD
static int H5P__dcrt_layout_cmp(const void *value1, const void *value2, size_t size);
static herr_t H5P__dcrt_layout_close(const char *name, size_t size, void *value);
static herr_t H5P__fill_value_enc(const void *value, void **pp, size_t *size);
static herr_t H5P__fill_value_dec(const void **pp, void *value);
=======
static herr_t H5P__dcrt_layout_copy(const char *name, size_t size, void *value);
static int H5P__dcrt_layout_cmp(const void *value1, const void *value2, size_t size);
static herr_t H5P__dcrt_layout_close(const char *name, size_t size, void *value);
static herr_t H5P__dcrt_fill_value_set(hid_t prop_id, const char *name, size_t size, void *value);
static herr_t H5P__dcrt_fill_value_get(hid_t prop_id, const char *name, size_t size, void *value);
static herr_t H5P__dcrt_fill_value_enc(const void *value, void **pp, size_t *size);
static herr_t H5P__dcrt_fill_value_dec(const void **pp, void *value);
static herr_t H5P__dcrt_fill_value_del(hid_t prop_id, const char *name, size_t size, void *value);
static herr_t H5P__dcrt_fill_value_copy(const char *name, size_t size, void *value);
static herr_t H5P__dcrt_fill_value_close(const char *name, size_t size, void *value);
static herr_t H5P__dcrt_ext_file_list_set(hid_t prop_id, const char *name, size_t size, void *value);
static herr_t H5P__dcrt_ext_file_list_get(hid_t prop_id, const char *name, size_t size, void *value);
>>>>>>> 8fc9a9ba
static herr_t H5P__dcrt_ext_file_list_enc(const void *value, void **pp, size_t *size);
static herr_t H5P__dcrt_ext_file_list_dec(const void **pp, void *value);
static herr_t H5P__dcrt_ext_file_list_del(hid_t prop_id, const char *name, size_t size, void *value);
static herr_t H5P__dcrt_ext_file_list_copy(const char *name, size_t size, void *value);
static int H5P__dcrt_ext_file_list_cmp(const void *value1, const void *value2, size_t size);
static herr_t H5P__dcrt_ext_file_list_close(const char *name, size_t size, void *value);


/*********************/
/* Package Variables */
/*********************/

/* Dataset creation property list class library initialization object */
const H5P_libclass_t H5P_CLS_DCRT[1] = {{
    "dataset create",		/* Class name for debugging     */
    H5P_TYPE_DATASET_CREATE,    /* Class type                   */

    &H5P_CLS_OBJECT_CREATE_g,	/* Parent class                 */
    &H5P_CLS_DATASET_CREATE_g,	/* Pointer to class             */
    &H5P_CLS_DATASET_CREATE_ID_g,	/* Pointer to class ID          */
    &H5P_LST_DATASET_CREATE_ID_g,	/* Pointer to default property list ID */
    H5P__dcrt_reg_prop,		/* Default property registration routine */

    NULL,		        /* Class creation callback      */
    NULL,		        /* Class creation callback info */
    NULL,                       /* Class copy callback          */
    NULL,		        /* Class copy callback info     */
    NULL,                       /* Class close callback         */
    NULL 		        /* Class close callback info    */
}};


/*****************************/
/* Library Private Variables */
/*****************************/

/* Declare extern the free list to manage blocks of type conversion data */
H5FL_BLK_EXTERN(type_conv);


/***************************/
/* Local Private Variables */
/***************************/

/* Property value defaults */
static const H5O_layout_t H5D_def_layout_g = H5D_CRT_LAYOUT_DEF;        /* Default storage layout */
static const H5O_fill_t H5D_def_fill_g = H5D_CRT_FILL_VALUE_DEF;        /* Default fill value */
static const unsigned H5D_def_alloc_time_state_g = H5D_CRT_ALLOC_TIME_STATE_DEF;  /* Default allocation time state */
static const H5O_efl_t H5D_def_efl_g = H5D_CRT_EXT_FILE_LIST_DEF;                 /* Default external file list */

/* Defaults for each type of layout */
#ifdef H5_HAVE_C99_DESIGNATED_INITIALIZER
static const H5O_layout_t H5D_def_layout_compact_g = H5D_DEF_LAYOUT_COMPACT;
static const H5O_layout_t H5D_def_layout_contig_g = H5D_DEF_LAYOUT_CONTIG;
static const H5O_layout_t H5D_def_layout_chunk_g = H5D_DEF_LAYOUT_CHUNK;
static const H5O_layout_t H5D_def_layout_virtual_g = H5D_DEF_LAYOUT_VIRTUAL;
#else /* H5_HAVE_C99_DESIGNATED_INITIALIZER */
static H5O_layout_t H5D_def_layout_compact_g = H5D_DEF_LAYOUT_COMPACT;
static H5O_layout_t H5D_def_layout_contig_g = H5D_DEF_LAYOUT_CONTIG;
static H5O_layout_t H5D_def_layout_chunk_g = H5D_DEF_LAYOUT_CHUNK;
static H5O_layout_t H5D_def_layout_virtual_g = H5D_DEF_LAYOUT_VIRTUAL;
static hbool_t H5P_dcrt_def_layout_init_g = FALSE;
#endif /* H5_HAVE_C99_DESIGNATED_INITIALIZER */



/*-------------------------------------------------------------------------
 * Function:    H5P__dcrt_reg_prop
 *
 * Purpose:     Register the dataset creation property list class's properties
 *
 * Return:      Non-negative on success/Negative on failure
 *
 * Programmer:  Quincey Koziol
 *              October 31, 2006
 *-------------------------------------------------------------------------
 */
static herr_t
H5P__dcrt_reg_prop(H5P_genclass_t *pclass)
{
    herr_t ret_value = SUCCEED;         /* Return value */

    FUNC_ENTER_STATIC

    /* Register the storage layout property */
    if(H5P_register_real(pclass, H5D_CRT_LAYOUT_NAME, H5D_CRT_LAYOUT_SIZE, &H5D_def_layout_g, 
<<<<<<< HEAD
            NULL, NULL, NULL, H5D_CRT_LAYOUT_ENC, H5D_CRT_LAYOUT_DEC,
            H5D_CRT_LAYOUT_DEL, NULL, H5D_CRT_LAYOUT_CMP, H5D_CRT_LAYOUT_CLOSE) < 0)
=======
            NULL, H5D_CRT_LAYOUT_SET, H5D_CRT_LAYOUT_GET, H5D_CRT_LAYOUT_ENC, H5D_CRT_LAYOUT_DEC,
            H5D_CRT_LAYOUT_DEL, H5D_CRT_LAYOUT_COPY, H5D_CRT_LAYOUT_CMP, H5D_CRT_LAYOUT_CLOSE) < 0)
>>>>>>> 8fc9a9ba
        HGOTO_ERROR(H5E_PLIST, H5E_CANTINSERT, FAIL, "can't insert property into class")

    /* Register the fill value property */
    if(H5P_register_real(pclass, H5D_CRT_FILL_VALUE_NAME, H5D_CRT_FILL_VALUE_SIZE, &H5D_def_fill_g, 
            NULL, H5D_CRT_FILL_VALUE_SET, H5D_CRT_FILL_VALUE_GET, H5D_CRT_FILL_VALUE_ENC, H5D_CRT_FILL_VALUE_DEC,
            H5D_CRT_FILL_VALUE_DEL, H5D_CRT_FILL_VALUE_COPY, H5D_CRT_FILL_VALUE_CMP, H5D_CRT_FILL_VALUE_CLOSE) < 0)
        HGOTO_ERROR(H5E_PLIST, H5E_CANTINSERT, FAIL, "can't insert property into class")

    /* Register the space allocation time state property */
    if(H5P_register_real(pclass, H5D_CRT_ALLOC_TIME_STATE_NAME, H5D_CRT_ALLOC_TIME_STATE_SIZE, &H5D_def_alloc_time_state_g, 
            NULL, NULL, NULL, H5D_CRT_ALLOC_TIME_STATE_ENC, H5D_CRT_ALLOC_TIME_STATE_DEC,
            NULL, NULL, NULL, NULL) < 0)
        HGOTO_ERROR(H5E_PLIST, H5E_CANTINSERT, FAIL, "can't insert property into class")

    /* Register the external file list property */
    if(H5P_register_real(pclass, H5D_CRT_EXT_FILE_LIST_NAME, H5D_CRT_EXT_FILE_LIST_SIZE, &H5D_def_efl_g, 
            NULL, H5D_CRT_EXT_FILE_LIST_SET, H5D_CRT_EXT_FILE_LIST_GET, H5D_CRT_EXT_FILE_LIST_ENC, H5D_CRT_EXT_FILE_LIST_DEC,
            H5D_CRT_EXT_FILE_LIST_DEL, H5D_CRT_EXT_FILE_LIST_COPY, H5D_CRT_EXT_FILE_LIST_CMP, H5D_CRT_EXT_FILE_LIST_CLOSE) < 0)
       HGOTO_ERROR(H5E_PLIST, H5E_CANTINSERT, FAIL, "can't insert property into class")

done:
    FUNC_LEAVE_NOAPI(ret_value)
} /* end H5P__dcrt_reg_prop() */


/*-------------------------------------------------------------------------
 * Function:    H5P__dcrt_layout_set
 *
 * Purpose:     Copies a layout property when it's set for a property list
 *
 * Return:      Success:        Non-negative
 *              Failure:        Negative
 *
 * Programmer:  Quincey Koziol
 *              Tuesday, Sept 1, 2015
 *
 *-------------------------------------------------------------------------
 */
static herr_t
H5P__dcrt_layout_set(hid_t H5_ATTR_UNUSED prop_id, const char H5_ATTR_UNUSED *name,
    size_t H5_ATTR_UNUSED size, void *value)
{
    H5O_layout_t    *layout = (H5O_layout_t *)value; /* Create local aliases for values */
    H5O_layout_t    new_layout;
    herr_t ret_value = SUCCEED;         /* Return value */

    FUNC_ENTER_STATIC

    /* Sanity check */
    HDassert(value);

    /* Make copy of layout */
    if(NULL == H5O_msg_copy(H5O_LAYOUT_ID, layout, &new_layout))
        HGOTO_ERROR(H5E_PLIST, H5E_CANTCOPY, FAIL, "can't copy layout")

<<<<<<< HEAD
    /* Reset layout values set when dataset is created */
    dst_layout.ops = NULL;
    switch(dst_layout.type) {
        case H5D_COMPACT:
            dst_layout.storage.u.compact.buf = H5MM_xfree(dst_layout.storage.u.compact.buf);
            HDmemset(&dst_layout.storage.u.compact, 0, sizeof(dst_layout.storage.u.compact));
            break;

        case H5D_CONTIGUOUS:
            dst_layout.storage.u.contig.addr = HADDR_UNDEF;
            dst_layout.storage.u.contig.size = 0;
            break;

        case H5D_CHUNKED:
            /* Reset chunk size */
            dst_layout.u.chunk.size = 0;

            /* Reset index info, if the chunk ops are set */
            if(dst_layout.storage.u.chunk.ops)
		/* Reset address and pointer of the array struct for the chunked storage index */
                if(H5D_chunk_idx_reset(&dst_layout.storage.u.chunk, TRUE) < 0)
                    HGOTO_ERROR(H5E_PLIST, H5E_CANTINIT, FAIL, "unable to reset chunked storage index in dest")

            /* Reset chunk index ops */
            dst_layout.storage.u.chunk.ops = NULL;
            break;

        case H5D_VIRTUAL:
            dst_layout.storage.u.virt.serial_list_hobjid.addr = HADDR_UNDEF;
            dst_layout.storage.u.virt.serial_list_hobjid.idx = 0;
            break;

        case H5D_LAYOUT_ERROR:
        case H5D_NLAYOUTS:
        default:
            HDassert(0 && "Unknown layout type!");
    } /* end switch */

    /* Make copy of fill value */
    if(NULL == H5O_msg_copy(H5O_FILL_ID, &src_fill, &dst_fill))
        HGOTO_ERROR(H5E_PLIST, H5E_CANTINIT, FAIL, "can't copy fill value")

    /* Make copy of external file list */
    HDmemset(&dst_efl, 0, sizeof(H5O_efl_t));
    if(NULL == H5O_msg_copy(H5O_EFL_ID, &src_efl, &dst_efl))
        HGOTO_ERROR(H5E_PLIST, H5E_CANTINIT, FAIL, "can't copy external file list")

    /* Reset efl name_offset and heap_addr, these are the values when the dataset is created */
    if(dst_efl.slot) {
        unsigned int i;

        dst_efl.heap_addr = HADDR_UNDEF;
        for(i = 0; i < dst_efl.nused; i++)
            dst_efl.slot[i].name_offset = 0;
    } /* end if */

    /* Set the layout, fill value, external file list, and data pipeline
     *  properties for the destination property list
     */
    if(H5P_set(dst_plist, H5D_CRT_LAYOUT_NAME, &dst_layout) < 0)
        HGOTO_ERROR(H5E_PLIST, H5E_CANTSET, FAIL, "can't set layout")
    if(H5P_set(dst_plist, H5D_CRT_FILL_VALUE_NAME, &dst_fill) < 0)
        HGOTO_ERROR(H5E_PLIST, H5E_CANTSET, FAIL, "can't set fill value")
    if(H5P_set(dst_plist, H5D_CRT_EXT_FILE_LIST_NAME, &dst_efl) < 0)
        HGOTO_ERROR(H5E_PLIST, H5E_CANTSET, FAIL, "can't set external file list")
=======
    /* Copy new layout message over old one */
    *layout = new_layout;
>>>>>>> 8fc9a9ba

done:
    FUNC_LEAVE_NOAPI(ret_value)
} /* end H5P__dcrt_layout_set() */


/*-------------------------------------------------------------------------
 * Function:    H5P__dcrt_layout_get
 *
 * Purpose:     Copies a layout property when it's retrieved from a property list
 *
 * Return:      Success:        Non-negative
 *              Failure:        Negative
 *
 * Programmer:  Quincey Koziol
 *              Tuesday, Sept 1, 2015
 *
 *-------------------------------------------------------------------------
 */
static herr_t
H5P__dcrt_layout_get(hid_t H5_ATTR_UNUSED prop_id, const char H5_ATTR_UNUSED *name,
    size_t H5_ATTR_UNUSED size, void *value)
{
    H5O_layout_t    *layout = (H5O_layout_t *)value; /* Create local aliases for values */
    H5O_layout_t    new_layout;
    herr_t ret_value = SUCCEED;         /* Return value */

    FUNC_ENTER_STATIC

    /* Sanity check */
    HDassert(value);

    /* Make copy of layout */
    if(NULL == H5O_msg_copy(H5O_LAYOUT_ID, layout, &new_layout))
        HGOTO_ERROR(H5E_PLIST, H5E_CANTCOPY, FAIL, "can't copy layout")

    /* Copy new layout message over old one */
    *layout = new_layout;

done:
    FUNC_LEAVE_NOAPI(ret_value)
} /* end H5P__dcrt_layout_get() */


/*-------------------------------------------------------------------------
 * Function:       H5P__dcrt_layout_enc
 *
 * Purpose:        Callback routine which is called whenever the layout
 *                 property in the dataset creation property list is
 *                 encoded.
 *
 * Return:	   Success:	Non-negative
 *		   Failure:	Negative
 *
 * Programmer:     Mohamad Chaarawi
 *                 Monday, October 10, 2011
 *
 *-------------------------------------------------------------------------
 */
static herr_t
H5P__dcrt_layout_enc(const void *value, void **_pp, size_t *size)
{
    const H5O_layout_t *layout = (const H5O_layout_t *)value; /* Create local aliases for values */
    uint8_t **pp = (uint8_t **)_pp;
    uint8_t *tmp_p;
    size_t tmp_size;
    size_t u;               /* Local index variable */
    herr_t ret_value = SUCCEED;         /* Return value */

    FUNC_ENTER_STATIC

    /* Sanity check */
    HDassert(layout);
    HDassert(size);

    if(NULL != *pp) {
        /* Encode layout type */
        *(*pp)++ = (uint8_t)layout->type;

        /* If layout is chunked, encode chunking structure */
        if(H5D_CHUNKED == layout->type) {
            /* Encode rank */
            *(*pp)++ = (uint8_t)layout->u.chunk.ndims;

            /* Encode chunk dims */
            HDcompile_assert(sizeof(uint32_t) == sizeof(layout->u.chunk.dim[0]));
            for(u = 0; u < (size_t)layout->u.chunk.ndims; u++)
                UINT32ENCODE(*pp, layout->u.chunk.dim[u])
        } /* end if */
        else if(H5D_VIRTUAL == layout->type) {
            uint64_t nentries = (uint64_t)layout->storage.u.virt.list_nused;

            /* Encode number of entries */
            UINT64ENCODE(*pp, nentries)
            *size += (size_t)8;

            /* Iterate over entries */
            for(u = 0; u < layout->storage.u.virt.list_nused; u++) {
                /* Source file name */
                tmp_size = HDstrlen(layout->storage.u.virt.list[u].source_file_name) + (size_t)1;
                (void)HDmemcpy(*pp, layout->storage.u.virt.list[u].source_file_name, tmp_size);
                *pp += tmp_size;
                *size += tmp_size;

                /* Source dataset name */
                tmp_size = HDstrlen(layout->storage.u.virt.list[u].source_dset_name) + (size_t)1;
                (void)HDmemcpy(*pp, layout->storage.u.virt.list[u].source_dset_name, tmp_size);
                *pp += tmp_size;
                *size += tmp_size;

                /* Source selection.  Note that we are not passing the real
                 * allocated size because we do no know it.  H5P__encode should
                 * have verified that the buffer is large enough for the entire
                 * list before we get here. */
                tmp_size = (size_t)-1;
                tmp_p = *pp;
                if(H5S_encode(layout->storage.u.virt.list[u].source_select, pp, &tmp_size) < 0)
                    HGOTO_ERROR(H5E_PLIST, H5E_CANTENCODE, FAIL, "unable to serialize source selection")
                *size += (size_t)(*pp - tmp_p);

                /* Virtual dataset selection.  Same notes as above apply. */
                tmp_size = (size_t)-1;
                tmp_p = *pp;
                if(H5S_encode(layout->storage.u.virt.list[u].source_dset.virtual_select, pp, &tmp_size) < 0)
                    HGOTO_ERROR(H5E_PLIST, H5E_CANTENCODE, FAIL, "unable to serialize virtual selection")
                *size += (size_t)(*pp - tmp_p);
            } /* end for */
        } /* end if */
    } /* end if */
    else if(H5D_VIRTUAL == layout->type) {
        /* Calculate size of virtual layout info */
        /* number of entries */
        *size += (size_t)8;

        /* NULL pointer to pass to H5S_encode */
        tmp_p = NULL;

        /* Iterate over entries */
        for(u = 0; u < layout->storage.u.virt.list_nused; u++) {
            /* Source file name */
            tmp_size = HDstrlen(layout->storage.u.virt.list[u].source_file_name) + (size_t)1;
            *size += tmp_size;

            /* Source dataset name */
            tmp_size = HDstrlen(layout->storage.u.virt.list[u].source_dset_name) + (size_t)1;
            *size += tmp_size;

            /* Source selection */
            tmp_size = (size_t)0;
            if(H5S_encode(layout->storage.u.virt.list[u].source_select, &tmp_p, &tmp_size) < 0)
                HGOTO_ERROR(H5E_PLIST, H5E_CANTENCODE, FAIL, "unable to serialize source selection")
            *size += tmp_size;

            /* Virtual dataset selection */
            tmp_size = (size_t)0;
            if(H5S_encode(layout->storage.u.virt.list[u].source_dset.virtual_select, &tmp_p, &tmp_size) < 0)
                HGOTO_ERROR(H5E_PLIST, H5E_CANTENCODE, FAIL, "unable to serialize virtual selection")
            *size += tmp_size;
        } /* end for */
    } /* end if */

    /* Size of layout type */
    *size += sizeof(uint8_t);

    /* Size of chunk info encoding */
    if(H5D_CHUNKED == layout->type) {
        *size += sizeof(uint8_t);
        *size += layout->u.chunk.ndims * sizeof(uint32_t);
    } /* end if */

done:
    FUNC_LEAVE_NOAPI(ret_value)
} /* end H5P__dcrt_layout_enc() */


/*-------------------------------------------------------------------------
 * Function:       H5P__dcrt_layout_dec
 *
 * Purpose:        Callback routine which is called whenever the layout
 *                 property in the dataset creation property list is
 *                 decoded.
 *
 * Return:	   Success:	Non-negative
 *		   Failure:	Negative
 *
 * Programmer:     Mohamad Chaarawi
 *                 Monday, October 10, 2011
 *
 *-------------------------------------------------------------------------
 */
static herr_t
H5P__dcrt_layout_dec(const void **_pp, void *value)
{
    const H5O_layout_t *layout;         /* Storage layout */
    H5O_layout_t tmp_layout;            /* Temporary local layout structure */
    H5D_layout_t type;                  /* Layout type */
    const uint8_t **pp = (const uint8_t **)_pp;
    herr_t ret_value = SUCCEED;         /* Return value */

    FUNC_ENTER_STATIC

    /* Sanity checks */
    HDassert(pp);
    HDassert(*pp);
    HDassert(value);

    /* Decode layout type */
    type = (H5D_layout_t)*(*pp)++;

    /* set default layout in case the type is compact or contiguous, otherwise
     * decode the chunked structure and set chunked layout */
    switch(type) {
        case H5D_COMPACT:
            layout = &H5D_def_layout_compact_g;
            break;

        case H5D_CONTIGUOUS:
            layout = &H5D_def_layout_contig_g;
            break;

        case H5D_CHUNKED:
            {
                unsigned ndims;                 /* Number of chunk dimensions */

                /* Decode the number of chunk dimensions */
                ndims = *(*pp)++;

                /* default chunk layout */
                if(0 == ndims)
                    layout = &H5D_def_layout_chunk_g;
                else { /* chunk layout structure is encoded*/
                    unsigned u;             /* Local index variable */

                    /* Initialize to default values */
                    tmp_layout = H5D_def_layout_chunk_g;

                    /* Set rank & dimensions */
                    tmp_layout.u.chunk.ndims = (unsigned)ndims;
                    for(u = 0; u < ndims; u++)
                        UINT32DECODE(*pp, tmp_layout.u.chunk.dim[u])

                    /* Point at the newly set up struct */
                    layout = &tmp_layout;
                } /* end else */
            }
            break;

        case H5D_VIRTUAL:
            {
                uint64_t nentries;              /* Number of VDS mappings */

                /* Decode number of entries */
                UINT64DECODE(*pp, nentries)

                if(nentries == (uint64_t)0)
                    /* Just use the default struct */
                    layout = &H5D_def_layout_virtual_g;
                else {
                    size_t tmp_size;
                    size_t u;           /* Local index variable */

                    /* Initialize to default values */
                    tmp_layout = H5D_def_layout_virtual_g;

                    /* Allocate entry list */
                    if(NULL == (tmp_layout.storage.u.virt.list = (H5O_storage_virtual_ent_t *)H5MM_calloc((size_t)nentries * sizeof(H5O_storage_virtual_ent_t))))
                        HGOTO_ERROR(H5E_PLIST, H5E_CANTALLOC, FAIL, "unable to allocate heap block")
                    tmp_layout.storage.u.virt.list_nalloc = (size_t)nentries;
                    tmp_layout.storage.u.virt.list_nused = (size_t)nentries;

                    /* Decode each entry */
                    for(u = 0; u < (size_t)nentries; u++) {
                        /* Source file name */
                        tmp_size = HDstrlen((const char *)*pp) + 1;
                        if(NULL == (tmp_layout.storage.u.virt.list[u].source_file_name = (char *)H5MM_malloc(tmp_size)))
                            HGOTO_ERROR(H5E_PLIST, H5E_CANTALLOC, FAIL, "unable to allocate memory for source file name")
                        (void)HDmemcpy(tmp_layout.storage.u.virt.list[u].source_file_name, *pp, tmp_size);
                        *pp += tmp_size;

                        /* Source dataset name */
                        tmp_size = HDstrlen((const char *)*pp) + 1;
                        if(NULL == (tmp_layout.storage.u.virt.list[u].source_dset_name = (char *)H5MM_malloc(tmp_size)))
                            HGOTO_ERROR(H5E_PLIST, H5E_CANTALLOC, FAIL, "unable to allocate memory for source dataset name")
                        (void)HDmemcpy(tmp_layout.storage.u.virt.list[u].source_dset_name, *pp, tmp_size);
                        *pp += tmp_size;

                        /* Source selection */
                        if(NULL == (tmp_layout.storage.u.virt.list[u].source_select = H5S_decode(pp)))
                            HGOTO_ERROR(H5E_PLIST, H5E_CANTDECODE, FAIL, "can't decode source space selection")
                        tmp_layout.storage.u.virt.list[u].source_space_status = H5O_VIRTUAL_STATUS_USER;

                        /* Virtual selection */
                        if(NULL == (tmp_layout.storage.u.virt.list[u].source_dset.virtual_select = H5S_decode(pp)))
                            HGOTO_ERROR(H5E_PLIST, H5E_CANTDECODE, FAIL, "can't decode virtual space selection")
                        tmp_layout.storage.u.virt.list[u].virtual_space_status = H5O_VIRTUAL_STATUS_USER;

                        /* Parse source file and dataset names for "printf"
                         * style format specifiers */
                        if(H5D_virtual_parse_source_name(tmp_layout.storage.u.virt.list[u].source_file_name, &tmp_layout.storage.u.virt.list[u].parsed_source_file_name, &tmp_layout.storage.u.virt.list[u].psfn_static_strlen, &tmp_layout.storage.u.virt.list[u].psfn_nsubs) < 0)
                            HGOTO_ERROR(H5E_PLIST, H5E_CANTINIT, FAIL, "can't parse source file name")
                        if(H5D_virtual_parse_source_name(tmp_layout.storage.u.virt.list[u].source_dset_name, &tmp_layout.storage.u.virt.list[u].parsed_source_dset_name, &tmp_layout.storage.u.virt.list[u].psdn_static_strlen, &tmp_layout.storage.u.virt.list[u].psdn_nsubs) < 0)
                            HGOTO_ERROR(H5E_PLIST, H5E_CANTINIT, FAIL, "can't parse source dataset name")

                        /* Set source names in source_dset struct */
                        if((tmp_layout.storage.u.virt.list[u].psfn_nsubs == 0)
                                && (tmp_layout.storage.u.virt.list[u].psdn_nsubs == 0)) {
                            if(tmp_layout.storage.u.virt.list[u].parsed_source_file_name)
                                tmp_layout.storage.u.virt.list[u].source_dset.file_name = tmp_layout.storage.u.virt.list[u].parsed_source_file_name->name_segment;
                            else
                                tmp_layout.storage.u.virt.list[u].source_dset.file_name = tmp_layout.storage.u.virt.list[u].source_file_name;
                            if(tmp_layout.storage.u.virt.list[u].parsed_source_dset_name)
                                tmp_layout.storage.u.virt.list[u].source_dset.dset_name = tmp_layout.storage.u.virt.list[u].parsed_source_dset_name->name_segment;
                            else
                                tmp_layout.storage.u.virt.list[u].source_dset.dset_name = tmp_layout.storage.u.virt.list[u].source_dset_name;
                        } /* end if */

                        /* unlim_dim fields */
                        tmp_layout.storage.u.virt.list[u].unlim_dim_source = H5S_get_select_unlim_dim(tmp_layout.storage.u.virt.list[u].source_select);
                        tmp_layout.storage.u.virt.list[u].unlim_dim_virtual = H5S_get_select_unlim_dim(tmp_layout.storage.u.virt.list[u].source_dset.virtual_select);
                        tmp_layout.storage.u.virt.list[u].unlim_extent_source = HSIZE_UNDEF;
                        tmp_layout.storage.u.virt.list[u].unlim_extent_virtual = HSIZE_UNDEF;
                        tmp_layout.storage.u.virt.list[u].clip_size_source = HSIZE_UNDEF;
                        tmp_layout.storage.u.virt.list[u].clip_size_virtual = HSIZE_UNDEF;

                        /* Clipped selections */
                        if(tmp_layout.storage.u.virt.list[u].unlim_dim_virtual < 0) {
                            tmp_layout.storage.u.virt.list[u].source_dset.clipped_source_select = tmp_layout.storage.u.virt.list[u].source_select;
                            tmp_layout.storage.u.virt.list[u].source_dset.clipped_virtual_select = tmp_layout.storage.u.virt.list[u].source_dset.virtual_select;
                        } /* end if */

                        /* Update min_dims */
                        if(H5D_virtual_update_min_dims(&tmp_layout, u) < 0)
                            HGOTO_ERROR(H5E_PLIST, H5E_CANTINIT, FAIL, "unable to update virtual dataset minimum dimensions")
                    } /* end for */

                    /* Point at the newly set up struct */
                    layout = &tmp_layout;
                } /* end else */
            } /* end block */
            break;

        case H5D_LAYOUT_ERROR:
        case H5D_NLAYOUTS:
        default:
            HGOTO_ERROR(H5E_PLIST, H5E_BADVALUE, FAIL, "bad layout type")
    } /* end switch */

    /* Set the value */
    HDmemcpy(value, layout, sizeof(H5O_layout_t));

done:
    FUNC_LEAVE_NOAPI(ret_value)
} /* end H5P__dcrt_layout_dec() */


/*-------------------------------------------------------------------------
 * Function:    H5P__dcrt_layout_del
 *
 * Purpose:     Frees memory used to store the layout property
 *
 * Return:      Success:        Non-negative
 *              Failure:        Negative
 *
 * Programmer:  Neil Fortner
 *              Tuesday, Feb 10, 2015
 *
 *-------------------------------------------------------------------------
 */
static herr_t
<<<<<<< HEAD
H5P__dcrt_layout_del(hid_t H5_ATTR_UNUSED prop_id,
        const char H5_ATTR_UNUSED *name, size_t H5_ATTR_UNUSED size,
        void *value)
=======
H5P__dcrt_layout_del(hid_t H5_ATTR_UNUSED prop_id, const char H5_ATTR_UNUSED *name,
    size_t H5_ATTR_UNUSED size, void *value)
>>>>>>> 8fc9a9ba
{
    herr_t ret_value = SUCCEED;         /* Return value */

    FUNC_ENTER_STATIC

    /* Sanity check */
    HDassert(value);

    /* Reset the old layout */
<<<<<<< HEAD
    if(((H5O_layout_t *)value)->type == H5D_VIRTUAL) /* Temp hack until proper fix is in trunk */
        if(H5O_msg_reset(H5O_LAYOUT_ID, value) < 0)
            HGOTO_ERROR(H5E_PLIST, H5E_CANTFREE, FAIL, "can't release layout message")
=======
    if(H5O_msg_reset(H5O_LAYOUT_ID, value) < 0)
        HGOTO_ERROR(H5E_PLIST, H5E_CANTRESET, FAIL, "can't release layout message")
>>>>>>> 8fc9a9ba

done:
    FUNC_LEAVE_NOAPI(ret_value)
} /* end H5P__dcrt_layout_del() */


<<<<<<< HEAD
=======
/*--------------------------------------------------------------------------
 * Function:    H5P__dcrt_layout_copy
 *
 * Purpose:     Copy the layout property
 *
 * Return:      Success:        Non-negative
 *              Failure:        Negative
 *
 * Programmer:  Neil Fortner
 *              Monday, Feb 9, 2015
 *
 *--------------------------------------------------------------------------
 */
static herr_t
H5P__dcrt_layout_copy(const char H5_ATTR_UNUSED *name, size_t H5_ATTR_UNUSED size,
    void *value)
{
    H5O_layout_t    *layout = (H5O_layout_t *)value; /* Create local aliases for values */
    H5O_layout_t    new_layout;
    herr_t          ret_value = SUCCEED;

    FUNC_ENTER_STATIC

    HDassert(layout);

    /* Make copy of layout */
    if(NULL == H5O_msg_copy(H5O_LAYOUT_ID, layout, &new_layout))
        HGOTO_ERROR(H5E_PLIST, H5E_CANTCOPY, FAIL, "can't copy layout")

    /* Set new layout message directly into property list */
    *layout = new_layout;

done:
    FUNC_LEAVE_NOAPI(ret_value)
} /* end H5P__dcrt_layout_copy() */


>>>>>>> 8fc9a9ba
/*-------------------------------------------------------------------------
 * Function:       H5P__dcrt_layout_cmp
 *
 * Purpose:        Callback routine which is called whenever the layout
 *                 property in the dataset creation property list is
 *                 compared.
 *
 * Return:         positive if VALUE1 is greater than VALUE2, negative if
 *                      VALUE2 is greater than VALUE1 and zero if VALUE1 and
 *                      VALUE2 are equal.
 *
 * Programmer:     Quincey Koziol
 *                 Tuesday, December 23, 2008
 *
 *-------------------------------------------------------------------------
 */
static int
H5P__dcrt_layout_cmp(const void *_layout1, const void *_layout2,
    size_t H5_ATTR_UNUSED size)
{
    const H5O_layout_t *layout1 = (const H5O_layout_t *)_layout1,     /* Create local aliases for values */
        *layout2 = (const H5O_layout_t *)_layout2;
    herr_t ret_value = 0;       /* Return value */

    FUNC_ENTER_STATIC_NOERR

    /* Sanity check */
    HDassert(layout1);
    HDassert(layout2);
    HDassert(size == sizeof(H5O_layout_t));

    /* Check for different layout type */
    if(layout1->type < layout2->type) HGOTO_DONE(-1)
    if(layout1->type > layout2->type) HGOTO_DONE(1)

    /* Check for different layout version */
    if(layout1->version < layout2->version) HGOTO_DONE(-1)
    if(layout1->version > layout2->version) HGOTO_DONE(1)

    /* Compare non-dataset-specific fields in layout info */
    switch(layout1->type) {
        case H5D_COMPACT:
        case H5D_CONTIGUOUS:
            break;

        case H5D_CHUNKED:
            {
                unsigned u;     /* Local index variable */

                /* Check the number of dimensions */
                if(layout1->u.chunk.ndims < layout2->u.chunk.ndims) HGOTO_DONE(-1)
                if(layout1->u.chunk.ndims > layout2->u.chunk.ndims) HGOTO_DONE(1)

                /* Compare the chunk dims */
                for(u = 0; u < layout1->u.chunk.ndims - 1; u++) {
                    if(layout1->u.chunk.dim[u] < layout2->u.chunk.dim[u]) HGOTO_DONE(-1)
                    if(layout1->u.chunk.dim[u] > layout2->u.chunk.dim[u]) HGOTO_DONE(1)
                } /* end for */
            } /* end case */
            break;

        case H5D_VIRTUAL:
            {
                htri_t equal;
                int strcmp_ret;
                size_t u;       /* Local index variable */

                /* Compare number of mappings */
                if(layout1->storage.u.virt.list_nused < layout2->storage.u.virt.list_nused) HGOTO_DONE(-1)
                if(layout1->storage.u.virt.list_nused > layout2->storage.u.virt.list_nused) HGOTO_DONE(1)

                /* Iterate over mappings */
                for(u = 0; u < layout1->storage.u.virt.list_nused; u++) {
                    /* Compare virtual spaces.  Note we cannot tell which is
                     * "greater", so just return 1 if different, -1 on failure.
                     */
                    if((equal = H5S_extent_equal(layout1->storage.u.virt.list[u].source_dset.virtual_select, layout2->storage.u.virt.list[u].source_dset.virtual_select)) < 0) HGOTO_DONE(-1)
                    if(!equal)
                        HGOTO_DONE(1)
                    if((equal = H5S_select_shape_same(layout1->storage.u.virt.list[u].source_dset.virtual_select, layout2->storage.u.virt.list[u].source_dset.virtual_select)) < 0) HGOTO_DONE(-1)
                    if(!equal)
                        HGOTO_DONE(1)

                    /* Compare source file names */
                    strcmp_ret = HDstrcmp(layout1->storage.u.virt.list[u].source_file_name, layout2->storage.u.virt.list[u].source_file_name);
                    if(strcmp_ret < 0) HGOTO_DONE(-1)
                    if(strcmp_ret > 0) HGOTO_DONE(1)

                    /* Compare source dataset names */
                    strcmp_ret = HDstrcmp(layout1->storage.u.virt.list[u].source_dset_name, layout2->storage.u.virt.list[u].source_dset_name);
                    if(strcmp_ret < 0) HGOTO_DONE(-1)
                    if(strcmp_ret > 0) HGOTO_DONE(1)

                    /* Compare source spaces.  Note we cannot tell which is
                     * "greater", so just return 1 if different, -1 on failure.
                     */
                    if((equal = H5S_extent_equal(layout1->storage.u.virt.list[u].source_select, layout2->storage.u.virt.list[u].source_select)) < 0) HGOTO_DONE(-1)
                    if(!equal)
                        HGOTO_DONE(1)
                    if((equal = H5S_select_shape_same(layout1->storage.u.virt.list[u].source_select, layout2->storage.u.virt.list[u].source_select)) < 0) HGOTO_DONE(-1)
                    if(!equal)
                        HGOTO_DONE(1)
                } /* end for */
            } /* end block */
            break;

        case H5D_LAYOUT_ERROR:
        case H5D_NLAYOUTS:
        default:
            HDassert(0 && "Unknown layout type!");
    } /* end switch */

done:
    FUNC_LEAVE_NOAPI(ret_value)
} /* end H5P__dcrt_layout_cmp() */


/*-------------------------------------------------------------------------
 * Function:    H5P__dcrt_layout_close
 *
 * Purpose:     Frees memory used to store the layout property
 *
 * Return:      Success:        Non-negative
 *              Failure:        Negative
 *
 * Programmer:  Neil Fortner
 *              Tuesday, Feb 10, 2015
 *
 *-------------------------------------------------------------------------
 */
static herr_t
<<<<<<< HEAD
H5P__dcrt_layout_close(const char H5_ATTR_UNUSED *name,
        size_t H5_ATTR_UNUSED size, void *value)
=======
H5P__dcrt_layout_close(const char H5_ATTR_UNUSED *name, size_t H5_ATTR_UNUSED size,
    void *value)
>>>>>>> 8fc9a9ba
{
    herr_t ret_value = SUCCEED;         /* Return value */

    FUNC_ENTER_STATIC

    /* Sanity check */
    HDassert(value);

    /* Reset the old layout */
<<<<<<< HEAD
    if(((H5O_layout_t *)value)->type == H5D_VIRTUAL) /* Temp hack until proper fix is in trunk */
        if(H5O_msg_reset(H5O_LAYOUT_ID, value) < 0)
            HGOTO_ERROR(H5E_PLIST, H5E_CANTFREE, FAIL, "can't release layout message")
=======
    if(H5O_msg_reset(H5O_LAYOUT_ID, value) < 0)
        HGOTO_ERROR(H5E_PLIST, H5E_CANTRESET, FAIL, "can't release layout message")
>>>>>>> 8fc9a9ba

done:
    FUNC_LEAVE_NOAPI(ret_value)
} /* end H5P__dcrt_layout_close() */


/*-------------------------------------------------------------------------
<<<<<<< HEAD
 * Function:       H5P__fill_value_enc
=======
 * Function:    H5P__dcrt_fill_value_set
 *
 * Purpose:     Copies a fill value property when it's set for a property list
 *
 * Return:      Success:        Non-negative
 *              Failure:        Negative
 *
 * Programmer:  Quincey Koziol
 *              Tuesday, Sept 1, 2015
 *
 *-------------------------------------------------------------------------
 */
static herr_t
H5P__dcrt_fill_value_set(hid_t H5_ATTR_UNUSED prop_id, const char H5_ATTR_UNUSED *name,
    size_t H5_ATTR_UNUSED size, void *value)
{
    H5O_fill_t    *fill = (H5O_fill_t *)value; /* Create local aliases for values */
    H5O_fill_t    new_fill;
    herr_t ret_value = SUCCEED;         /* Return value */

    FUNC_ENTER_STATIC

    /* Sanity check */
    HDassert(value);

    /* Make copy of fill value */
    if(NULL == H5O_msg_copy(H5O_FILL_ID, fill, &new_fill))
        HGOTO_ERROR(H5E_PLIST, H5E_CANTCOPY, FAIL, "can't copy fill value")

    /* Copy new fill value message over old one */
    *fill = new_fill;

done:
    FUNC_LEAVE_NOAPI(ret_value)
} /* end H5P__dcrt_fill_value_set() */


/*-------------------------------------------------------------------------
 * Function:    H5P__dcrt_fill_value_get
 *
 * Purpose:     Copies a fill value property when it's retrieved from a property list
 *
 * Return:      Success:        Non-negative
 *              Failure:        Negative
 *
 * Programmer:  Quincey Koziol
 *              Tuesday, Sept 1, 2015
 *
 *-------------------------------------------------------------------------
 */
static herr_t
H5P__dcrt_fill_value_get(hid_t H5_ATTR_UNUSED prop_id, const char H5_ATTR_UNUSED *name,
    size_t H5_ATTR_UNUSED size, void *value)
{
    H5O_fill_t    *fill = (H5O_fill_t *)value; /* Create local aliases for values */
    H5O_fill_t    new_fill;
    herr_t ret_value = SUCCEED;         /* Return value */

    FUNC_ENTER_STATIC

    /* Sanity check */
    HDassert(value);

    /* Make copy of fill value */
    if(NULL == H5O_msg_copy(H5O_FILL_ID, fill, &new_fill))
        HGOTO_ERROR(H5E_PLIST, H5E_CANTCOPY, FAIL, "can't copy fill value")

    /* Copy new fill value message over old one */
    *fill = new_fill;

done:
    FUNC_LEAVE_NOAPI(ret_value)
} /* end H5P__dcrt_fill_value_get() */


/*-------------------------------------------------------------------------
 * Function:       H5P__dcrt_fill_value_enc
>>>>>>> 8fc9a9ba
 *
 * Purpose:        Callback routine which is called whenever the fill value
 *                 property in the dataset creation property list is
 *                 encoded.
 *
 * Return:	   Success:	Non-negative
 *		   Failure:	Negative
 *
 * Programmer:     Mohamad Chaarawi
 *                 Monday, October 10, 2011
 *
 *-------------------------------------------------------------------------
 */
static herr_t
H5P__dcrt_fill_value_enc(const void *value, void **_pp, size_t *size)
{
    const H5O_fill_t *fill = (const H5O_fill_t *)value; /* Create local aliases for values */
    size_t   dt_size = 0;                 /* Size of encoded datatype */
    herr_t ret_value = SUCCEED;         /* Return value */
    uint8_t **pp = (uint8_t **)_pp;
    uint64_t enc_value;
    unsigned enc_size = 0;

    FUNC_ENTER_STATIC

    /* Sanity check */
    HDcompile_assert(sizeof(size_t) <= sizeof(uint64_t));
    HDcompile_assert(sizeof(ssize_t) <= sizeof(int64_t));
    HDassert(fill);
    HDassert(size);

    if(NULL != *pp) {
        /* Encode alloc and fill time */
        *(*pp)++ = (uint8_t)fill->alloc_time;
        *(*pp)++ = (uint8_t)fill->fill_time;

        /* Encode size of fill value */
        INT64ENCODE(*pp, fill->size)

        /* Encode the fill value & datatype */
        if(fill->size > 0) {
            /* Encode the fill value itself */
            HDmemcpy(*pp, (uint8_t *)fill->buf, (size_t)fill->size);
            *pp += fill->size;

            /* Encode fill value datatype */
            HDassert(fill->type);

            if(H5T_encode(fill->type, NULL, &dt_size) < 0)
                HGOTO_ERROR(H5E_DATATYPE, H5E_CANTENCODE, FAIL, "can't encode datatype")

            /* Encode the size of a size_t */
            enc_value = (uint64_t)dt_size;
            enc_size = H5VM_limit_enc_size(enc_value);
            HDassert(enc_size < 256);

            /* Encode the size */
            *(*pp)++ = (uint8_t)enc_size;

            /* Encode the size of the encoded datatype */
            UINT64ENCODE_VAR(*pp, enc_value, enc_size);

            if(H5T_encode(fill->type, *pp, &dt_size) < 0)
                HGOTO_ERROR(H5E_DATATYPE, H5E_CANTENCODE, FAIL, "can't encode datatype")
            *pp += dt_size;
        } /* end if */
    } /* end if */

    /* Calculate size needed for encoding */
    *size += 2;
    *size += sizeof(int64_t);
    if(fill->size > 0) {
        /* The size of the fill value buffer */
        *size += (size_t)fill->size;

        /* calculate those if they were not calculated earlier */
        if(NULL == *pp) {
            /* Get the size of the encoded datatype */
            HDassert(fill->type);
            if(H5T_encode(fill->type, NULL, &dt_size) < 0)
                HGOTO_ERROR(H5E_DATATYPE, H5E_CANTENCODE, FAIL, "can't encode datatype")
            enc_value = (uint64_t)dt_size;
            enc_size = H5VM_limit_enc_size(enc_value);
        }
        *size += (1 + enc_size);
        *size += dt_size;
    } /* end if */

done:
    FUNC_LEAVE_NOAPI(ret_value)
} /* end H5P__dcrt_fill_value_enc() */


/*-------------------------------------------------------------------------
 * Function:       H5P__dcrt_fill_value_dec
 *
 * Purpose:        Callback routine which is called whenever the fill value
 *                 property in the dataset creation property list is
 *                 decoded.
 *
 * Return:	   Success:	Non-negative
 *		   Failure:	Negative
 *
 * Programmer:     Mohamad Chaarawi
 *                 Monday, October 10, 2011
 *
 *-------------------------------------------------------------------------
 */
static herr_t
H5P__dcrt_fill_value_dec(const void **_pp, void *_value)
{
    H5O_fill_t *fill = (H5O_fill_t *)_value;   /* Fill value */
    const uint8_t **pp = (const uint8_t **)_pp;
    herr_t ret_value = SUCCEED;       /* Return value */

    FUNC_ENTER_STATIC

    HDcompile_assert(sizeof(size_t) <= sizeof(uint64_t));
    HDcompile_assert(sizeof(ssize_t) <= sizeof(int64_t));

    /* Set property to default value */
    *fill = H5D_def_fill_g;

    /* Decode alloc and fill time */
    fill->alloc_time = (H5D_alloc_time_t)*(*pp)++;
    fill->fill_time = (H5D_fill_time_t)*(*pp)++;

    /* Decode fill size */
    INT64DECODE(*pp, fill->size)

    /* Check if there's a fill value */
    if(fill->size > 0) {
        size_t dt_size = 0;
        uint64_t enc_value;
        unsigned enc_size;

        /* Allocate fill buffer and copy the contents in it */
        if(NULL == (fill->buf = H5MM_malloc((size_t)fill->size)))
            HGOTO_ERROR(H5E_PLIST, H5E_CANTALLOC, FAIL, "memory allocation failed for fill value buffer")
        HDmemcpy((uint8_t *)fill->buf, *pp, (size_t)fill->size);
        *pp += fill->size;

        enc_size = *(*pp)++;
        HDassert(enc_size < 256);

        /* Decode the size of encoded datatype */
        UINT64DECODE_VAR(*pp, enc_value, enc_size);
        dt_size = (size_t)enc_value;

        /* Decode type */
        if(NULL == (fill->type = H5T_decode(*pp)))
            HGOTO_ERROR(H5E_PLIST, H5E_CANTDECODE, FAIL, "can't decode fill value datatype")
        *pp += dt_size;
    } /* end if */

done:
    FUNC_LEAVE_NOAPI(ret_value)
} /* end H5P__dcrt_fill_value_dec() */


/*-------------------------------------------------------------------------
 * Function:    H5P__dcrt_fill_value_del
 *
 * Purpose:     Frees memory used to store the fill value property
 *
 * Return:      Success:        Non-negative
 *              Failure:        Negative
 *
 * Programmer:  Neil Fortner
 *              Thursday, Feb 26, 2015
 *
 *-------------------------------------------------------------------------
 */
static herr_t
H5P__dcrt_fill_value_del(hid_t H5_ATTR_UNUSED prop_id, const char H5_ATTR_UNUSED *name,
    size_t H5_ATTR_UNUSED size, void *value)
{
    herr_t ret_value = SUCCEED;         /* Return value */

    FUNC_ENTER_STATIC

    /* Sanity check */
    HDassert(value);

    /* Reset the old fill value message */
    if(H5O_msg_reset(H5O_FILL_ID, value) < 0)
        HGOTO_ERROR(H5E_PLIST, H5E_CANTRESET, FAIL, "can't release fill value message")

done:
    FUNC_LEAVE_NOAPI(ret_value)
} /* end H5P__dcrt_fill_value_del() */


/*--------------------------------------------------------------------------
 * Function:    H5P__dcrt_fill_value_copy
 *
 * Purpose:     Copy the fill value property
 *
 * Return:      Success:        Non-negative
 *              Failure:        Negative
 *
 * Programmer:  Neil Fortner
 *              Thursday, Feb 26, 2015
 *
 *--------------------------------------------------------------------------
 */
static herr_t
H5P__dcrt_fill_value_copy(const char H5_ATTR_UNUSED *name, size_t H5_ATTR_UNUSED size,
    void *value)
{
    H5O_fill_t      *fill = (H5O_fill_t *)value; /* Create local aliases for values */
    H5O_fill_t      new_fill;
    herr_t          ret_value = SUCCEED;

    FUNC_ENTER_STATIC

    HDassert(fill);

    /* Make copy of fill value message */
    if(NULL == H5O_msg_copy(H5O_FILL_ID, fill, &new_fill))
        HGOTO_ERROR(H5E_PLIST, H5E_CANTCOPY, FAIL, "can't copy fill value")

    /* Set new fill value message directly into property list */
    *fill = new_fill;

done:
    FUNC_LEAVE_NOAPI(ret_value)
} /* end H5P__dcrt_fill_value_copy() */


/*-------------------------------------------------------------------------
 * Function:       H5P_fill_value_cmp
 *
 * Purpose:        Callback routine which is called whenever the fill value
 *                 property in the dataset creation property list is compared.
 *
 * Return:         positive if VALUE1 is greater than VALUE2, negative if
 *                      VALUE2 is greater than VALUE1 and zero if VALUE1 and
 *                      VALUE2 are equal.
 *
 * Programmer:     Quincey Koziol
 *                 Wednesday, January 7, 2004
 *
 *-------------------------------------------------------------------------
 */
int
H5P_fill_value_cmp(const void *_fill1, const void *_fill2,
    size_t H5_ATTR_UNUSED size)
{
    const H5O_fill_t *fill1 = (const H5O_fill_t *)_fill1,     /* Create local aliases for values */
        *fill2 = (const H5O_fill_t *)_fill2;
    int cmp_value;              /* Value from comparison */
    herr_t ret_value = 0;       /* Return value */

    FUNC_ENTER_NOAPI_NOINIT_NOERR

    /* Sanity check */
    HDassert(fill1);
    HDassert(fill2);
    HDassert(size == sizeof(H5O_fill_t));

    /* Check the size of fill values */
    if(fill1->size < fill2->size) HGOTO_DONE(-1);
    if(fill1->size > fill2->size) HGOTO_DONE(1);

    /* Check the types of the fill values */
    if(fill1->type == NULL && fill2->type != NULL) HGOTO_DONE(-1);
    if(fill1->type != NULL && fill2->type == NULL) HGOTO_DONE(1);
    if(fill1->type != NULL)
        if((cmp_value = H5T_cmp(fill1->type, fill2->type, FALSE)) != 0)
            HGOTO_DONE(cmp_value);

    /* Check the fill values in the buffers */
    if(fill1->buf == NULL && fill2->buf != NULL) HGOTO_DONE(-1);
    if(fill1->buf != NULL && fill2->buf == NULL) HGOTO_DONE(1);
    if(fill1->buf != NULL)
        if((cmp_value = HDmemcmp(fill1->buf, fill2->buf, (size_t)fill1->size)) != 0)
            HGOTO_DONE(cmp_value);

    /* Check the allocation time for the fill values */
    if(fill1->alloc_time < fill2->alloc_time) HGOTO_DONE(-1);
    if(fill1->alloc_time > fill2->alloc_time) HGOTO_DONE(1);

    /* Check the fill time for the fill values */
    if(fill1->fill_time < fill2->fill_time) HGOTO_DONE(-1);
    if(fill1->fill_time > fill2->fill_time) HGOTO_DONE(1);

done:
    FUNC_LEAVE_NOAPI(ret_value)
} /* end H5P_fill_value_cmp() */


/*-------------------------------------------------------------------------
 * Function:    H5P__dcrt_fill_value_close
 *
 * Purpose:     Frees memory used to store the fill value property
 *
 * Return:      Success:        Non-negative
 *              Failure:        Negative
 *
 * Programmer:  Neil Fortner
 *              Thursday, Feb 26, 2015
 *
 *-------------------------------------------------------------------------
 */
static herr_t
H5P__dcrt_fill_value_close(const char H5_ATTR_UNUSED *name, size_t H5_ATTR_UNUSED size,
    void *value)
{
    herr_t ret_value = SUCCEED;         /* Return value */

    FUNC_ENTER_STATIC

    /* Sanity check */
    HDassert(value);

    /* Reset the old fill value message */
    if(H5O_msg_reset(H5O_FILL_ID, value) < 0)
        HGOTO_ERROR(H5E_PLIST, H5E_CANTRESET, FAIL, "can't release fill value message")

done:
    FUNC_LEAVE_NOAPI(ret_value)
} /* end H5P__dcrt_fill_value_close() */


/*-------------------------------------------------------------------------
 * Function:    H5P__dcrt_ext_file_list_set
 *
 * Purpose:     Copies an external file list property when it's set for a property list
 *
 * Return:      Success:        Non-negative
 *              Failure:        Negative
 *
 * Programmer:  Quincey Koziol
 *              Tuesday, Sept 1, 2015
 *
 *-------------------------------------------------------------------------
 */
static herr_t
H5P__dcrt_ext_file_list_set(hid_t H5_ATTR_UNUSED prop_id, const char H5_ATTR_UNUSED *name,
    size_t H5_ATTR_UNUSED size, void *value)
{
    H5O_efl_t    *efl = (H5O_efl_t *)value; /* Create local aliases for values */
    H5O_efl_t    new_efl;
    herr_t ret_value = SUCCEED;         /* Return value */

    FUNC_ENTER_STATIC

    /* Sanity check */
    HDassert(value);

    /* Make copy of external file list */
    if(NULL == H5O_msg_copy(H5O_EFL_ID, efl, &new_efl))
        HGOTO_ERROR(H5E_PLIST, H5E_CANTCOPY, FAIL, "can't copy external file list")

    /* Copy new external file list message over old one */
    *efl = new_efl;

done:
    FUNC_LEAVE_NOAPI(ret_value)
} /* end H5P__dcrt_ext_file_list_set() */


/*-------------------------------------------------------------------------
 * Function:    H5P__dcrt_ext_file_list_get
 *
 * Purpose:     Copies an external file lsit property when it's retrieved from a property list
 *
 * Return:      Success:        Non-negative
 *              Failure:        Negative
 *
 * Programmer:  Quincey Koziol
 *              Tuesday, Sept 1, 2015
 *
 *-------------------------------------------------------------------------
 */
static herr_t
H5P__dcrt_ext_file_list_get(hid_t H5_ATTR_UNUSED prop_id, const char H5_ATTR_UNUSED *name,
    size_t H5_ATTR_UNUSED size, void *value)
{
    H5O_efl_t    *efl = (H5O_efl_t *)value; /* Create local aliases for values */
    H5O_efl_t    new_efl;
    herr_t ret_value = SUCCEED;         /* Return value */

    FUNC_ENTER_STATIC

    /* Sanity check */
    HDassert(value);

    /* Make copy of external file list */
    if(NULL == H5O_msg_copy(H5O_EFL_ID, efl, &new_efl))
        HGOTO_ERROR(H5E_PLIST, H5E_CANTCOPY, FAIL, "can't copy external file list")

    /* Copy new external file list message over old one */
    *efl = new_efl;

done:
    FUNC_LEAVE_NOAPI(ret_value)
} /* end H5P__dcrt_ext_file_list_get() */


/*-------------------------------------------------------------------------
 * Function:       H5P__dcrt_ext_file_list_enc
 *
 * Purpose:        Callback routine which is called whenever the efl
 *                 property in the dataset creation property list is
 *                 encoded.
 *
 * Return:	   Success:	Non-negative
 *		   Failure:	Negative
 *
 * Programmer:     Mohamad Chaarawi
 *                 Monday, October 10, 2011
 *
 *-------------------------------------------------------------------------
 */
static herr_t
H5P__dcrt_ext_file_list_enc(const void *value, void **_pp, size_t *size)
{
    const H5O_efl_t *efl = (const H5O_efl_t *)value; /* Create local aliases for values */
    size_t len = 0;                     /* String length of slot name */
    size_t u;                           /* Local index variable */
    uint8_t **pp = (uint8_t **)_pp;
    unsigned enc_size;
    uint64_t enc_value;

    FUNC_ENTER_STATIC_NOERR

    /* Sanity check */
    HDassert(efl);
    HDcompile_assert(sizeof(size_t) <= sizeof(uint64_t));
    HDcompile_assert(sizeof(off_t) <= sizeof(uint64_t));
    HDcompile_assert(sizeof(hsize_t) <= sizeof(uint64_t));
    HDassert(size);

    if(NULL != *pp) {
        /* Encode number of slots used */
        enc_value = (uint64_t)efl->nused;
        enc_size = H5VM_limit_enc_size(enc_value);
        HDassert(enc_size < 256);
        *(*pp)++ = (uint8_t)enc_size;
        UINT64ENCODE_VAR(*pp, enc_value, enc_size);

        /* Encode file list */
        for(u = 0; u < efl->nused; u++) {
            /* Calculate length of slot name and encode it */
            len = HDstrlen(efl->slot[u].name) + 1;
            enc_value = (uint64_t)len;
            enc_size = H5VM_limit_enc_size(enc_value);
            HDassert(enc_size < 256);
            *(*pp)++ = (uint8_t)enc_size;
            UINT64ENCODE_VAR(*pp, enc_value, enc_size);

            /* Encode name */
            HDmemcpy(*pp, (uint8_t *)(efl->slot[u].name), len);
            *pp += len;

            /* Encode offset */
            enc_value = (uint64_t)efl->slot[u].offset;
            enc_size = H5VM_limit_enc_size(enc_value);
            HDassert(enc_size < 256);
            *(*pp)++ = (uint8_t)enc_size;
            UINT64ENCODE_VAR(*pp, enc_value, enc_size);

            /* encode size */
            enc_value = (uint64_t)efl->slot[u].size;
            enc_size = H5VM_limit_enc_size(enc_value);
            HDassert(enc_size < 256);
            *(*pp)++ = (uint8_t)enc_size;
            UINT64ENCODE_VAR(*pp, enc_value, enc_size);
        } /* end for */
    } /* end if */

    /* Calculate size needed for encoding */
    *size += (1 + H5VM_limit_enc_size((uint64_t)efl->nused));
    for(u = 0; u < efl->nused; u++) {
        len = HDstrlen(efl->slot[u].name) + 1;
        *size += (1 + H5VM_limit_enc_size((uint64_t)len));
        *size += len;
        *size += (1 + H5VM_limit_enc_size((uint64_t)efl->slot[u].offset));
        *size += (1 + H5VM_limit_enc_size((uint64_t)efl->slot[u].size));
    } /* end for */

    FUNC_LEAVE_NOAPI(SUCCEED)
} /* end H5P__dcrt_ext_file_list_enc() */


/*-------------------------------------------------------------------------
 * Function:       H5P__dcrt_ext_file_list_dec
 *
 * Purpose:        Callback routine which is called whenever the efl
 *                 property in the dataset creation property list is
 *                 decoded.
 *
 * Return:	   Success:	Non-negative
 *		   Failure:	Negative
 *
 * Programmer:     Mohamad Chaarawi
 *                 Monday, October 10, 2011
 *
 *-------------------------------------------------------------------------
 */
static herr_t
H5P__dcrt_ext_file_list_dec(const void **_pp, void *_value)
{
    H5O_efl_t *efl = (H5O_efl_t *)_value;  /* External file list */
    const uint8_t **pp = (const uint8_t **)_pp;
    size_t u, nused;
    unsigned enc_size;
    uint64_t enc_value;
    herr_t ret_value = SUCCEED;       /* Return value */

    FUNC_ENTER_STATIC

    /* Sanity check */
    HDassert(pp);
    HDassert(*pp);
    HDassert(efl);
    HDcompile_assert(sizeof(size_t) <= sizeof(uint64_t));
    HDcompile_assert(sizeof(off_t) <= sizeof(uint64_t));
    HDcompile_assert(sizeof(hsize_t) <= sizeof(uint64_t));

    /* Set property to default value */
    *efl = H5D_def_efl_g;

    /* Decode number of slots used */
    enc_size = *(*pp)++;
    HDassert(enc_size < 256);
    UINT64DECODE_VAR(*pp, enc_value, enc_size);
    nused = (size_t)enc_value;

    /* Decode information for each slot */
    for(u = 0; u < nused; u++) {
        size_t len;
        if(efl->nused >= efl->nalloc) {
            size_t na = efl->nalloc + H5O_EFL_ALLOC;
            H5O_efl_entry_t *x = (H5O_efl_entry_t *)H5MM_realloc(efl->slot, 
                                                                 na * sizeof(H5O_efl_entry_t));
            if(!x)
                HGOTO_ERROR(H5E_RESOURCE, H5E_CANTALLOC, FAIL, "memory allocation failed")

            efl->nalloc = na;
            efl->slot = x;
        } /* end if */

        /* Decode length of slot name */
        enc_size = *(*pp)++;
        HDassert(enc_size < 256);
        UINT64DECODE_VAR(*pp, enc_value, enc_size);
        len = (size_t)enc_value;

        /* Allocate name buffer and decode the name into it */
        efl->slot[u].name = H5MM_xstrdup((const char *)(*pp));
        *pp += len;

        /* decode offset */
        enc_size = *(*pp)++;
        HDassert(enc_size < 256);
        UINT64DECODE_VAR(*pp, enc_value, enc_size);
        efl->slot[u].offset = (off_t)enc_value;

        /* decode size */
        enc_size = *(*pp)++;
        HDassert(enc_size < 256);
        UINT64DECODE_VAR(*pp, enc_value, enc_size);
        efl->slot[u].size = (hsize_t)enc_value;

        efl->slot[u].name_offset = 0; /*not entered into heap yet*/
        efl->nused++;
    } /* end for */

done:
    FUNC_LEAVE_NOAPI(ret_value)
} /* end H5P__dcrt_ext_file_list_dec() */


/*-------------------------------------------------------------------------
 * Function:    H5P__dcrt_ext_file_list_del
 *
 * Purpose:     Frees memory used to store the efl property
 *
 * Return:      Success:        Non-negative
 *              Failure:        Negative
 *
 * Programmer:  Neil Fortner
 *              Thursday, Feb 26, 2015
 *
 *-------------------------------------------------------------------------
 */
static herr_t
H5P__dcrt_ext_file_list_del(hid_t H5_ATTR_UNUSED prop_id, const char H5_ATTR_UNUSED *name,
    size_t H5_ATTR_UNUSED size, void *value)
{
    herr_t ret_value = SUCCEED;         /* Return value */

    FUNC_ENTER_STATIC

    /* Sanity check */
    HDassert(value);

    /* Reset the old efl message */
    if(H5O_msg_reset(H5O_EFL_ID, value) < 0)
        HGOTO_ERROR(H5E_PLIST, H5E_CANTRESET, FAIL, "can't release external file list message")

done:
    FUNC_LEAVE_NOAPI(ret_value)
} /* end H5P__dcrt_ext_file_list_del() */


/*--------------------------------------------------------------------------
 * Function:    H5P__dcrt_ext_file_list_copy
 *
 * Purpose:     Copy the efl property
 *
 * Return:      Success:        Non-negative
 *              Failure:        Negative
 *
 * Programmer:  Neil Fortner
 *              Thurday, Feb 26, 2015
 *
 *--------------------------------------------------------------------------
 */
static herr_t
H5P__dcrt_ext_file_list_copy(const char H5_ATTR_UNUSED *name, size_t H5_ATTR_UNUSED size,
    void *value)
{
    H5O_efl_t       *efl = (H5O_efl_t *)value; /* Create local aliases for values */
    H5O_efl_t       new_efl;
    herr_t          ret_value = SUCCEED;

    FUNC_ENTER_STATIC

    HDassert(efl);

    /* Make copy of efl message */
    if(NULL == H5O_msg_copy(H5O_EFL_ID, efl, &new_efl))
        HGOTO_ERROR(H5E_PLIST, H5E_CANTCOPY, FAIL, "can't copy external file list")

    /* Set new efl message directly into property list */
    *efl = new_efl;

done:
    FUNC_LEAVE_NOAPI(ret_value)
} /* end H5P__dcrt_ext_file_list_copy() */


/*-------------------------------------------------------------------------
 * Function:       H5P__dcrt_ext_file_list_cmp
 *
 * Purpose:        Callback routine which is called whenever the external file
 *                 list property in the dataset creation property list is
 *                 compared.
 *
 * Return:         positive if VALUE1 is greater than VALUE2, negative if
 *                      VALUE2 is greater than VALUE1 and zero if VALUE1 and
 *                      VALUE2 are equal.
 *
 * Programmer:     Quincey Koziol
 *                 Wednesday, January 7, 2004
 *
 *-------------------------------------------------------------------------
 */
static int
H5P__dcrt_ext_file_list_cmp(const void *_efl1, const void *_efl2,
    size_t H5_ATTR_UNUSED size)
{
    const H5O_efl_t *efl1 = (const H5O_efl_t *)_efl1,     /* Create local aliases for values */
        *efl2 = (const H5O_efl_t *)_efl2;
    int cmp_value;              /* Value from comparison */
    herr_t ret_value = 0;       /* Return value */

    FUNC_ENTER_STATIC_NOERR

    /* Sanity check */
    HDassert(efl1);
    HDassert(efl2);
    HDassert(size == sizeof(H5O_efl_t));

    /* Check the heap address of external file lists */
    if(H5F_addr_defined(efl1->heap_addr) || H5F_addr_defined(efl2->heap_addr)) {
        if(!H5F_addr_defined(efl1->heap_addr) && H5F_addr_defined(efl2->heap_addr)) HGOTO_DONE(-1);
        if(H5F_addr_defined(efl1->heap_addr) && !H5F_addr_defined(efl2->heap_addr)) HGOTO_DONE(1);
        if((cmp_value = H5F_addr_cmp(efl1->heap_addr, efl2->heap_addr)) != 0)
            HGOTO_DONE(cmp_value);
    } /* end if */

    /* Check the number of allocated efl entries */
    if(efl1->nalloc < efl2->nalloc) HGOTO_DONE(-1);
    if(efl1->nalloc > efl2->nalloc) HGOTO_DONE(1);

    /* Check the number of used efl entries */
    if(efl1->nused < efl2->nused) HGOTO_DONE(-1);
    if(efl1->nused > efl2->nused) HGOTO_DONE(1);

    /* Check the efl entry information */
    if(efl1->slot == NULL && efl2->slot != NULL) HGOTO_DONE(-1);
    if(efl1->slot != NULL && efl2->slot == NULL) HGOTO_DONE(1);
    if(efl1->slot != NULL && efl1->nused > 0) {
        size_t u;       /* Local index variable */

        /* Loop through all entries, comparing them */
        for(u = 0; u < efl1->nused; u++) {
            /* Check the name offset of the efl entry */
            if(efl1->slot[u].name_offset < efl2->slot[u].name_offset) HGOTO_DONE(-1);
            if(efl1->slot[u].name_offset > efl2->slot[u].name_offset) HGOTO_DONE(1);

            /* Check the name of the efl entry */
            if(efl1->slot[u].name == NULL && efl2->slot[u].name != NULL) HGOTO_DONE(-1);
            if(efl1->slot[u].name != NULL && efl2->slot[u].name == NULL) HGOTO_DONE(1);
            if(efl1->slot[u].name != NULL)
                if((cmp_value = HDstrcmp(efl1->slot[u].name, efl2->slot[u].name)) != 0)
                    HGOTO_DONE(cmp_value);

            /* Check the file offset of the efl entry */
            if(efl1->slot[u].offset < efl2->slot[u].offset) HGOTO_DONE(-1);
            if(efl1->slot[u].offset > efl2->slot[u].offset) HGOTO_DONE(1);

            /* Check the file size of the efl entry */
            if(efl1->slot[u].size < efl2->slot[u].size) HGOTO_DONE(-1);
            if(efl1->slot[u].size > efl2->slot[u].size) HGOTO_DONE(1);
        } /* end for */
    } /* end if */

done:
    FUNC_LEAVE_NOAPI(ret_value)
} /* end H5P__dcrt_ext_file_list_cmp() */


/*-------------------------------------------------------------------------
 * Function:    H5P__dcrt_ext_file_list_close
 *
 * Purpose:     Frees memory used to store the efl property
 *
 * Return:      Success:        Non-negative
 *              Failure:        Negative
 *
 * Programmer:  Neil Fortner
 *              Thursday, Feb 26, 2015
 *
 *-------------------------------------------------------------------------
 */
static herr_t
H5P__dcrt_ext_file_list_close(const char H5_ATTR_UNUSED *name, size_t H5_ATTR_UNUSED size,
    void *value)
{
    herr_t ret_value = SUCCEED;         /* Return value */

    FUNC_ENTER_STATIC

    /* Sanity check */
    HDassert(value);

    /* Reset the old efl message */
    if(H5O_msg_reset(H5O_EFL_ID, value) < 0)
        HGOTO_ERROR(H5E_PLIST, H5E_CANTRESET, FAIL, "can't release external file list message")

done:
    FUNC_LEAVE_NOAPI(ret_value)
} /* end H5P__dcrt_ext_file_list_close() */


/*-------------------------------------------------------------------------
 * Function:  H5P__set_layout
 *
 * Purpose:   Sets the layout of raw data in the file.
 *
 * Return:    Non-negative on success/Negative on failure
 *
 * Programmer:	Quincey Koziol
 *              Tuesday, November 23, 2004
 *
 *-------------------------------------------------------------------------
 */
static herr_t
H5P__set_layout(H5P_genplist_t *plist, const H5O_layout_t *layout)
{
    H5O_layout_t old_layout;            /* Layout propertry already on list */
    unsigned alloc_time_state;          /* State of allocation time property */
    herr_t ret_value = SUCCEED;         /* return value */

    FUNC_ENTER_STATIC

    /* Get the allocation time state */
    if(H5P_get(plist, H5D_CRT_ALLOC_TIME_STATE_NAME, &alloc_time_state) < 0)
        HGOTO_ERROR(H5E_PLIST, H5E_CANTGET, FAIL, "can't get space allocation time state")

    /* If we still have the "default" allocation time, change it according to the new layout */
    if(alloc_time_state) {
        H5O_fill_t fill;                    /* Fill value */

        /* Get current fill value info */
        if(H5P_peek(plist, H5D_CRT_FILL_VALUE_NAME, &fill) < 0)
            HGOTO_ERROR(H5E_PLIST, H5E_CANTGET, FAIL, "can't get fill value")

        /* Set the default based on layout */
        switch(layout->type) {
            case H5D_COMPACT:
                fill.alloc_time = H5D_ALLOC_TIME_EARLY;
                break;

            case H5D_CONTIGUOUS:
                fill.alloc_time = H5D_ALLOC_TIME_LATE;
                break;

            case H5D_CHUNKED:
                fill.alloc_time = H5D_ALLOC_TIME_INCR;
                break;

            case H5D_VIRTUAL:
                fill.alloc_time = H5D_ALLOC_TIME_INCR;
                break;

            case H5D_LAYOUT_ERROR:
            case H5D_NLAYOUTS:
            default:
                HGOTO_ERROR(H5E_DATASET, H5E_UNSUPPORTED, FAIL, "unknown layout type")
        } /* end switch */

        /* Set updated fill value info */
        if(H5P_poke(plist, H5D_CRT_FILL_VALUE_NAME, &fill) < 0)
            HGOTO_ERROR(H5E_PLIST, H5E_CANTSET, FAIL, "can't set space allocation time")
    } /* end if */

    /* Get the old layout */
    if(H5P_get(plist, H5D_CRT_LAYOUT_NAME, &old_layout) < 0)
        HGOTO_ERROR(H5E_PLIST, H5E_CANTGET, FAIL, "can't get layout")

    /* Reset the old layout before overwriting it */
    if(H5O_msg_reset(H5O_LAYOUT_ID, &old_layout) < 0)
        HGOTO_ERROR(H5E_PLIST, H5E_CANTFREE, FAIL, "can't release layout message")

    /* Set layout value */
    if(H5P_set(plist, H5D_CRT_LAYOUT_NAME, layout) < 0)
        HGOTO_ERROR(H5E_PLIST, H5E_CANTINIT, FAIL, "can't set layout")

done:
    FUNC_LEAVE_NOAPI(ret_value)
} /* end H5P__set_layout() */

#ifndef H5_HAVE_C99_DESIGNATED_INITIALIZER

/*-------------------------------------------------------------------------
 * Function:  H5P__init_def_layout
 *
 * Purpose:   Set the default layout information for the various types of
 *              dataset layouts
 *
 * Return:    Non-negative on success/Negative on failure
 *
 * Programmer:	Quincey Koziol
 *		Tuesday, January 13, 2009
 *
 *-------------------------------------------------------------------------
 */
static herr_t
H5P__init_def_layout(void)
{
    const H5O_layout_chunk_t def_layout_chunk = H5D_DEF_LAYOUT_CHUNK_INIT;
    const H5O_storage_compact_t def_store_compact = H5D_DEF_STORAGE_COMPACT_INIT;
    const H5O_storage_chunk_t def_store_chunk = H5D_DEF_STORAGE_CHUNK_INIT;
    const H5O_storage_virtual_t def_store_virtual = H5D_DEF_STORAGE_VIRTUAL_INIT;

    FUNC_ENTER_STATIC_NOERR

    /* Initialize the default layout info for non-contigous layouts */
    H5D_def_layout_compact_g.storage.type = H5D_COMPACT;
    H5D_def_layout_compact_g.storage.u.compact = def_store_compact;
    H5D_def_layout_chunk_g.u.chunk = def_layout_chunk;
    H5D_def_layout_chunk_g.storage.type = H5D_CHUNKED;
    H5D_def_layout_chunk_g.storage.u.chunk = def_store_chunk;
    H5D_def_layout_virtual_g.storage.type = H5D_VIRTUAL;
    H5D_def_layout_virtual_g.storage.u.virt = def_store_virtual;

    /* Note that we've initialized the default values */
    H5P_dcrt_def_layout_init_g = TRUE;

    FUNC_LEAVE_NOAPI(SUCCEED)
} /* end H5P__init_def_layout() */
#endif /* H5_HAVE_C99_DESIGNATED_INITIALIZER */


/*-------------------------------------------------------------------------
 * Function:	H5Pset_layout
 *
 * Purpose:	Sets the layout of raw data in the file.
 *
 * Return:	Non-negative on success/Negative on failure
 *
 * Programmer:	Robb Matzke
 *		Tuesday, January  6, 1998
 *
 * Modifications:
 *
 *              Raymond Lu
 *              Tuesday, October 2, 2001
 *              Changed the way to check parameter and set property for
 *              generic property list.
 *
 *-------------------------------------------------------------------------
 */
herr_t
H5Pset_layout(hid_t plist_id, H5D_layout_t layout_type)
{
    H5P_genplist_t *plist;              /* Property list pointer */
    const H5O_layout_t *layout;         /* Pointer to default layout information for type specified */
    herr_t ret_value = SUCCEED;         /* Return value */

    FUNC_ENTER_API(FAIL)
    H5TRACE2("e", "iDl", plist_id, layout_type);

    /* Check arguments */
    if(layout_type < 0 || layout_type >= H5D_NLAYOUTS)
        HGOTO_ERROR(H5E_ARGS, H5E_BADRANGE, FAIL, "raw data layout method is not valid")

    /* Get the plist structure */
    if(NULL == (plist = H5P_object_verify(plist_id, H5P_DATASET_CREATE)))
        HGOTO_ERROR(H5E_ATOM, H5E_BADATOM, FAIL, "can't find object for ID")

#ifndef H5_HAVE_C99_DESIGNATED_INITIALIZER
    /* If the compiler doesn't support C99 designated initializers, check if
     *  the default layout structs have been initialized yet or not.  *ick* -QAK
     */
    if(!H5P_dcrt_def_layout_init_g)
        if(H5P__init_def_layout() < 0)
            HGOTO_ERROR(H5E_PLIST, H5E_CANTINIT, FAIL, "can't initialize default layout info")
#endif /* H5_HAVE_C99_DESIGNATED_INITIALIZER */

    /* Get pointer to correct default layout */
    switch(layout_type) {
        case H5D_COMPACT:
            layout = &H5D_def_layout_compact_g;
            break;

        case H5D_CONTIGUOUS:
            layout = &H5D_def_layout_contig_g;
            break;

        case H5D_CHUNKED:
            layout = &H5D_def_layout_chunk_g;
            break;

        case H5D_VIRTUAL:
            layout = &H5D_def_layout_virtual_g;
            break;

        case H5D_LAYOUT_ERROR:
        case H5D_NLAYOUTS:
        default:
            HGOTO_ERROR(H5E_DATASET, H5E_UNSUPPORTED, FAIL, "unknown layout type")
    } /* end switch */

    /* Set value */
    if(H5P__set_layout(plist, layout) < 0)
        HGOTO_ERROR(H5E_PLIST, H5E_CANTINIT, FAIL, "can't set layout")

done:
    FUNC_LEAVE_API(ret_value)
} /* end H5Pset_layout() */


/*-------------------------------------------------------------------------
 * Function:	H5Pget_layout
 *
 * Purpose:	Retrieves layout type of a dataset creation property list.
 *
 * Return:	Success:	The layout type
 *
 *		Failure:	H5D_LAYOUT_ERROR (negative)
 *
 * Programmer:	Robb Matzke
 *		Wednesday, January  7, 1998
 *
 * Modifications:
 *
 *              Raymond Lu
 *              Tuesday, October 2, 2001
 *              Changed the way to check parameter and get property for
 *              generic property list.
 *
 *-------------------------------------------------------------------------
 */
H5D_layout_t
H5Pget_layout(hid_t plist_id)
{
    H5P_genplist_t *plist;      /* Property list pointer */
    H5O_layout_t layout;        /* Layout property */
    H5D_layout_t ret_value;     /* Return value */

    FUNC_ENTER_API(H5D_LAYOUT_ERROR)
    H5TRACE1("Dl", "i", plist_id);

    /* Get the plist structure */
    if(NULL == (plist = H5P_object_verify(plist_id, H5P_DATASET_CREATE)))
        HGOTO_ERROR(H5E_ATOM, H5E_BADATOM, H5D_LAYOUT_ERROR, "can't find object for ID")

    /* Peek at layout property */
    if(H5P_peek(plist, H5D_CRT_LAYOUT_NAME, &layout) < 0)
        HGOTO_ERROR(H5E_PLIST, H5E_CANTGET, H5D_LAYOUT_ERROR, "can't get layout")

    /* Set return value */
    ret_value = layout.type;

done:
    FUNC_LEAVE_API(ret_value)
} /* ed H5Pget_layout() */


/*-------------------------------------------------------------------------
 * Function:	H5Pset_chunk
 *
 * Purpose:	Sets the number of dimensions and the size of each chunk to
 *		the values specified.  The dimensionality of the chunk should
 *		match the dimensionality of the dataspace.
 *
 *		As a side effect, the layout method is changed to
 *		H5D_CHUNKED.
 *
 * Return:	Non-negative on success/Negative on failure
 *
 * Programmer:	Robb Matzke
 *		Tuesday, January  6, 1998
 *
 * Modifications:
 *
 *              Raymond Lu
 *              Tuesday, October 2, 2001
 *              Changed the way to check parameter and set property for
 *              generic property list.
 *
 *-------------------------------------------------------------------------
 */
herr_t
H5Pset_chunk(hid_t plist_id, int ndims, const hsize_t dim[/*ndims*/])
{
    H5P_genplist_t *plist;      /* Property list pointer */
    H5O_layout_t chunk_layout;  /* Layout information for setting chunk info */
    uint64_t chunk_nelmts;      /* Number of elements in chunk */
    unsigned u;                 /* Local index variable */
    herr_t ret_value = SUCCEED; /* Return value */

    FUNC_ENTER_API(FAIL)
    H5TRACE3("e", "iIs*[a1]h", plist_id, ndims, dim);

    /* Check arguments */
    if(ndims <= 0)
        HGOTO_ERROR(H5E_ARGS, H5E_BADRANGE, FAIL, "chunk dimensionality must be positive")
    if(ndims > H5S_MAX_RANK)
        HGOTO_ERROR(H5E_ARGS, H5E_BADRANGE, FAIL, "chunk dimensionality is too large")
    if(!dim)
        HGOTO_ERROR(H5E_ARGS, H5E_BADVALUE, FAIL, "no chunk dimensions specified")

#ifndef H5_HAVE_C99_DESIGNATED_INITIALIZER
    /* If the compiler doesn't support C99 designated initializers, check if
     *  the default layout structs have been initialized yet or not.  *ick* -QAK
     */
    if(!H5P_dcrt_def_layout_init_g)
        if(H5P__init_def_layout() < 0)
            HGOTO_ERROR(H5E_PLIST, H5E_CANTINIT, FAIL, "can't initialize default layout info")
#endif /* H5_HAVE_C99_DESIGNATED_INITIALIZER */

    /* Verify & initialize property's chunk dims */
    HDmemcpy(&chunk_layout, &H5D_def_layout_chunk_g, sizeof(H5D_def_layout_chunk_g));
    HDmemset(&chunk_layout.u.chunk.dim, 0, sizeof(chunk_layout.u.chunk.dim));
    chunk_nelmts = 1;
    for(u = 0; u < (unsigned)ndims; u++) {
        if(dim[u] == 0)
            HGOTO_ERROR(H5E_ARGS, H5E_BADRANGE, FAIL, "all chunk dimensions must be positive")
        if(dim[u] != (dim[u] & 0xffffffff))
            HGOTO_ERROR(H5E_ARGS, H5E_BADRANGE, FAIL, "all chunk dimensions must be less than 2^32")
        chunk_nelmts *= dim[u];
        if(chunk_nelmts > (uint64_t)0xffffffff)
            HGOTO_ERROR(H5E_ARGS, H5E_BADRANGE, FAIL, "number of elements in chunk must be < 4GB")
        chunk_layout.u.chunk.dim[u] = (uint32_t)dim[u]; /* Store user's chunk dimensions */
    } /* end for */

    /* Get the plist structure */
    if(NULL == (plist = H5P_object_verify(plist_id, H5P_DATASET_CREATE)))
        HGOTO_ERROR(H5E_ATOM, H5E_BADATOM, FAIL, "can't find object for ID")

    /* Set chunk information in property list */
    chunk_layout.u.chunk.ndims = (unsigned)ndims;
    if(H5P__set_layout(plist, &chunk_layout) < 0)
        HGOTO_ERROR(H5E_PLIST, H5E_CANTSET, FAIL, "can't set layout")

done:
    FUNC_LEAVE_API(ret_value)
} /* end H5Pset_chunk() */


/*-------------------------------------------------------------------------
 * Function:	H5Pget_chunk
 *
 * Purpose:	Retrieves the chunk size of chunked layout.  The chunk
 *		dimensionality is returned and the chunk size in each
 *		dimension is returned through the DIM argument.	 At most
 *		MAX_NDIMS elements of DIM will be initialized.
 *
 * Return:	Success:	Positive Chunk dimensionality.
 *
 *		Failure:	Negative
 *
 * Programmer:	Robb Matzke
 *		Wednesday, January  7, 1998
 *
 * Modifications:
 *
 *              Raymond Lu
 *              Tuesday, October 2, 2001
 *              Changed the way to check parameter and set property for
 *              generic property list.
 *
 *-------------------------------------------------------------------------
 */
int
H5Pget_chunk(hid_t plist_id, int max_ndims, hsize_t dim[]/*out*/)
{
    H5P_genplist_t *plist;      /* Property list pointer */
    H5O_layout_t layout;        /* Layout information */
    int ret_value;              /* Return value */

    FUNC_ENTER_API(FAIL)
    H5TRACE3("Is", "iIsx", plist_id, max_ndims, dim);

    /* Get the plist structure */
    if(NULL == (plist = H5P_object_verify(plist_id, H5P_DATASET_CREATE)))
        HGOTO_ERROR(H5E_ATOM, H5E_BADATOM, FAIL, "can't find object for ID")

    /* Peek at the layout property */
    if(H5P_peek(plist, H5D_CRT_LAYOUT_NAME, &layout) < 0)
        HGOTO_ERROR(H5E_PLIST, H5E_BADVALUE, FAIL, "can't get layout")
    if(H5D_CHUNKED != layout.type)
        HGOTO_ERROR(H5E_ARGS, H5E_BADVALUE, FAIL, "not a chunked storage layout")

    if(dim) {
        unsigned	u;      /* Local index variable */

        /* Get the dimension sizes */
        for(u = 0; u < layout.u.chunk.ndims && u < (unsigned)max_ndims; u++)
            dim[u] = layout.u.chunk.dim[u];
    } /* end if */

    /* Set the return value */
    ret_value = (int)layout.u.chunk.ndims;

done:
    FUNC_LEAVE_API(ret_value)
} /* end H5Pget_chunk() */


/*-------------------------------------------------------------------------
 * Function:    H5Pset_virtual
 *
 * Purpose:     Maps elements of the virtual dataset described by the
 *              virtual dataspace identifier vspace_id to the elements of
 *              the source dataset described by the source dataset
 *              dataspace identifier src_space_id.  The source dataset is
 *              identified by the name of the file where it is located,
 *              src_file_name, and the name of the dataset, src_dset_name.
 *
 *              As a side effect, the layout method is changed to
 *              H5D_VIRTUAL.
 *
 * Return:      Non-negative on success/Negative on failure
 *
 * Programmer:  Neil Fortner
 *              Friday, February  13, 2015
 *
 *-------------------------------------------------------------------------
 */
herr_t
H5Pset_virtual(hid_t dcpl_id, hid_t vspace_id, const char *src_file_name,
    const char *src_dset_name, hid_t src_space_id)
{
    H5P_genplist_t *plist;      /* Property list pointer */
    H5O_layout_t layout;        /* Layout information for setting chunk info */
    H5S_t *vspace;              /* Virtual dataset space selection */
    H5S_t *src_space;           /* Source dataset space selection */
    hbool_t new_layout = FALSE; /* Whether we are adding a new virtual layout message to plist */
    H5O_storage_virtual_ent_t *ent = NULL; /* Convenience pointer to new VDS entry */
    hbool_t adding_entry = FALSE; /* Whether we are in the middle of adding an entry */
    H5O_storage_virtual_ent_t *old_list = NULL; /* List pointer previously on property list */
    herr_t ret_value = SUCCEED; /* Return value */

    FUNC_ENTER_API(FAIL)
    H5TRACE5("e", "ii*s*si", dcpl_id, vspace_id, src_file_name, src_dset_name,
             src_space_id);

    /* Check arguments */
    if(!src_file_name)
        HGOTO_ERROR(H5E_ARGS, H5E_BADVALUE, FAIL, "source file name not provided")
    if(!src_dset_name)
        HGOTO_ERROR(H5E_ARGS, H5E_BADRANGE, FAIL, "source dataset name not provided")
    if(NULL == (vspace = (H5S_t *)H5I_object_verify(vspace_id, H5I_DATASPACE)))
        HGOTO_ERROR(H5E_ARGS, H5E_BADTYPE, FAIL, "not a dataspace")
    if(NULL == (src_space = (H5S_t *)H5I_object_verify(src_space_id, H5I_DATASPACE)))
        HGOTO_ERROR(H5E_ARGS, H5E_BADTYPE, FAIL, "not a dataspace")

    /* Check selections for validity */
    if(H5D_virtual_check_mapping_pre(vspace, src_space, H5O_VIRTUAL_STATUS_USER) < 0)
        HGOTO_ERROR(H5E_ARGS, H5E_BADVALUE, FAIL, "invalid mapping selections")

#ifndef H5_HAVE_C99_DESIGNATED_INITIALIZER
    /* If the compiler doesn't support C99 designated initializers, check if
     *  the default layout structs have been initialized yet or not.  *ick* -QAK
     */
    if(!H5P_dcrt_def_layout_init_g)
        if(H5P__init_def_layout() < 0)
            HGOTO_ERROR(H5E_PLIST, H5E_CANTINIT, FAIL, "can't initialize default layout info")
#endif /* H5_HAVE_C99_DESIGNATED_INITIALIZER */

    /* Get the plist structure */
    if(NULL == (plist = H5P_object_verify(dcpl_id, H5P_DATASET_CREATE)))
        HGOTO_ERROR(H5E_ATOM, H5E_BADATOM, FAIL, "can't find object for ID")

    /* Get the current layout */
    if(H5P_get(plist, H5D_CRT_LAYOUT_NAME, &layout) < 0)
        HGOTO_ERROR(H5E_PLIST, H5E_CANTGET, FAIL, "can't get layout")

    /* If the layout was not already virtual, Start with default virtual layout.
     * Otherwise, add the mapping to the current list. */
    if(layout.type == H5D_VIRTUAL)
        /* Save old list pointer for error recovery */
        old_list = layout.storage.u.virt.list;
    else {
        new_layout = TRUE;
        HDmemcpy(&layout, &H5D_def_layout_virtual_g, sizeof(H5D_def_layout_virtual_g));

        HDassert(layout.storage.u.virt.list_nalloc == 0);
    } /* end else */

    /* Expand list if necessary */
    if(layout.storage.u.virt.list_nalloc == 0) {
        /* Allocate initial entry list */
        if(NULL == (layout.storage.u.virt.list = (H5O_storage_virtual_ent_t *)H5MM_calloc(H5D_VIRTUAL_DEF_LIST_SIZE * sizeof(H5O_storage_virtual_ent_t))))
            HGOTO_ERROR(H5E_PLIST, H5E_RESOURCE, FAIL, "can't allocate virtual dataset mapping list")
        adding_entry = TRUE;
        layout.storage.u.virt.list_nalloc = H5D_VIRTUAL_DEF_LIST_SIZE;
    } /* end if */
    else if(layout.storage.u.virt.list_nused
            == layout.storage.u.virt.list_nalloc) {
        /* Double size of entry list.  Make sure to zero out new memory. */
        if(NULL == (layout.storage.u.virt.list = (H5O_storage_virtual_ent_t *)H5MM_realloc(layout.storage.u.virt.list, (size_t)2 * layout.storage.u.virt.list_nalloc * sizeof(H5O_storage_virtual_ent_t))))
            HGOTO_ERROR(H5E_PLIST, H5E_RESOURCE, FAIL, "can't reallocate virtual dataset mapping list")
        adding_entry = TRUE;
        (void)HDmemset(layout.storage.u.virt.list + layout.storage.u.virt.list_nalloc, 0, layout.storage.u.virt.list_nalloc * sizeof(H5O_storage_virtual_ent_t));
        layout.storage.u.virt.list_nalloc *= (size_t)2;
    } /* end if */

    /* Add virtual dataset mapping entry */
    ent = &layout.storage.u.virt.list[layout.storage.u.virt.list_nused];
    if(NULL == (ent->source_dset.virtual_select = H5S_copy(vspace, FALSE, TRUE)))
        HGOTO_ERROR(H5E_PLIST, H5E_CANTCOPY, FAIL, "unable to copy virtual selection")
    adding_entry = TRUE;
    if(NULL == (ent->source_file_name = HDstrdup(src_file_name)))
        HGOTO_ERROR(H5E_PLIST, H5E_RESOURCE, FAIL, "can't duplicate source file name")
    if(NULL == (ent->source_dset_name = HDstrdup(src_dset_name)))
        HGOTO_ERROR(H5E_PLIST, H5E_RESOURCE, FAIL, "can't duplicate source file name")
    if(NULL == (ent->source_select = H5S_copy(src_space, FALSE, TRUE)))
        HGOTO_ERROR(H5E_PLIST, H5E_CANTCOPY, FAIL, "unable to copy source selection")
    if(H5D_virtual_parse_source_name(ent->source_file_name, &ent->parsed_source_file_name, &ent->psfn_static_strlen, &ent->psfn_nsubs) < 0)
        HGOTO_ERROR(H5E_PLIST, H5E_CANTINIT, FAIL, "can't parse source file name")
    if(H5D_virtual_parse_source_name(ent->source_dset_name, &ent->parsed_source_dset_name, &ent->psdn_static_strlen, &ent->psdn_nsubs) < 0)
        HGOTO_ERROR(H5E_PLIST, H5E_CANTINIT, FAIL, "can't parse source dataset name")
    if((ent->psfn_nsubs == 0) && (ent->psdn_nsubs == 0)) {
        if(ent->parsed_source_file_name)
            ent->source_dset.file_name = ent->parsed_source_file_name->name_segment;
        else 
            ent->source_dset.file_name = ent->source_file_name;
        if(ent->parsed_source_dset_name)
            ent->source_dset.dset_name = ent->parsed_source_dset_name->name_segment;
        else
            ent->source_dset.dset_name = ent->source_dset_name;
    } /* end if */
    ent->unlim_dim_source = H5S_get_select_unlim_dim(src_space);
    ent->unlim_dim_virtual = H5S_get_select_unlim_dim(vspace);
    if(ent->unlim_dim_virtual < 0) {
        ent->source_dset.clipped_source_select = ent->source_select;
        ent->source_dset.clipped_virtual_select = ent->source_dset.virtual_select;
    } /* end if */
    ent->unlim_extent_source = HSIZE_UNDEF;
    ent->unlim_extent_virtual = HSIZE_UNDEF;
    ent->clip_size_source = HSIZE_UNDEF;
    ent->clip_size_virtual = HSIZE_UNDEF;
    ent->source_space_status = H5O_VIRTUAL_STATUS_USER;
    ent->virtual_space_status = H5O_VIRTUAL_STATUS_USER;

    /* Check entry for validity */
    if(H5D_virtual_check_mapping_post(ent) < 0)
        HGOTO_ERROR(H5E_ARGS, H5E_BADVALUE, FAIL, "invalid mapping entry")

    /* Update min_dims */
    if(H5D_virtual_update_min_dims(&layout, layout.storage.u.virt.list_nused) < 0)
        HGOTO_ERROR(H5E_PLIST, H5E_CANTINIT, FAIL, "unable to update virtual dataset minimum dimensions")

    /* Finish adding entry */
    layout.storage.u.virt.list_nused++;

done:
    /* Only need to do things if we started to add an entry */
    if(adding_entry) {
        hbool_t free_list = FALSE;

        /* Set VDS layout information in property list.  If we are adding a new
         * layout, use H5P__set_layout so other fields are initialized properly.
         * If we are extending the layout, just use H5P_set directly so we don't
         * mess with anything else.  Put this after the done: label because the
         * original list may no longer be valid due to the use of realloc(), so
         * we want to make sure the list is available if possible. */
        if(new_layout) {
            if(H5P__set_layout(plist, &layout) < 0) {
                HDONE_ERROR(H5E_PLIST, H5E_CANTSET, FAIL, "can't set layout")
                free_list = TRUE;
            } /* end if */
        } /* end if */
        else
            if(H5P_set(plist, H5D_CRT_LAYOUT_NAME, &layout) < 0) {
                HDONE_ERROR(H5E_PLIST, H5E_CANTSET, FAIL, "can't set layout")
                if(old_list != layout.storage.u.virt.list)
                    free_list = TRUE;
            } /* end if */

        /* Check if the entry has been partly allocated but not added to the
         * property list or not included in list_nused */
        if(ret_value < 0) {
            /* Free incomplete entry if present */
            if(ent) {
                ent->source_file_name = (char *)H5MM_xfree(ent->source_file_name);
                ent->source_dset_name = (char *)H5MM_xfree(ent->source_dset_name);
                if(ent->source_dset.virtual_select && H5S_close(ent->source_dset.virtual_select) < 0)
                    HDONE_ERROR(H5E_DATASET, H5E_CLOSEERROR, FAIL, "unable to release virtual selection")
                ent->source_dset.virtual_select = NULL;
                if(ent->source_select && H5S_close(ent->source_select) < 0)
                    HDONE_ERROR(H5E_DATASET, H5E_CLOSEERROR, FAIL, "unable to release source selection")
                ent->source_select = NULL;
                H5D_virtual_free_parsed_name(ent->parsed_source_file_name);
                ent->parsed_source_file_name = NULL;
                H5D_virtual_free_parsed_name(ent->parsed_source_dset_name);
                ent->parsed_source_dset_name = NULL;
            } /* end if */

            /* Free list if necessary */
            if(free_list)
                layout.storage.u.virt.list = (H5O_storage_virtual_ent_t *)H5MM_xfree(layout.storage.u.virt.list);
        } /* end if */
    } /* end if */

    FUNC_LEAVE_API(ret_value)
} /* end H5Pset_virtual() */


/*-------------------------------------------------------------------------
 * Function:    H5Pget_virtual_count
 *
 * Purpose:     Gets the number of mappings for the virtual dataset that
 *              has a creation property list specified by the dcpl_id
 *              parameter.
 *
 * Return:      Non-negative on success/Negative on failure
 *
 * Programmer:  Neil Fortner
 *              Friday, February  13, 2015
 *
 *-------------------------------------------------------------------------
 */
herr_t
H5Pget_virtual_count(hid_t dcpl_id, size_t *count/*out*/)
{
    H5P_genplist_t *plist;      /* Property list pointer */
    H5O_layout_t layout;        /* Layout information */
    herr_t ret_value = SUCCEED; /* Return value */

    FUNC_ENTER_API(FAIL)
    H5TRACE2("e", "ix", dcpl_id, count);

    if(count) {
        /* Get the plist structure */
        if(NULL == (plist = H5P_object_verify(dcpl_id, H5P_DATASET_CREATE)))
            HGOTO_ERROR(H5E_ATOM, H5E_BADATOM, FAIL, "can't find object for ID")

        /* Retrieve the layout property */
        if(H5P_get(plist, H5D_CRT_LAYOUT_NAME, &layout) < 0)
            HGOTO_ERROR(H5E_PLIST, H5E_BADVALUE, FAIL, "can't get layout")
        if(H5D_VIRTUAL != layout.type)
            HGOTO_ERROR(H5E_ARGS, H5E_BADVALUE, FAIL, "not a virtual storage layout")

        /* Return the number of mappings  */
        *count = layout.storage.u.virt.list_nused;
    } /* end if */

done:
    FUNC_LEAVE_API(ret_value)
} /* end H5Pget_virtual_count() */


/*-------------------------------------------------------------------------
 * Function:    H5Pget_virtual_vspace
 *
 * Purpose:     Takes the dataset creation property list for the virtual
 *              dataset, dcpl_id, and the mapping index, index, and
 *              returns a dataspace identifier for the selection within
 *              the virtual dataset used in the mapping. 
 *
 * Return:      Returns a dataspace identifier if successful; otherwise
 *              returns a negative value.
 *
 * Programmer:  Neil Fortner
 *              Friday, February  13, 2015
 *
 *-------------------------------------------------------------------------
 */
hid_t
H5Pget_virtual_vspace(hid_t dcpl_id, size_t index)
{
    H5P_genplist_t *plist;      /* Property list pointer */
    H5O_layout_t layout;        /* Layout information */
    H5S_t *space = NULL;        /* Dataspace pointer */
    hid_t ret_value;            /* Return value */

    FUNC_ENTER_API(FAIL)
    H5TRACE2("i", "iz", dcpl_id, index);

    /* Get the plist structure */
    if(NULL == (plist = H5P_object_verify(dcpl_id, H5P_DATASET_CREATE)))
        HGOTO_ERROR(H5E_ATOM, H5E_BADATOM, FAIL, "can't find object for ID")

    /* Retrieve the layout property */
    if(H5P_get(plist, H5D_CRT_LAYOUT_NAME, &layout) < 0)
        HGOTO_ERROR(H5E_PLIST, H5E_BADVALUE, FAIL, "can't get layout")
    if(H5D_VIRTUAL != layout.type)
        HGOTO_ERROR(H5E_ARGS, H5E_BADVALUE, FAIL, "not a virtual storage layout")

    /* Get the virtual space */
    if(index >= layout.storage.u.virt.list_nused)
        HGOTO_ERROR(H5E_ARGS, H5E_BADRANGE, FAIL, "invalid index (out of range)")
    HDassert(layout.storage.u.virt.list_nused <= layout.storage.u.virt.list_nalloc);
    if(NULL == (space = H5S_copy(layout.storage.u.virt.list[index].source_dset.virtual_select, FALSE, TRUE)))
        HGOTO_ERROR(H5E_PLIST, H5E_CANTCOPY, FAIL, "unable to copy virtual selection")

    /* Register ID */
    if((ret_value = H5I_register(H5I_DATASPACE, space, TRUE)) < 0)
        HGOTO_ERROR(H5E_ATOM, H5E_CANTREGISTER, FAIL, "unable to register data space")

done:
    /* Free space on failure */
    if((ret_value < 0) && space)
        if(H5S_close(space) < 0)
            HDONE_ERROR(H5E_DATASET, H5E_CLOSEERROR, FAIL, "unable to release source selection")

    FUNC_LEAVE_API(ret_value)
} /* end H5Pget_virtual_vspace() */


/*-------------------------------------------------------------------------
 * Function:    H5Pget_virtual_srcspace
 *
 * Purpose:     Takes the dataset creation property list for the virtual
 *              dataset, dcpl_id, and the mapping index, index, and
 *              returns a dataspace identifier for the selection within
 *              the source dataset used in the mapping. 
 *
 * Return:      Returns a dataspace identifier if successful; otherwise
 *              returns a negative value.
 *
 * Programmer:  Neil Fortner
 *              Saturday, February  14, 2015
 *
 *-------------------------------------------------------------------------
 */
hid_t
H5Pget_virtual_srcspace(hid_t dcpl_id, size_t index)
{
    H5P_genplist_t *plist;      /* Property list pointer */
    H5O_layout_t layout;        /* Layout information */
    H5S_t *space = NULL;        /* Dataspace pointer */
    hid_t ret_value;            /* Return value */

    FUNC_ENTER_API(FAIL)
    H5TRACE2("i", "iz", dcpl_id, index);

    /* Get the plist structure */
    if(NULL == (plist = H5P_object_verify(dcpl_id, H5P_DATASET_CREATE)))
        HGOTO_ERROR(H5E_ATOM, H5E_BADATOM, FAIL, "can't find object for ID")

    /* Retrieve the layout property */
    if(H5P_get(plist, H5D_CRT_LAYOUT_NAME, &layout) < 0)
        HGOTO_ERROR(H5E_PLIST, H5E_BADVALUE, FAIL, "can't get layout")
    if(H5D_VIRTUAL != layout.type)
        HGOTO_ERROR(H5E_ARGS, H5E_BADVALUE, FAIL, "not a virtual storage layout")

    /* Check index */
    if(index >= layout.storage.u.virt.list_nused)
        HGOTO_ERROR(H5E_ARGS, H5E_BADRANGE, FAIL, "invalid index (out of range)")
    HDassert(layout.storage.u.virt.list_nused <= layout.storage.u.virt.list_nalloc);

    /* Attempt to open source dataset and patch extent if extent status is not
     * H5O_VIRTUAL_STATUS_CORRECT?  -NAF */
    /* If source space status is H5O_VIRTUAL_STATUS_INVALID, patch with bounds
     * of selection */
    if((layout.storage.u.virt.list[index].source_space_status
            == H5O_VIRTUAL_STATUS_INVALID)
            && (layout.storage.u.virt.list[index].unlim_dim_source < 0)) {
        hsize_t bounds_start[H5S_MAX_RANK];
        hsize_t bounds_end[H5S_MAX_RANK];
        int rank;
        int i;

        /* Get rank of source space */
        if((rank = H5S_GET_EXTENT_NDIMS(layout.storage.u.virt.list[index].source_select)) < 0)
            HGOTO_ERROR(H5E_PLIST, H5E_CANTGET, FAIL, "can't get source space rank")

        /* Get bounds of selection */
        if(H5S_SELECT_BOUNDS(layout.storage.u.virt.list[index].source_select, bounds_start, bounds_end) < 0)
            HGOTO_ERROR(H5E_PLIST, H5E_CANTGET, FAIL, "can't get selection bounds")

        /* Adjust bounds to extent */
        for(i = 0; i < rank; i++)
            bounds_end[i]++;

        /* Set extent */
        if(H5S_set_extent_simple(layout.storage.u.virt.list[index].source_select, (unsigned)rank, bounds_end, NULL) < 0)
            HGOTO_ERROR(H5E_PLIST, H5E_CANTSET, FAIL, "can't set source space extent")

        /* Update source space status */
        layout.storage.u.virt.list[index].source_space_status = H5O_VIRTUAL_STATUS_SEL_BOUNDS;
    } /* end if */

    /* Get the source space */
    if(NULL == (space = H5S_copy(layout.storage.u.virt.list[index].source_select, FALSE, TRUE)))
        HGOTO_ERROR(H5E_PLIST, H5E_CANTCOPY, FAIL, "unable to copy source selection")

    /* Register ID */
    if((ret_value = H5I_register(H5I_DATASPACE, space, TRUE)) < 0)
        HGOTO_ERROR(H5E_ATOM, H5E_CANTREGISTER, FAIL, "unable to register data space")

done:
    /* Free space on failure */
    if((ret_value < 0) && space)
        if(H5S_close(space) < 0)
            HDONE_ERROR(H5E_DATASET, H5E_CLOSEERROR, FAIL, "unable to release source selection")

    FUNC_LEAVE_API(ret_value)
} /* end H5Pget_virtual_srcspace() */


/*-------------------------------------------------------------------------
 * Function:    H5Pget_virtual_filename
 *
 * Purpose:     Takes the dataset creation property list for the virtual
 *              dataset, dcpl_id, and the mapping index, index, and
 *              retrieves a name of a file for a source dataset used in
 *              the mapping.
 *
 *              Up to size characters of the filename are returned in
 *              name; additional characters, if any, are not returned to
 *              the user application.
 *
 *              If the length of the filename, which determines the
 *              required value of size, is unknown, a preliminary call to
 *              H5Pget_virtual_filename with the last two parameters set
 *              to NULL can be made.  The return value of this call will
 *              be the size in bytes of the filename.  That value, plus 1
 *              for a NULL terminator, is then assigned to size for a
 *              second H5Pget_virtual_filename call, which will retrieve
 *              the actual filename. 
 *
 * Return:      Returns the length of the name if successful, otherwise
 *              returns a negative value.
 *
 * Programmer:  Neil Fortner
 *              Saturday, February  14, 2015
 *
 *-------------------------------------------------------------------------
 */
ssize_t
H5Pget_virtual_filename(hid_t dcpl_id, size_t index, char *name/*out*/,
    size_t size)
{
    H5P_genplist_t *plist;      /* Property list pointer */
    H5O_layout_t layout;        /* Layout information */
    ssize_t ret_value;            /* Return value */

    FUNC_ENTER_API(FAIL)
    H5TRACE4("Zs", "izxz", dcpl_id, index, name, size);

    /* Get the plist structure */
    if(NULL == (plist = H5P_object_verify(dcpl_id, H5P_DATASET_CREATE)))
        HGOTO_ERROR(H5E_ATOM, H5E_BADATOM, FAIL, "can't find object for ID")

    /* Retrieve the layout property */
    if(H5P_get(plist, H5D_CRT_LAYOUT_NAME, &layout) < 0)
        HGOTO_ERROR(H5E_PLIST, H5E_BADVALUE, FAIL, "can't get layout")
    if(H5D_VIRTUAL != layout.type)
        HGOTO_ERROR(H5E_ARGS, H5E_BADVALUE, FAIL, "not a virtual storage layout")

    /* Get the virtual filename */
    if(index >= layout.storage.u.virt.list_nused)
        HGOTO_ERROR(H5E_ARGS, H5E_BADRANGE, FAIL, "invalid index (out of range)")
    HDassert(layout.storage.u.virt.list_nused <= layout.storage.u.virt.list_nalloc);
    HDassert(layout.storage.u.virt.list[index].source_file_name);
    if(name && (size > 0))
        (void)HDstrncpy(name, layout.storage.u.virt.list[index].source_file_name, size);
    ret_value = (ssize_t)HDstrlen(layout.storage.u.virt.list[index].source_file_name);

done:
    FUNC_LEAVE_API(ret_value)
} /* end H5Pget_virtual_filename() */


/*-------------------------------------------------------------------------
 * Function:    H5Pget_virtual_dsetname
 *
 * Purpose:     Takes the dataset creation property list for the virtual
 *              dataset, dcpl_id, and the mapping index, index, and
 *              retrieves the name of a source dataset used in the mapping.
 *
 *              Up to size characters of the name are returned in name;
 *              additional characters, if any, are not returned to the
 *              user application.
 *
 *              If the length of the filename, which determines the
 *              required value of size, is unknown, a preliminary call to
 *              H5Pget_virtual_dsetname with the last two parameters set
 *              to NULL can be made.  The return value of this call will
 *              be the size in bytes of the filename.  That value, plus 1
 *              for a NULL terminator, is then assigned to size for a
 *              second H5Pget_virtual_dsetname call, which will retrieve
 *              the actual filename. 
 *
 * Return:      Returns the length of the name if successful, otherwise
 *              returns a negative value.
 *
 * Programmer:  Neil Fortner
 *              Saturday, February  14, 2015
 *
 *-------------------------------------------------------------------------
 */
ssize_t
H5Pget_virtual_dsetname(hid_t dcpl_id, size_t index, char *name/*out*/,
    size_t size)
{
    H5P_genplist_t *plist;      /* Property list pointer */
    H5O_layout_t layout;        /* Layout information */
    ssize_t ret_value;            /* Return value */

    FUNC_ENTER_API(FAIL)
    H5TRACE4("Zs", "izxz", dcpl_id, index, name, size);

    /* Get the plist structure */
    if(NULL == (plist = H5P_object_verify(dcpl_id, H5P_DATASET_CREATE)))
        HGOTO_ERROR(H5E_ATOM, H5E_BADATOM, FAIL, "can't find object for ID")

    /* Retrieve the layout property */
    if(H5P_get(plist, H5D_CRT_LAYOUT_NAME, &layout) < 0)
        HGOTO_ERROR(H5E_PLIST, H5E_BADVALUE, FAIL, "can't get layout")
    if(H5D_VIRTUAL != layout.type)
        HGOTO_ERROR(H5E_ARGS, H5E_BADVALUE, FAIL, "not a virtual storage layout")

    /* Get the virtual filename */
    if(index >= layout.storage.u.virt.list_nused)
        HGOTO_ERROR(H5E_ARGS, H5E_BADRANGE, FAIL, "invalid index (out of range)")
    HDassert(layout.storage.u.virt.list_nused <= layout.storage.u.virt.list_nalloc);
    HDassert(layout.storage.u.virt.list[index].source_dset_name);
    if(name && (size > 0))
        (void)HDstrncpy(name, layout.storage.u.virt.list[index].source_dset_name, size);
    ret_value = (ssize_t)HDstrlen(layout.storage.u.virt.list[index].source_dset_name);

done:
    FUNC_LEAVE_API(ret_value)
} /* end H5Pget_virtual_dsetname() */


/*-------------------------------------------------------------------------
 * Function:	H5Pset_external
 *
 * Purpose:	Adds an external file to the list of external files. PLIST_ID
 *		should be an object ID for a dataset creation property list.
 *		NAME is the name of an external file, OFFSET is the location
 *		where the data starts in that file, and SIZE is the number of
 *		bytes reserved in the file for the data.
 *
 *		If a dataset is split across multiple files then the files
 *		should be defined in order. The total size of the dataset is
 *		the sum of the SIZE arguments for all the external files.  If
 *		the total size is larger than the size of a dataset then the
 *		dataset can be extended (provided the dataspace also allows
 *		the extending).
 *
 * Return:	Non-negative on success/Negative on failure
 *
 * Programmer:	Robb Matzke
 *		Tuesday, March	3, 1998
 *
 *-------------------------------------------------------------------------
 */
herr_t
H5Pset_external(hid_t plist_id, const char *name, off_t offset, hsize_t size)
{
    size_t		idx;
    hsize_t		total, tmp;
    H5O_efl_t           efl;
    H5P_genplist_t *plist;              /* Property list pointer */
    herr_t      ret_value = SUCCEED;    /* Return value */

    FUNC_ENTER_API(FAIL)
    H5TRACE4("e", "i*soh", plist_id, name, offset, size);

    /* Check arguments */
    if(!name || !*name)
        HGOTO_ERROR (H5E_ARGS, H5E_BADVALUE, FAIL, "no name given")
    if(offset < 0)
        HGOTO_ERROR (H5E_ARGS, H5E_BADVALUE, FAIL, "negative external file offset")

    /* Get the plist structure */
    if(NULL == (plist = H5P_object_verify(plist_id, H5P_DATASET_CREATE)))
        HGOTO_ERROR(H5E_ATOM, H5E_BADATOM, FAIL, "can't find object for ID")

    if(H5P_peek(plist, H5D_CRT_EXT_FILE_LIST_NAME, &efl) < 0)
        HGOTO_ERROR(H5E_PLIST, H5E_CANTGET, FAIL, "can't get external file list")
    if(efl.nused > 0 && H5O_EFL_UNLIMITED == efl.slot[efl.nused - 1].size)
        HGOTO_ERROR(H5E_ARGS, H5E_BADVALUE, FAIL, "previous file size is unlimited")

    if(H5O_EFL_UNLIMITED != size) {
        for(idx = 0, total = size; idx < efl.nused; idx++, total = tmp) {
            tmp = total + efl.slot[idx].size;
            if(tmp <= total)
                HGOTO_ERROR(H5E_EFL, H5E_OVERFLOW, FAIL, "total external data size overflowed")
        } /* end for */
    } /* end if */

    /* Add to the list */
    if(efl.nused >= efl.nalloc) {
        size_t na = efl.nalloc + H5O_EFL_ALLOC;
        H5O_efl_entry_t *x = (H5O_efl_entry_t *)H5MM_realloc(efl.slot, na * sizeof(H5O_efl_entry_t));

        if(!x)
            HGOTO_ERROR(H5E_RESOURCE, H5E_CANTALLOC, FAIL, "memory allocation failed")
        efl.nalloc = na;
        efl.slot = x;
    } /* end if */
    idx = efl.nused;
    efl.slot[idx].name_offset = 0; /*not entered into heap yet*/
    efl.slot[idx].name = H5MM_xstrdup(name);
    efl.slot[idx].offset = offset;
    efl.slot[idx].size = size;
    efl.nused++;

    if(H5P_poke(plist, H5D_CRT_EXT_FILE_LIST_NAME, &efl) < 0)
        HGOTO_ERROR(H5E_PLIST, H5E_CANTSET, FAIL, "can't set external file list")

done:
    FUNC_LEAVE_API(ret_value)
} /* end H5Pset_external() */


/*-------------------------------------------------------------------------
 * Function:	H5Pget_external_count
 *
 * Purpose:	Returns the number of external files for this dataset.
 *
 * Return:	Success:	Number of external files
 *
 *		Failure:	Negative
 *
 * Programmer:	Robb Matzke
 *              Tuesday, March  3, 1998
 *
 * Modifications:
 *
 *              Raymond Lu
 *              Tuesday, October 2, 2001
 *              Changed the way to check parameter and set property for
 *              generic property list.
 *
 *-------------------------------------------------------------------------
 */
int
H5Pget_external_count(hid_t plist_id)
{
    H5O_efl_t           efl;
    H5P_genplist_t *plist;      /* Property list pointer */
    int ret_value;              /* return value */

    FUNC_ENTER_API(FAIL)
    H5TRACE1("Is", "i", plist_id);

    /* Get the plist structure */
    if(NULL == (plist = H5P_object_verify(plist_id, H5P_DATASET_CREATE)))
        HGOTO_ERROR(H5E_ATOM, H5E_BADATOM, FAIL, "can't find object for ID")

    /* Get value */
    if(H5P_peek(plist, H5D_CRT_EXT_FILE_LIST_NAME, &efl) < 0)
        HGOTO_ERROR(H5E_PLIST, H5E_CANTGET, FAIL, "can't get external file list")

    /* Set return value */
    ret_value = (int)efl.nused;

done:
    FUNC_LEAVE_API(ret_value)
} /* end H5Pget_external_count() */


/*-------------------------------------------------------------------------
 * Function:	H5Pget_external
 *
 * Purpose:	Returns information about an external file.  External files
 *		are numbered from zero to N-1 where N is the value returned
 *		by H5Pget_external_count().  At most NAME_SIZE characters are
 *		copied into the NAME array.  If the external file name is
 *		longer than NAME_SIZE with the null terminator, then the
 *		return value is not null terminated (similar to strncpy()).
 *
 *		If NAME_SIZE is zero or NAME is the null pointer then the
 *		external file name is not returned.  If OFFSET or SIZE are
 *		null pointers then the corresponding information is not
 *		returned.
 *
 * See Also:	H5Pset_external()
 *
 * Return:	Non-negative on success/Negative on failure
 *
 * Programmer:	Robb Matzke
 *              Tuesday, March  3, 1998
 *
 * Modifications:
 *
 *              Raymond Lu
 *              Tuesday, October 2, 2001
 *              Changed the way to check parameter and get property for
 *              generic property list.
 *
 *-------------------------------------------------------------------------
 */
herr_t
H5Pget_external(hid_t plist_id, unsigned idx, size_t name_size, char *name/*out*/,
		 off_t *offset/*out*/, hsize_t *size/*out*/)
{
    H5O_efl_t           efl;
    H5P_genplist_t *plist;      /* Property list pointer */
    herr_t ret_value = SUCCEED;   /* return value */

    FUNC_ENTER_API(FAIL)
    H5TRACE6("e", "iIuzxxx", plist_id, idx, name_size, name, offset, size);

    /* Get the plist structure */
    if(NULL == (plist = H5P_object_verify(plist_id, H5P_DATASET_CREATE)))
        HGOTO_ERROR(H5E_ATOM, H5E_BADATOM, FAIL, "can't find object for ID")

    /* Get value */
    if(H5P_peek(plist, H5D_CRT_EXT_FILE_LIST_NAME, &efl) < 0)
        HGOTO_ERROR(H5E_PLIST, H5E_CANTGET, FAIL, "can't get external file list")

    if(idx >= efl.nused)
        HGOTO_ERROR(H5E_ARGS, H5E_BADRANGE, FAIL, "external file index is out of range")

    /* Return values */
    if(name_size>0 && name)
        HDstrncpy(name, efl.slot[idx].name, name_size);
    if(offset)
        *offset = efl.slot[idx].offset;
    if(size)
        *size = efl.slot[idx].size;

done:
    FUNC_LEAVE_API(ret_value)
} /* end H5Pget_external() */


/*-------------------------------------------------------------------------
 * Function:	H5Pset_szip
 *
 * Purpose:	Sets the compression method for a permanent or transient
 *		filter pipeline (depending on whether PLIST_ID is a dataset
 *		creation or transfer property list) to H5Z_FILTER_SZIP
 *		Szip is a special compression package that is said to be good
 *              for scientific data.
 *
 * Return:	Non-negative on success/Negative on failure
 *
 * Programmer:	Kent Yang
 *              Tuesday, April 1, 2003
 *
 *-------------------------------------------------------------------------
 */
herr_t
H5Pset_szip(hid_t plist_id, unsigned options_mask, unsigned pixels_per_block)
{
    H5O_pline_t         pline;
    H5P_genplist_t *plist;      /* Property list pointer */
    unsigned cd_values[2];      /* Filter parameters */
    unsigned int config_flags;
    herr_t ret_value = SUCCEED; /* Return value */

    FUNC_ENTER_API(FAIL)
    H5TRACE3("e", "iIuIu", plist_id, options_mask, pixels_per_block);

    if(H5Z_get_filter_info(H5Z_FILTER_SZIP, &config_flags) < 0)
        HGOTO_ERROR(H5E_ARGS, H5E_BADVALUE, FAIL, "can't get filter info")

    if(!(config_flags & H5Z_FILTER_CONFIG_ENCODE_ENABLED))
        HGOTO_ERROR(H5E_PLINE, H5E_NOENCODER, FAIL, "Filter present but encoding is disabled.")

    /* Check arguments */
    if((pixels_per_block % 2) == 1)
        HGOTO_ERROR(H5E_ARGS, H5E_BADVALUE, FAIL, "pixels_per_block is not even")
    if(pixels_per_block > H5_SZIP_MAX_PIXELS_PER_BLOCK)
        HGOTO_ERROR(H5E_ARGS, H5E_BADVALUE, FAIL, "pixels_per_block is too large")

    /* Get the plist structure */
    if(NULL == (plist = H5P_object_verify(plist_id,H5P_DATASET_CREATE)))
        HGOTO_ERROR(H5E_ATOM, H5E_BADATOM, FAIL, "can't find object for ID")

    /* Always set K13 compression (and un-set CHIP compression) */
    options_mask &= (unsigned)(~H5_SZIP_CHIP_OPTION_MASK);
    options_mask |= H5_SZIP_ALLOW_K13_OPTION_MASK;

    /* Always set "raw" (no szip header) flag for data */
    options_mask |= H5_SZIP_RAW_OPTION_MASK;

    /* Mask off the LSB and MSB options, if they were given */
    /* (The HDF5 library sets them internally, as needed) */
    options_mask &= (unsigned)(~(H5_SZIP_LSB_OPTION_MASK | H5_SZIP_MSB_OPTION_MASK));

    /* Set the parameters for the filter */
    cd_values[0]=options_mask;
    cd_values[1]=pixels_per_block;

    /* Add the filter */
    if(H5P_peek(plist, H5O_CRT_PIPELINE_NAME, &pline) < 0)
        HGOTO_ERROR(H5E_PLIST, H5E_CANTGET, FAIL, "can't get pipeline")
    if(H5Z_append(&pline, H5Z_FILTER_SZIP, H5Z_FLAG_OPTIONAL, (size_t)2, cd_values) < 0)
        HGOTO_ERROR(H5E_PLINE, H5E_CANTINIT, FAIL, "unable to add szip filter to pipeline")
    if(H5P_poke(plist, H5O_CRT_PIPELINE_NAME, &pline) < 0)
        HGOTO_ERROR(H5E_PLINE, H5E_CANTINIT, FAIL, "unable to set pipeline")

done:
    FUNC_LEAVE_API(ret_value)
} /* end H5Pset_szip() */


/*-------------------------------------------------------------------------
 * Function:	H5Pset_shuffle
 *
 * Purpose:	Sets the shuffling method for a permanent
 *		filter to H5Z_FILTER_SHUFFLE
 *		and bytes of the datatype of the array to be shuffled
 *
 * Return:	Non-negative on success/Negative on failure
 *
 * Programmer:	Kent Yang
 *              Wednesday, November 13, 2002
 *
 * Modifications:
 *
 *-------------------------------------------------------------------------
 */
herr_t
H5Pset_shuffle(hid_t plist_id)
{
    H5O_pline_t         pline;
    H5P_genplist_t *plist;      /* Property list pointer */
    herr_t ret_value=SUCCEED;   /* return value */

    FUNC_ENTER_API(FAIL)
    H5TRACE1("e", "i", plist_id);

    /* Check arguments */
    if(TRUE != H5P_isa_class(plist_id, H5P_DATASET_CREATE))
        HGOTO_ERROR (H5E_ARGS, H5E_BADTYPE, FAIL, "not a dataset creation property list")

    /* Get the plist structure */
    if(NULL == (plist = (H5P_genplist_t *)H5I_object(plist_id)))
        HGOTO_ERROR(H5E_ATOM, H5E_BADATOM, FAIL, "can't find object for ID")

    /* Add the filter */
    if(H5P_peek(plist, H5O_CRT_PIPELINE_NAME, &pline) < 0)
        HGOTO_ERROR(H5E_PLIST, H5E_CANTGET, FAIL, "can't get pipeline")
    if(H5Z_append(&pline, H5Z_FILTER_SHUFFLE, H5Z_FLAG_OPTIONAL, (size_t)0, NULL) < 0)
        HGOTO_ERROR(H5E_PLINE, H5E_CANTINIT, FAIL, "unable to shuffle the data")
    if(H5P_poke(plist, H5O_CRT_PIPELINE_NAME, &pline) < 0)
        HGOTO_ERROR(H5E_PLINE, H5E_CANTINIT, FAIL, "unable to set pipeline")

done:
    FUNC_LEAVE_API(ret_value)
} /* end H5Pset_shuffle() */


/*-------------------------------------------------------------------------
 * Function:    H5Pset_nbit
 *
 * Purpose:     Sets nbit filter for a dataset creation property list
 *
 * Return:      Non-negative on success/Negative on failure
 *
 * Programmer:  Xiaowen Wu
 *              Wednesday, December 22, 2004
 *
 * Modifications:
 *
 *
 *-------------------------------------------------------------------------
 */
herr_t
H5Pset_nbit(hid_t plist_id)
{
    H5O_pline_t         pline;
    H5P_genplist_t *plist;      /* Property list pointer */
    herr_t ret_value=SUCCEED;   /* return value */

    FUNC_ENTER_API(FAIL)
    H5TRACE1("e", "i", plist_id);

    /* Check arguments */
    if(TRUE != H5P_isa_class(plist_id, H5P_DATASET_CREATE))
        HGOTO_ERROR (H5E_ARGS, H5E_BADTYPE, FAIL, "not a dataset creation property list")

    /* Get the plist structure */
    if(NULL == (plist = (H5P_genplist_t *)H5I_object(plist_id)))
        HGOTO_ERROR(H5E_ATOM, H5E_BADATOM, FAIL, "can't find object for ID")

    /* Add the nbit filter */
    if(H5P_peek(plist, H5O_CRT_PIPELINE_NAME, &pline) < 0)
        HGOTO_ERROR(H5E_PLIST, H5E_CANTGET, FAIL, "can't get pipeline")
    if(H5Z_append(&pline, H5Z_FILTER_NBIT, H5Z_FLAG_OPTIONAL, (size_t)0, NULL) < 0)
        HGOTO_ERROR(H5E_PLINE, H5E_CANTINIT, FAIL, "unable to add nbit filter to pipeline")
    if(H5P_poke(plist, H5O_CRT_PIPELINE_NAME, &pline) < 0)
        HGOTO_ERROR(H5E_PLINE, H5E_CANTINIT, FAIL, "unable to set pipeline")

done:
    FUNC_LEAVE_API(ret_value)
} /* end H5Pset_nbit() */


/*-------------------------------------------------------------------------
 * Function:    H5Pset_scaleoffset
 *
 * Purpose:     Sets scaleoffset filter for a dataset creation property list
 *              and user-supplied parameters
 *
 * Parameters:  scale_factor:
                              for integer datatype,
                              this parameter will be
                              minimum-bits, if this value is set to 0,
                              scaleoffset filter will calculate the minimum-bits.

                              For floating-point datatype,
                              For variable-minimum-bits method, this will be
                              the decimal precision of the filter,
                              For fixed-minimum-bits method, this will be
                              the minimum-bit of the filter.
                scale_type:   0 for floating-point variable-minimum-bits,
                              1 for floating-point fixed-minimum-bits,
                              other values, for integer datatype

 * Return:      Non-negative on success/Negative on failure
 *
 * Programmer:  Xiaowen Wu
 *              Thursday, April 14, 2005
 *
 * Modifications:
 *
 *
 *-------------------------------------------------------------------------
 */
herr_t
H5Pset_scaleoffset(hid_t plist_id, H5Z_SO_scale_type_t scale_type, int scale_factor)
{
    H5O_pline_t         pline;
    H5P_genplist_t *plist;      /* Property list pointer */
    unsigned cd_values[2];      /* Filter parameters */
    herr_t ret_value=SUCCEED;   /* return value */

    FUNC_ENTER_API(FAIL)
    H5TRACE3("e", "iZaIs", plist_id, scale_type, scale_factor);

    /* Check arguments */
    if(TRUE != H5P_isa_class(plist_id, H5P_DATASET_CREATE))
        HGOTO_ERROR (H5E_ARGS, H5E_BADTYPE, FAIL, "not a dataset creation property list")

    if(scale_factor < 0)
       HGOTO_ERROR(H5E_ARGS, H5E_BADVALUE, FAIL, "scale factor must be >= 0")
    if(scale_type!=H5Z_SO_FLOAT_DSCALE && scale_type!=H5Z_SO_FLOAT_ESCALE && scale_type!=H5Z_SO_INT)
       HGOTO_ERROR(H5E_ARGS, H5E_BADTYPE, FAIL, "invalid scale type")

    /* Get the plist structure */
    if(NULL == (plist = (H5P_genplist_t *)H5I_object(plist_id)))
        HGOTO_ERROR(H5E_ATOM, H5E_BADATOM, FAIL, "can't find object for ID")

    /* Set parameters for the filter
     * scale_type = 0:     floating-point type, filter uses variable-minimum-bits method,
     *                     scale_factor is decimal scale factor
     * scale_type = 1:     floating-point type, filter uses fixed-minimum-bits method,
     *                     scale_factor is the fixed minimum number of bits
     * scale type = other: integer type, scale_factor is minimum number of bits
     *                     if scale_factor = 0, then filter calculates minimum number of bits
     */
    cd_values[0] = scale_type;
    cd_values[1] = (unsigned)scale_factor;

    /* Add the scaleoffset filter */
    if(H5P_peek(plist, H5O_CRT_PIPELINE_NAME, &pline) < 0)
        HGOTO_ERROR(H5E_PLIST, H5E_CANTGET, FAIL, "can't get pipeline")
    if(H5Z_append(&pline, H5Z_FILTER_SCALEOFFSET, H5Z_FLAG_OPTIONAL, (size_t)2, cd_values) < 0)
        HGOTO_ERROR(H5E_PLINE, H5E_CANTINIT, FAIL, "unable to add scaleoffset filter to pipeline")
    if(H5P_poke(plist, H5O_CRT_PIPELINE_NAME, &pline) < 0)
        HGOTO_ERROR(H5E_PLINE, H5E_CANTINIT, FAIL, "unable to set pipeline")

done:
    FUNC_LEAVE_API(ret_value)
} /* end H5Pset_scaleoffset() */


/*-------------------------------------------------------------------------
 * Function:	H5Pset_fill_value
 *
 * Purpose:	Set the fill value for a dataset creation property list. The
 *		VALUE is interpreted as being of type TYPE, which need not
 *		be the same type as the dataset but the library must be able
 *		to convert VALUE to the dataset type when the dataset is
 *		created.  If VALUE is NULL, it will be interpreted as
 *		undefining fill value.
 *
 * Return:	Non-negative on success/Negative on failure
 *
 * Programmer:	Robb Matzke
 *              Thursday, October  1, 1998
 *
 *-------------------------------------------------------------------------
 */
herr_t
H5Pset_fill_value(hid_t plist_id, hid_t type_id, const void *value)
{
    H5P_genplist_t *plist;              /* Property list pointer */
    H5O_fill_t fill;                    /* Fill value to modify */
    herr_t ret_value = SUCCEED;         /* Return value */

    FUNC_ENTER_API(FAIL)
    H5TRACE3("e", "ii*x", plist_id, type_id, value);

    /* Get the plist structure */
    if(NULL == (plist = H5P_object_verify(plist_id,H5P_DATASET_CREATE)))
        HGOTO_ERROR(H5E_ATOM, H5E_BADATOM, FAIL, "can't find object for ID")

    /* Get the current fill value */
    if(H5P_peek(plist, H5D_CRT_FILL_VALUE_NAME, &fill) < 0)
        HGOTO_ERROR(H5E_PLIST, H5E_CANTGET, FAIL, "can't get fill value")

    /* Release the dynamic fill value components */
    H5O_fill_reset_dyn(&fill);

    if(value) {
        H5T_t *type;            /* Datatype for fill value */
        H5T_path_t *tpath;      /* Conversion information */

        /* Retrieve pointer to datatype */
	if(NULL == (type = (H5T_t *)H5I_object_verify(type_id, H5I_DATATYPE)))
            HGOTO_ERROR(H5E_ARGS, H5E_BADTYPE, FAIL, "not a datatype")

	/* Set the fill value */
        if(NULL == (fill.type = H5T_copy(type, H5T_COPY_TRANSIENT)))
            HGOTO_ERROR(H5E_PLIST, H5E_CANTCOPY, FAIL, "can't copy datatype")
        fill.size = (ssize_t)H5T_get_size(type);
        if(NULL == (fill.buf = H5MM_malloc((size_t)fill.size)))
            HGOTO_ERROR(H5E_RESOURCE, H5E_CANTINIT, FAIL, "memory allocation failed for fill value")
        HDmemcpy(fill.buf, value, (size_t)fill.size);

        /* Set up type conversion function */
        if(NULL == (tpath = H5T_path_find(type, type, NULL, NULL, H5AC_ind_dxpl_id, FALSE)))
            HGOTO_ERROR(H5E_DATASET, H5E_UNSUPPORTED, FAIL, "unable to convert between src and dest data types")

        /* If necessary, convert fill value datatypes (which copies VL components, etc.) */
        if(!H5T_path_noop(tpath)) {
            uint8_t *bkg_buf = NULL;    /* Background conversion buffer */

            /* Allocate a background buffer */
            if(H5T_path_bkg(tpath) && NULL == (bkg_buf = H5FL_BLK_CALLOC(type_conv, (size_t)fill.size)))
                HGOTO_ERROR(H5E_RESOURCE, H5E_NOSPACE, FAIL, "memory allocation failed")

            /* Convert the fill value */
            if(H5T_convert(tpath, type_id, type_id, (size_t)1, (size_t)0, (size_t)0, fill.buf, bkg_buf, H5AC_ind_dxpl_id) < 0) {
                if(bkg_buf)
                    bkg_buf = H5FL_BLK_FREE(type_conv, bkg_buf);
                HGOTO_ERROR(H5E_DATASET, H5E_CANTCONVERT, FAIL, "datatype conversion failed")
            } /* end if */

            /* Release the background buffer */
            if(bkg_buf)
                bkg_buf = H5FL_BLK_FREE(type_conv, bkg_buf);
        } /* end if */
    }  /* end if */
    else
        fill.size = (-1);

    /* Update fill value in property list */
    if(H5P_poke(plist, H5D_CRT_FILL_VALUE_NAME, &fill) < 0)
        HGOTO_ERROR(H5E_PLIST, H5E_CANTGET, FAIL, "can't set fill value")

done:
    FUNC_LEAVE_API(ret_value)
} /* end H5Pset_fill_value() */


/*-------------------------------------------------------------------------
 * Function:	H5P_get_fill_value
 *
 * Purpose:	Queries the fill value property of a dataset creation
 *		property list.  The fill value is returned through the VALUE
 *		pointer and the memory is allocated by the caller.  The fill
 *		value will be converted from its current datatype to the
 *		specified TYPE.
 *
 * Return:	Non-negative on success/Negative on failure
 *
 * Programmer:	Quincey Koziol
 *              Wednesday, October 17, 2007
 *
 *-------------------------------------------------------------------------
 */
herr_t
H5P_get_fill_value(H5P_genplist_t *plist, const H5T_t *type, void *value/*out*/,
    hid_t dxpl_id)
{
    H5O_fill_t          fill;                   /* Fill value to retrieve */
    H5T_path_t		*tpath;		        /*type conversion info	*/
    void		*buf = NULL;		/*conversion buffer	*/
    void		*bkg = NULL;		/*conversion buffer	*/
    hid_t		src_id = -1;		/*source datatype id	*/
    hid_t		dst_id = -1;		/*destination datatype id	*/
    herr_t              ret_value = SUCCEED;    /* Return value */

    FUNC_ENTER_NOAPI(FAIL)

    /*
     * If no fill value is defined then return an error.  We can't even
     * return zero because we don't know the datatype of the dataset and
     * datatype conversion might not have resulted in zero.  If fill value
     * is undefined, also return error.
     */
    if(H5P_peek(plist, H5D_CRT_FILL_VALUE_NAME, &fill) < 0)
        HGOTO_ERROR(H5E_PLIST, H5E_CANTGET, FAIL, "can't get fill value")
    if(fill.size == -1)
	HGOTO_ERROR(H5E_PLIST, H5E_CANTGET, FAIL, "fill value is undefined")

    /* Check for "default" fill value */
    if(fill.size == 0) {
	HDmemset(value, 0, H5T_get_size(type));
   	HGOTO_DONE(SUCCEED);
    } /* end if */

     /*
      * Can we convert between the source and destination datatypes?
      */
    if(NULL == (tpath = H5T_path_find(fill.type, type, NULL, NULL, dxpl_id, FALSE)))
        HGOTO_ERROR(H5E_PLIST, H5E_CANTINIT, FAIL, "unable to convert between src and dst datatypes")
    if((src_id = H5I_register(H5I_DATATYPE, H5T_copy(fill.type, H5T_COPY_TRANSIENT), FALSE)) < 0)
        HGOTO_ERROR(H5E_PLIST, H5E_CANTINIT, FAIL, "unable to copy/register datatype")

    /*
     * Data type conversions are always done in place, so we need a buffer
     * other than the fill value buffer that is large enough for both source
     * and destination.  The app-supplied buffer might do okay.
     */
    if(H5T_get_size(type) >= H5T_get_size(fill.type)) {
        buf = value;
        if(H5T_path_bkg(tpath) && NULL == (bkg = H5MM_malloc(H5T_get_size(type))))
            HGOTO_ERROR(H5E_PLIST, H5E_CANTALLOC, FAIL, "memory allocation failed for type conversion")
    } /* end if */
    else {
        if(NULL == (buf = H5MM_malloc(H5T_get_size(fill.type))))
            HGOTO_ERROR(H5E_PLIST, H5E_CANTALLOC, FAIL, "memory allocation failed for type conversion")
        if(H5T_path_bkg(tpath) && NULL == (bkg = H5MM_malloc(H5T_get_size(fill.type))))
            HGOTO_ERROR(H5E_PLIST, H5E_CANTALLOC, FAIL, "memory allocation failed for type conversion")
    } /* end else */
    HDmemcpy(buf, fill.buf, H5T_get_size(fill.type));

    /* Do the conversion */
    if((dst_id = H5I_register(H5I_DATATYPE, H5T_copy(type, H5T_COPY_TRANSIENT), FALSE)) < 0)
        HGOTO_ERROR(H5E_PLIST, H5E_CANTINIT, FAIL, "unable to copy/register datatype")
    if(H5T_convert(tpath, src_id, dst_id, (size_t)1, (size_t)0, (size_t)0, buf, bkg, dxpl_id) < 0)
        HGOTO_ERROR(H5E_PLIST, H5E_CANTINIT, FAIL, "datatype conversion failed")
    if(buf != value)
        HDmemcpy(value, buf, H5T_get_size(type));

done:
    if(buf != value)
        H5MM_xfree(buf);
    if(bkg != value)
        H5MM_xfree(bkg);
    if(src_id >= 0 && H5I_dec_ref(src_id) < 0)
        HDONE_ERROR(H5E_PLIST, H5E_CANTDEC, FAIL, "can't decrement ref count of temp ID")
    if(dst_id >= 0 && H5I_dec_ref(dst_id) < 0)
        HDONE_ERROR(H5E_PLIST, H5E_CANTDEC, FAIL, "can't decrement ref count of temp ID")

    FUNC_LEAVE_NOAPI(ret_value)
} /* end H5P_get_fill_value() */


/*-------------------------------------------------------------------------
 * Function:	H5Pget_fill_value
 *
 * Purpose:	Queries the fill value property of a dataset creation
 *		property list.  The fill value is returned through the VALUE
 *		pointer and the memory is allocated by the caller.  The fill
 *		value will be converted from its current datatype to the
 *		specified TYPE.
 *
 * Return:	Non-negative on success/Negative on failure
 *
 * Programmer:	Robb Matzke
 *              Thursday, October  1, 1998
 *
 *-------------------------------------------------------------------------
 */
herr_t
H5Pget_fill_value(hid_t plist_id, hid_t type_id, void *value/*out*/)
{
    H5P_genplist_t      *plist;                 /* Property list pointer */
    H5T_t		*type;		        /* Datatype		*/
    herr_t              ret_value = SUCCEED;    /* Return value */

    FUNC_ENTER_API(FAIL)
    H5TRACE3("e", "iix", plist_id, type_id, value);

    /* Check arguments */
    if(NULL == (type = (H5T_t *)H5I_object_verify(type_id, H5I_DATATYPE)))
        HGOTO_ERROR(H5E_ARGS, H5E_BADTYPE, FAIL, "not a datatype")
    if(!value)
        HGOTO_ERROR(H5E_ARGS, H5E_BADVALUE, FAIL,"no fill value output buffer")

    /* Get the plist structure */
    if(NULL == (plist = H5P_object_verify(plist_id, H5P_DATASET_CREATE)))
        HGOTO_ERROR(H5E_ATOM, H5E_BADATOM, FAIL, "can't find object for ID")

    /* Get the fill value */
    if(H5P_get_fill_value(plist, type, value, H5AC_ind_dxpl_id) < 0)
        HGOTO_ERROR(H5E_PLIST, H5E_CANTGET, FAIL, "can't get fill value")

done:
    FUNC_LEAVE_API(ret_value)
} /* end H5Pget_fill_value() */


/*-------------------------------------------------------------------------
 * Function:    H5P_is_fill_value_defined
 *
 * Purpose:	Check if fill value is defined.  Internal version of function
 *
 * Return:	Non-negative on success/Negative on failure
 *
 * Programmer:  Raymond Lu
 *              Wednesday, January 16, 2002
 *
 *-------------------------------------------------------------------------
 */
herr_t
H5P_is_fill_value_defined(const H5O_fill_t *fill, H5D_fill_value_t *status)
{
    herr_t ret_value = SUCCEED;

    FUNC_ENTER_NOAPI(FAIL)

    HDassert(fill);
    HDassert(status);

    /* Check if the fill value was "unset" */
    if(fill->size == -1 && !fill->buf)
	*status = H5D_FILL_VALUE_UNDEFINED;
    /* Check if the fill value was set to the default fill value by the library */
    else if(fill->size == 0 && !fill->buf)
	*status = H5D_FILL_VALUE_DEFAULT;
    /* Check if the fill value was set by the application */
    else if(fill->size > 0 && fill->buf)
	*status = H5D_FILL_VALUE_USER_DEFINED;
    else {
	*status = H5D_FILL_VALUE_ERROR;
        HGOTO_ERROR(H5E_PLIST, H5E_BADRANGE, FAIL, "invalid combination of fill-value info")
    } /* end else */

done:
    FUNC_LEAVE_NOAPI(ret_value)
} /* end H5P_is_fill_value_defined() */


/*-------------------------------------------------------------------------
 * Function:    H5P_fill_value_defined
 *
 * Purpose:	Check if fill value is defined.
 *
 * Return:	Non-negative on success/Negative on failure
 *
 * Programmer:  Quincey Koziol
 *              Wednesday, October 17, 2007
 *
 *-------------------------------------------------------------------------
 */
herr_t
H5P_fill_value_defined(H5P_genplist_t *plist, H5D_fill_value_t *status)
{
    H5O_fill_t	        fill;                   /* Fill value to query */
    herr_t		ret_value = SUCCEED;

    FUNC_ENTER_NOAPI(FAIL)

    HDassert(status);

    /* Get the fill value struct */
    if(H5P_peek(plist, H5D_CRT_FILL_VALUE_NAME, &fill) < 0)
        HGOTO_ERROR(H5E_PLIST, H5E_CANTGET, FAIL, "can't get fill value")

    /* Get the fill-value status */
    if(H5P_is_fill_value_defined(&fill, status) < 0)
        HGOTO_ERROR(H5E_PLIST, H5E_BADVALUE, FAIL, "can't check fill value status")

done:
    FUNC_LEAVE_NOAPI(ret_value)
} /* end H5P_fill_value_defined() */


/*-------------------------------------------------------------------------
 * Function:    H5Pfill_value_defined
 *
 * Purpose:	Check if fill value is defined.
 *
 * Return:	Non-negative on success/Negative on failure
 *
 * Programmer:  Raymond Lu
 *              Wednesday, January 16, 2002
 *
 *-------------------------------------------------------------------------
 */
herr_t
H5Pfill_value_defined(hid_t plist_id, H5D_fill_value_t *status)
{
    H5P_genplist_t 	*plist;                 /* Property list to query */
    herr_t		ret_value = SUCCEED;

    FUNC_ENTER_API(FAIL)
    H5TRACE2("e", "i*DF", plist_id, status);

    HDassert(status);

    /* Get the plist structure */
    if(NULL == (plist = H5P_object_verify(plist_id, H5P_DATASET_CREATE)))
        HGOTO_ERROR(H5E_ATOM, H5E_BADATOM, FAIL, "can't find object for ID")

    /* Get the fill-value status */
    if(H5P_fill_value_defined(plist, status) < 0)
        HGOTO_ERROR(H5E_PLIST, H5E_BADVALUE, FAIL, "can't check fill value status")

done:
    FUNC_LEAVE_API(ret_value)
} /* end H5Pfill_value_defined() */


/*-------------------------------------------------------------------------
 * Function:    H5Pset_alloc_time
 *
 * Purpose:     Set space allocation time for dataset during creation.
 *		Valid values are H5D_ALLOC_TIME_DEFAULT, H5D_ALLOC_TIME_EARLY,
 *			H5D_ALLOC_TIME_LATE, H5D_ALLOC_TIME_INCR
 *
 * Return:	Non-negative on success/Negative on failure
 *
 * Programmer:	Raymond Lu
 * 		Wednesday, January 16, 2002
 *
 * Modifications:
 *
 *
 *-------------------------------------------------------------------------
 */
herr_t
H5Pset_alloc_time(hid_t plist_id, H5D_alloc_time_t alloc_time)
{
    H5P_genplist_t *plist; 	/* Property list pointer */
    H5O_fill_t fill;            /* Fill value property to modify */
    unsigned alloc_time_state;  /* State of allocation time property */
    herr_t ret_value = SUCCEED; /* return value 	 */

    FUNC_ENTER_API(FAIL)
    H5TRACE2("e", "iDa", plist_id, alloc_time);

    /* Check arguments */
    if(alloc_time < H5D_ALLOC_TIME_DEFAULT || alloc_time > H5D_ALLOC_TIME_INCR)
        HGOTO_ERROR(H5E_ARGS, H5E_BADVALUE, FAIL, "invalid allocation time setting")

    /* Get the property list structure */
    if(NULL == (plist = H5P_object_verify(plist_id, H5P_DATASET_CREATE)))
	HGOTO_ERROR(H5E_ATOM, H5E_BADATOM, FAIL, "can't find object for ID")

    /* Check for resetting to default for layout type */
    if(alloc_time == H5D_ALLOC_TIME_DEFAULT) {
        H5O_layout_t layout;            /* Type of storage layout */

        /* Peek at the storage layout */
        if(H5P_peek(plist, H5D_CRT_LAYOUT_NAME, &layout) < 0)
            HGOTO_ERROR(H5E_PLIST, H5E_CANTGET, FAIL, "can't get layout")

        /* Set the default based on layout */
        switch(layout.type) {
            case H5D_COMPACT:
                alloc_time = H5D_ALLOC_TIME_EARLY;
                break;

            case H5D_CONTIGUOUS:
                alloc_time = H5D_ALLOC_TIME_LATE;
                break;

            case H5D_CHUNKED:
                alloc_time = H5D_ALLOC_TIME_INCR;
                break;

            case H5D_VIRTUAL:
                alloc_time = H5D_ALLOC_TIME_INCR;
                break;

            case H5D_LAYOUT_ERROR:
            case H5D_NLAYOUTS:
            default:
                HGOTO_ERROR(H5E_DATASET, H5E_UNSUPPORTED, FAIL, "unknown layout type")
        } /* end switch */

        /* Reset the "state" of the allocation time property back to the "default" */
        alloc_time_state = 1;
    } /* end if */
    else
        /* Set the "state" of the allocation time property to indicate the user modified it */
        alloc_time_state = 0;

    /* Retrieve previous fill value settings */
    if(H5P_peek(plist, H5D_CRT_FILL_VALUE_NAME, &fill) < 0)
        HGOTO_ERROR(H5E_PLIST, H5E_CANTGET, FAIL, "can't get fill value")

    /* Update property value */
    fill.alloc_time = alloc_time;

    /* Set values */
    if(H5P_poke(plist, H5D_CRT_FILL_VALUE_NAME, &fill) < 0)
        HGOTO_ERROR(H5E_PLIST, H5E_CANTSET, FAIL, "can't set fill value")
    if(H5P_set(plist, H5D_CRT_ALLOC_TIME_STATE_NAME, &alloc_time_state) < 0)
        HGOTO_ERROR(H5E_PLIST, H5E_CANTSET, FAIL, "can't set space allocation time")

done:
    FUNC_LEAVE_API(ret_value)
} /* H5Pset_alloc_time() */


/*-------------------------------------------------------------------------
 * Function:    H5Pget_alloc_time
 *
 * Purpose:     Get space allocation time for dataset creation.
 *		Valid values are H5D_ALLOC_TIME_DEFAULT, H5D_ALLOC_TIME_EARLY,
 *			H5D_ALLOC_TIME_LATE, H5D_ALLOC_TIME_INCR
 *
 * Return:      Non-negative on success/Negative on failure
 *
 * Programmer:  Raymond Lu
 *              Wednesday, January 16, 2002
 *
 *-------------------------------------------------------------------------
 */
herr_t
H5Pget_alloc_time(hid_t plist_id, H5D_alloc_time_t *alloc_time/*out*/)
{
    herr_t ret_value = SUCCEED; /* return value          */

    FUNC_ENTER_API(FAIL)
    H5TRACE2("e", "ix", plist_id, alloc_time);

    /* Get values */
    if(alloc_time) {
        H5P_genplist_t *plist;  /* Property list pointer */
        H5O_fill_t fill;        /* Fill value property to query */

        /* Get the property list structure */
        if(NULL == (plist = H5P_object_verify(plist_id, H5P_DATASET_CREATE)))
            HGOTO_ERROR(H5E_ATOM, H5E_BADATOM, FAIL, "can't find object for ID")

        /* Retrieve fill value settings */
        if(H5P_peek(plist, H5D_CRT_FILL_VALUE_NAME, &fill) < 0)
            HGOTO_ERROR(H5E_PLIST, H5E_CANTGET, FAIL, "can't get fill value")

        /* Set user's value */
        *alloc_time = fill.alloc_time;
    } /* end if */

done:
    FUNC_LEAVE_API(ret_value)
} /* end H5Pget_alloc_time() */


/*-------------------------------------------------------------------------
 * Function:    H5Pset_fill_time
 *
 * Purpose:	Set fill value writing time for dataset.  Valid values are
 *		H5D_FILL_TIME_ALLOC and H5D_FILL_TIME_NEVER.
 *
 * Return:      Non-negative on success/Negative on failure
 *
 * Programmer:  Raymond Lu
 *              Wednesday, January 16, 2002
 *
 *-------------------------------------------------------------------------
 */
herr_t
H5Pset_fill_time(hid_t plist_id, H5D_fill_time_t fill_time)
{
    H5P_genplist_t *plist;      /* Property list pointer */
    H5O_fill_t fill;            /* Fill value property to modify */
    herr_t ret_value = SUCCEED; /* return value          */

    FUNC_ENTER_API(FAIL)
    H5TRACE2("e", "iDf", plist_id, fill_time);

    /* Check arguments */
    if(fill_time < H5D_FILL_TIME_ALLOC || fill_time > H5D_FILL_TIME_IFSET)
        HGOTO_ERROR(H5E_ARGS, H5E_BADVALUE, FAIL, "invalid fill time setting")

    /* Get the property list structure */
    if(NULL == (plist = H5P_object_verify(plist_id,H5P_DATASET_CREATE)))
        HGOTO_ERROR(H5E_ATOM, H5E_BADATOM, FAIL, "can't find object for ID")

    /* Retrieve previous fill value settings */
    if(H5P_peek(plist, H5D_CRT_FILL_VALUE_NAME, &fill) < 0)
        HGOTO_ERROR(H5E_PLIST, H5E_CANTGET, FAIL, "can't get fill value")

    /* Update property value */
    fill.fill_time = fill_time;

    /* Set values */
    if(H5P_poke(plist, H5D_CRT_FILL_VALUE_NAME, &fill) < 0)
        HGOTO_ERROR(H5E_PLIST, H5E_CANTSET, FAIL, "can't set fill value")

done:
    FUNC_LEAVE_API(ret_value)
} /* end H5Pset_fill_time() */


/*-------------------------------------------------------------------------
 * Function:    H5Pget_fill_time
 *
 * Purpose:	Get fill value writing time.  Valid values are H5D_NEVER
 *		and H5D_ALLOC.
 *
 * Return:      Non-negative on success/Negative on failure
 *
 * Programmer:  Raymond Lu
 *              Wednesday, January 16, 2002
 *
 * Modifications:
 *
 *
 *-------------------------------------------------------------------------
 */
herr_t
H5Pget_fill_time(hid_t plist_id, H5D_fill_time_t *fill_time/*out*/)
{
    herr_t ret_value = SUCCEED; /* return value          */

    FUNC_ENTER_API(FAIL)
    H5TRACE2("e", "ix", plist_id, fill_time);

    /* Set values */
    if(fill_time) {
        H5P_genplist_t *plist;  /* Property list pointer */
        H5O_fill_t fill;        /* Fill value property to query */

        /* Get the property list structure */
        if(NULL == (plist = H5P_object_verify(plist_id,H5P_DATASET_CREATE)))
            HGOTO_ERROR(H5E_ATOM, H5E_BADATOM, FAIL, "can't find object for ID")

        /* Retrieve fill value settings */
        if(H5P_peek(plist, H5D_CRT_FILL_VALUE_NAME, &fill) < 0)
            HGOTO_ERROR(H5E_PLIST, H5E_CANTGET, FAIL, "can't get fill value")

        /* Set user's value */
        *fill_time = fill.fill_time;
    } /* end if */

done:
    FUNC_LEAVE_API(ret_value)
} /* end H5Pget_fill_time() */
<|MERGE_RESOLUTION|>--- conflicted
+++ resolved
@@ -88,10 +88,7 @@
 #define H5D_CRT_LAYOUT_ENC         H5P__dcrt_layout_enc
 #define H5D_CRT_LAYOUT_DEC         H5P__dcrt_layout_dec
 #define H5D_CRT_LAYOUT_DEL         H5P__dcrt_layout_del
-<<<<<<< HEAD
-=======
 #define H5D_CRT_LAYOUT_COPY        H5P__dcrt_layout_copy
->>>>>>> 8fc9a9ba
 #define H5D_CRT_LAYOUT_CMP         H5P__dcrt_layout_cmp
 #define H5D_CRT_LAYOUT_CLOSE       H5P__dcrt_layout_close
 /* Definitions for fill value.  size=0 means fill value will be 0 as
@@ -153,12 +150,6 @@
 static herr_t H5P__dcrt_layout_enc(const void *value, void **pp, size_t *size);
 static herr_t H5P__dcrt_layout_dec(const void **pp, void *value);
 static herr_t H5P__dcrt_layout_del(hid_t prop_id, const char *name, size_t size, void *value);
-<<<<<<< HEAD
-static int H5P__dcrt_layout_cmp(const void *value1, const void *value2, size_t size);
-static herr_t H5P__dcrt_layout_close(const char *name, size_t size, void *value);
-static herr_t H5P__fill_value_enc(const void *value, void **pp, size_t *size);
-static herr_t H5P__fill_value_dec(const void **pp, void *value);
-=======
 static herr_t H5P__dcrt_layout_copy(const char *name, size_t size, void *value);
 static int H5P__dcrt_layout_cmp(const void *value1, const void *value2, size_t size);
 static herr_t H5P__dcrt_layout_close(const char *name, size_t size, void *value);
@@ -171,7 +162,6 @@
 static herr_t H5P__dcrt_fill_value_close(const char *name, size_t size, void *value);
 static herr_t H5P__dcrt_ext_file_list_set(hid_t prop_id, const char *name, size_t size, void *value);
 static herr_t H5P__dcrt_ext_file_list_get(hid_t prop_id, const char *name, size_t size, void *value);
->>>>>>> 8fc9a9ba
 static herr_t H5P__dcrt_ext_file_list_enc(const void *value, void **pp, size_t *size);
 static herr_t H5P__dcrt_ext_file_list_dec(const void **pp, void *value);
 static herr_t H5P__dcrt_ext_file_list_del(hid_t prop_id, const char *name, size_t size, void *value);
@@ -259,13 +249,8 @@
 
     /* Register the storage layout property */
     if(H5P_register_real(pclass, H5D_CRT_LAYOUT_NAME, H5D_CRT_LAYOUT_SIZE, &H5D_def_layout_g, 
-<<<<<<< HEAD
-            NULL, NULL, NULL, H5D_CRT_LAYOUT_ENC, H5D_CRT_LAYOUT_DEC,
-            H5D_CRT_LAYOUT_DEL, NULL, H5D_CRT_LAYOUT_CMP, H5D_CRT_LAYOUT_CLOSE) < 0)
-=======
             NULL, H5D_CRT_LAYOUT_SET, H5D_CRT_LAYOUT_GET, H5D_CRT_LAYOUT_ENC, H5D_CRT_LAYOUT_DEC,
             H5D_CRT_LAYOUT_DEL, H5D_CRT_LAYOUT_COPY, H5D_CRT_LAYOUT_CMP, H5D_CRT_LAYOUT_CLOSE) < 0)
->>>>>>> 8fc9a9ba
         HGOTO_ERROR(H5E_PLIST, H5E_CANTINSERT, FAIL, "can't insert property into class")
 
     /* Register the fill value property */
@@ -305,6 +290,7 @@
  *
  *-------------------------------------------------------------------------
  */
+/* ARGSUSED */
 static herr_t
 H5P__dcrt_layout_set(hid_t H5_ATTR_UNUSED prop_id, const char H5_ATTR_UNUSED *name,
     size_t H5_ATTR_UNUSED size, void *value)
@@ -322,76 +308,8 @@
     if(NULL == H5O_msg_copy(H5O_LAYOUT_ID, layout, &new_layout))
         HGOTO_ERROR(H5E_PLIST, H5E_CANTCOPY, FAIL, "can't copy layout")
 
-<<<<<<< HEAD
-    /* Reset layout values set when dataset is created */
-    dst_layout.ops = NULL;
-    switch(dst_layout.type) {
-        case H5D_COMPACT:
-            dst_layout.storage.u.compact.buf = H5MM_xfree(dst_layout.storage.u.compact.buf);
-            HDmemset(&dst_layout.storage.u.compact, 0, sizeof(dst_layout.storage.u.compact));
-            break;
-
-        case H5D_CONTIGUOUS:
-            dst_layout.storage.u.contig.addr = HADDR_UNDEF;
-            dst_layout.storage.u.contig.size = 0;
-            break;
-
-        case H5D_CHUNKED:
-            /* Reset chunk size */
-            dst_layout.u.chunk.size = 0;
-
-            /* Reset index info, if the chunk ops are set */
-            if(dst_layout.storage.u.chunk.ops)
-		/* Reset address and pointer of the array struct for the chunked storage index */
-                if(H5D_chunk_idx_reset(&dst_layout.storage.u.chunk, TRUE) < 0)
-                    HGOTO_ERROR(H5E_PLIST, H5E_CANTINIT, FAIL, "unable to reset chunked storage index in dest")
-
-            /* Reset chunk index ops */
-            dst_layout.storage.u.chunk.ops = NULL;
-            break;
-
-        case H5D_VIRTUAL:
-            dst_layout.storage.u.virt.serial_list_hobjid.addr = HADDR_UNDEF;
-            dst_layout.storage.u.virt.serial_list_hobjid.idx = 0;
-            break;
-
-        case H5D_LAYOUT_ERROR:
-        case H5D_NLAYOUTS:
-        default:
-            HDassert(0 && "Unknown layout type!");
-    } /* end switch */
-
-    /* Make copy of fill value */
-    if(NULL == H5O_msg_copy(H5O_FILL_ID, &src_fill, &dst_fill))
-        HGOTO_ERROR(H5E_PLIST, H5E_CANTINIT, FAIL, "can't copy fill value")
-
-    /* Make copy of external file list */
-    HDmemset(&dst_efl, 0, sizeof(H5O_efl_t));
-    if(NULL == H5O_msg_copy(H5O_EFL_ID, &src_efl, &dst_efl))
-        HGOTO_ERROR(H5E_PLIST, H5E_CANTINIT, FAIL, "can't copy external file list")
-
-    /* Reset efl name_offset and heap_addr, these are the values when the dataset is created */
-    if(dst_efl.slot) {
-        unsigned int i;
-
-        dst_efl.heap_addr = HADDR_UNDEF;
-        for(i = 0; i < dst_efl.nused; i++)
-            dst_efl.slot[i].name_offset = 0;
-    } /* end if */
-
-    /* Set the layout, fill value, external file list, and data pipeline
-     *  properties for the destination property list
-     */
-    if(H5P_set(dst_plist, H5D_CRT_LAYOUT_NAME, &dst_layout) < 0)
-        HGOTO_ERROR(H5E_PLIST, H5E_CANTSET, FAIL, "can't set layout")
-    if(H5P_set(dst_plist, H5D_CRT_FILL_VALUE_NAME, &dst_fill) < 0)
-        HGOTO_ERROR(H5E_PLIST, H5E_CANTSET, FAIL, "can't set fill value")
-    if(H5P_set(dst_plist, H5D_CRT_EXT_FILE_LIST_NAME, &dst_efl) < 0)
-        HGOTO_ERROR(H5E_PLIST, H5E_CANTSET, FAIL, "can't set external file list")
-=======
     /* Copy new layout message over old one */
     *layout = new_layout;
->>>>>>> 8fc9a9ba
 
 done:
     FUNC_LEAVE_NOAPI(ret_value)
@@ -460,7 +378,7 @@
     uint8_t **pp = (uint8_t **)_pp;
     uint8_t *tmp_p;
     size_t tmp_size;
-    size_t u;               /* Local index variable */
+    size_t u;                           /* Local index variable */
     herr_t ret_value = SUCCEED;         /* Return value */
 
     FUNC_ENTER_STATIC
@@ -472,16 +390,20 @@
     if(NULL != *pp) {
         /* Encode layout type */
         *(*pp)++ = (uint8_t)layout->type;
+        *size += sizeof(uint8_t);
 
         /* If layout is chunked, encode chunking structure */
         if(H5D_CHUNKED == layout->type) {
             /* Encode rank */
             *(*pp)++ = (uint8_t)layout->u.chunk.ndims;
+            *size += sizeof(uint8_t);
 
             /* Encode chunk dims */
             HDcompile_assert(sizeof(uint32_t) == sizeof(layout->u.chunk.dim[0]));
-            for(u = 0; u < (size_t)layout->u.chunk.ndims; u++)
+            for(u = 0; u < (size_t)layout->u.chunk.ndims; u++) {
                 UINT32ENCODE(*pp, layout->u.chunk.dim[u])
+                *size += sizeof(uint32_t);
+            } /* end for */
         } /* end if */
         else if(H5D_VIRTUAL == layout->type) {
             uint64_t nentries = (uint64_t)layout->storage.u.virt.list_nused;
@@ -505,7 +427,7 @@
                 *size += tmp_size;
 
                 /* Source selection.  Note that we are not passing the real
-                 * allocated size because we do no know it.  H5P__encode should
+                 * allocated size because we do not know it.  H5P__encode should
                  * have verified that the buffer is large enough for the entire
                  * list before we get here. */
                 tmp_size = (size_t)-1;
@@ -523,46 +445,47 @@
             } /* end for */
         } /* end if */
     } /* end if */
-    else if(H5D_VIRTUAL == layout->type) {
-        /* Calculate size of virtual layout info */
-        /* number of entries */
-        *size += (size_t)8;
-
-        /* NULL pointer to pass to H5S_encode */
-        tmp_p = NULL;
-
-        /* Iterate over entries */
-        for(u = 0; u < layout->storage.u.virt.list_nused; u++) {
-            /* Source file name */
-            tmp_size = HDstrlen(layout->storage.u.virt.list[u].source_file_name) + (size_t)1;
-            *size += tmp_size;
-
-            /* Source dataset name */
-            tmp_size = HDstrlen(layout->storage.u.virt.list[u].source_dset_name) + (size_t)1;
-            *size += tmp_size;
-
-            /* Source selection */
-            tmp_size = (size_t)0;
-            if(H5S_encode(layout->storage.u.virt.list[u].source_select, &tmp_p, &tmp_size) < 0)
-                HGOTO_ERROR(H5E_PLIST, H5E_CANTENCODE, FAIL, "unable to serialize source selection")
-            *size += tmp_size;
-
-            /* Virtual dataset selection */
-            tmp_size = (size_t)0;
-            if(H5S_encode(layout->storage.u.virt.list[u].source_dset.virtual_select, &tmp_p, &tmp_size) < 0)
-                HGOTO_ERROR(H5E_PLIST, H5E_CANTENCODE, FAIL, "unable to serialize virtual selection")
-            *size += tmp_size;
-        } /* end for */
-    } /* end if */
-
-    /* Size of layout type */
-    *size += sizeof(uint8_t);
-
-    /* Size of chunk info encoding */
-    if(H5D_CHUNKED == layout->type) {
+    else {
+        /* Size of layout type */
         *size += sizeof(uint8_t);
-        *size += layout->u.chunk.ndims * sizeof(uint32_t);
-    } /* end if */
+
+        /* If layout is chunked, calculate chunking structure */
+        if(H5D_CHUNKED == layout->type) {
+            *size += sizeof(uint8_t);
+            *size += layout->u.chunk.ndims * sizeof(uint32_t);
+        } /* end if */
+        else if(H5D_VIRTUAL == layout->type) {
+            /* Calculate size of virtual layout info */
+            /* number of entries */
+            *size += (size_t)8;
+
+            /* NULL pointer to pass to H5S_encode */
+            tmp_p = NULL;
+
+            /* Iterate over entries */
+            for(u = 0; u < layout->storage.u.virt.list_nused; u++) {
+                /* Source file name */
+                tmp_size = HDstrlen(layout->storage.u.virt.list[u].source_file_name) + (size_t)1;
+                *size += tmp_size;
+
+                /* Source dataset name */
+                tmp_size = HDstrlen(layout->storage.u.virt.list[u].source_dset_name) + (size_t)1;
+                *size += tmp_size;
+
+                /* Source selection */
+                tmp_size = (size_t)0;
+                if(H5S_encode(layout->storage.u.virt.list[u].source_select, &tmp_p, &tmp_size) < 0)
+                    HGOTO_ERROR(H5E_PLIST, H5E_CANTENCODE, FAIL, "unable to serialize source selection")
+                *size += tmp_size;
+
+                /* Virtual dataset selection */
+                tmp_size = (size_t)0;
+                if(H5S_encode(layout->storage.u.virt.list[u].source_dset.virtual_select, &tmp_p, &tmp_size) < 0)
+                    HGOTO_ERROR(H5E_PLIST, H5E_CANTENCODE, FAIL, "unable to serialize virtual selection")
+                *size += tmp_size;
+            } /* end for */
+        } /* end if */
+    } /* end else */
 
 done:
     FUNC_LEAVE_NOAPI(ret_value)
@@ -765,14 +688,8 @@
  *-------------------------------------------------------------------------
  */
 static herr_t
-<<<<<<< HEAD
-H5P__dcrt_layout_del(hid_t H5_ATTR_UNUSED prop_id,
-        const char H5_ATTR_UNUSED *name, size_t H5_ATTR_UNUSED size,
-        void *value)
-=======
 H5P__dcrt_layout_del(hid_t H5_ATTR_UNUSED prop_id, const char H5_ATTR_UNUSED *name,
     size_t H5_ATTR_UNUSED size, void *value)
->>>>>>> 8fc9a9ba
 {
     herr_t ret_value = SUCCEED;         /* Return value */
 
@@ -782,14 +699,8 @@
     HDassert(value);
 
     /* Reset the old layout */
-<<<<<<< HEAD
-    if(((H5O_layout_t *)value)->type == H5D_VIRTUAL) /* Temp hack until proper fix is in trunk */
-        if(H5O_msg_reset(H5O_LAYOUT_ID, value) < 0)
-            HGOTO_ERROR(H5E_PLIST, H5E_CANTFREE, FAIL, "can't release layout message")
-=======
     if(H5O_msg_reset(H5O_LAYOUT_ID, value) < 0)
         HGOTO_ERROR(H5E_PLIST, H5E_CANTRESET, FAIL, "can't release layout message")
->>>>>>> 8fc9a9ba
 
 done:
     FUNC_LEAVE_NOAPI(ret_value)
@@ -797,8 +708,6 @@
 
  
-<<<<<<< HEAD
-=======
 /*--------------------------------------------------------------------------
  * Function:    H5P__dcrt_layout_copy
  *
@@ -837,7 +746,6 @@
 
  
->>>>>>> 8fc9a9ba
 /*-------------------------------------------------------------------------
  * Function:       H5P__dcrt_layout_cmp
  *
@@ -970,13 +878,8 @@
  *-------------------------------------------------------------------------
  */
 static herr_t
-<<<<<<< HEAD
-H5P__dcrt_layout_close(const char H5_ATTR_UNUSED *name,
-        size_t H5_ATTR_UNUSED size, void *value)
-=======
 H5P__dcrt_layout_close(const char H5_ATTR_UNUSED *name, size_t H5_ATTR_UNUSED size,
     void *value)
->>>>>>> 8fc9a9ba
 {
     herr_t ret_value = SUCCEED;         /* Return value */
 
@@ -986,14 +889,8 @@
     HDassert(value);
 
     /* Reset the old layout */
-<<<<<<< HEAD
-    if(((H5O_layout_t *)value)->type == H5D_VIRTUAL) /* Temp hack until proper fix is in trunk */
-        if(H5O_msg_reset(H5O_LAYOUT_ID, value) < 0)
-            HGOTO_ERROR(H5E_PLIST, H5E_CANTFREE, FAIL, "can't release layout message")
-=======
     if(H5O_msg_reset(H5O_LAYOUT_ID, value) < 0)
         HGOTO_ERROR(H5E_PLIST, H5E_CANTRESET, FAIL, "can't release layout message")
->>>>>>> 8fc9a9ba
 
 done:
     FUNC_LEAVE_NOAPI(ret_value)
@@ -1002,9 +899,6 @@
  
 /*-------------------------------------------------------------------------
-<<<<<<< HEAD
- * Function:       H5P__fill_value_enc
-=======
  * Function:    H5P__dcrt_fill_value_set
  *
  * Purpose:     Copies a fill value property when it's set for a property list
@@ -1084,7 +978,6 @@
 
 /*-------------------------------------------------------------------------
  * Function:       H5P__dcrt_fill_value_enc
->>>>>>> 8fc9a9ba
  *
  * Purpose:        Callback routine which is called whenever the fill value
  *                 property in the dataset creation property list is
@@ -1875,7 +1768,6 @@
 static herr_t
 H5P__set_layout(H5P_genplist_t *plist, const H5O_layout_t *layout)
 {
-    H5O_layout_t old_layout;            /* Layout propertry already on list */
     unsigned alloc_time_state;          /* State of allocation time property */
     herr_t ret_value = SUCCEED;         /* return value */
 
@@ -1904,9 +1796,6 @@
                 break;
 
             case H5D_CHUNKED:
-                fill.alloc_time = H5D_ALLOC_TIME_INCR;
-                break;
-
             case H5D_VIRTUAL:
                 fill.alloc_time = H5D_ALLOC_TIME_INCR;
                 break;
@@ -1921,14 +1810,6 @@
         if(H5P_poke(plist, H5D_CRT_FILL_VALUE_NAME, &fill) < 0)
             HGOTO_ERROR(H5E_PLIST, H5E_CANTSET, FAIL, "can't set space allocation time")
     } /* end if */
-
-    /* Get the old layout */
-    if(H5P_get(plist, H5D_CRT_LAYOUT_NAME, &old_layout) < 0)
-        HGOTO_ERROR(H5E_PLIST, H5E_CANTGET, FAIL, "can't get layout")
-
-    /* Reset the old layout before overwriting it */
-    if(H5O_msg_reset(H5O_LAYOUT_ID, &old_layout) < 0)
-        HGOTO_ERROR(H5E_PLIST, H5E_CANTFREE, FAIL, "can't release layout message")
 
     /* Set layout value */
     if(H5P_set(plist, H5D_CRT_LAYOUT_NAME, layout) < 0)
@@ -2278,15 +2159,15 @@
 H5Pset_virtual(hid_t dcpl_id, hid_t vspace_id, const char *src_file_name,
     const char *src_dset_name, hid_t src_space_id)
 {
-    H5P_genplist_t *plist;      /* Property list pointer */
-    H5O_layout_t layout;        /* Layout information for setting chunk info */
-    H5S_t *vspace;              /* Virtual dataset space selection */
-    H5S_t *src_space;           /* Source dataset space selection */
-    hbool_t new_layout = FALSE; /* Whether we are adding a new virtual layout message to plist */
+    H5P_genplist_t *plist;          /* Property list pointer */
+    H5O_layout_t virtual_layout;    /* Layout information for setting virtual info */
+    H5S_t *vspace;                  /* Virtual dataset space selection */
+    H5S_t *src_space;               /* Source dataset space selection */
+    H5O_storage_virtual_ent_t *old_list = NULL; /* List pointer previously on property list */
     H5O_storage_virtual_ent_t *ent = NULL; /* Convenience pointer to new VDS entry */
-    hbool_t adding_entry = FALSE; /* Whether we are in the middle of adding an entry */
-    H5O_storage_virtual_ent_t *old_list = NULL; /* List pointer previously on property list */
-    herr_t ret_value = SUCCEED; /* Return value */
+    hbool_t adding_entry = FALSE;   /* Whether we are in the middle of adding an entry */
+    hbool_t free_list = FALSE;      /* Whether to free the list of virtual entries */
+    herr_t ret_value = SUCCEED;     /* Return value */
 
     FUNC_ENTER_API(FAIL)
     H5TRACE5("e", "ii*s*si", dcpl_id, vspace_id, src_file_name, src_dset_name,
@@ -2294,17 +2175,17 @@
 
     /* Check arguments */
     if(!src_file_name)
-        HGOTO_ERROR(H5E_ARGS, H5E_BADVALUE, FAIL, "source file name not provided")
+        HGOTO_ERROR(H5E_PLIST, H5E_BADVALUE, FAIL, "source file name not provided")
     if(!src_dset_name)
-        HGOTO_ERROR(H5E_ARGS, H5E_BADRANGE, FAIL, "source dataset name not provided")
+        HGOTO_ERROR(H5E_PLIST, H5E_BADRANGE, FAIL, "source dataset name not provided")
     if(NULL == (vspace = (H5S_t *)H5I_object_verify(vspace_id, H5I_DATASPACE)))
-        HGOTO_ERROR(H5E_ARGS, H5E_BADTYPE, FAIL, "not a dataspace")
+        HGOTO_ERROR(H5E_PLIST, H5E_BADTYPE, FAIL, "not a dataspace")
     if(NULL == (src_space = (H5S_t *)H5I_object_verify(src_space_id, H5I_DATASPACE)))
-        HGOTO_ERROR(H5E_ARGS, H5E_BADTYPE, FAIL, "not a dataspace")
+        HGOTO_ERROR(H5E_PLIST, H5E_BADTYPE, FAIL, "not a dataspace")
 
     /* Check selections for validity */
     if(H5D_virtual_check_mapping_pre(vspace, src_space, H5O_VIRTUAL_STATUS_USER) < 0)
-        HGOTO_ERROR(H5E_ARGS, H5E_BADVALUE, FAIL, "invalid mapping selections")
+        HGOTO_ERROR(H5E_PLIST, H5E_BADVALUE, FAIL, "invalid mapping selections")
 
 #ifndef H5_HAVE_C99_DESIGNATED_INITIALIZER
     /* If the compiler doesn't support C99 designated initializers, check if
@@ -2320,41 +2201,41 @@
         HGOTO_ERROR(H5E_ATOM, H5E_BADATOM, FAIL, "can't find object for ID")
 
     /* Get the current layout */
-    if(H5P_get(plist, H5D_CRT_LAYOUT_NAME, &layout) < 0)
+    if(H5P_peek(plist, H5D_CRT_LAYOUT_NAME, &virtual_layout) < 0)
         HGOTO_ERROR(H5E_PLIST, H5E_CANTGET, FAIL, "can't get layout")
 
     /* If the layout was not already virtual, Start with default virtual layout.
      * Otherwise, add the mapping to the current list. */
-    if(layout.type == H5D_VIRTUAL)
+    if(virtual_layout.type == H5D_VIRTUAL)
         /* Save old list pointer for error recovery */
-        old_list = layout.storage.u.virt.list;
+        old_list = virtual_layout.storage.u.virt.list;
     else {
-        new_layout = TRUE;
-        HDmemcpy(&layout, &H5D_def_layout_virtual_g, sizeof(H5D_def_layout_virtual_g));
-
-        HDassert(layout.storage.u.virt.list_nalloc == 0);
+        /* Reset the old layout */
+        if(H5O_msg_reset(H5O_LAYOUT_ID, &virtual_layout) < 0)
+            HGOTO_ERROR(H5E_PLIST, H5E_CANTRESET, FAIL, "can't release layout message")
+
+        /* Copy the default virtual layout */
+        HDmemcpy(&virtual_layout, &H5D_def_layout_virtual_g, sizeof(H5D_def_layout_virtual_g));
+
+        /* Sanity check */
+        HDassert(virtual_layout.storage.u.virt.list_nalloc == 0);
     } /* end else */
 
     /* Expand list if necessary */
-    if(layout.storage.u.virt.list_nalloc == 0) {
-        /* Allocate initial entry list */
-        if(NULL == (layout.storage.u.virt.list = (H5O_storage_virtual_ent_t *)H5MM_calloc(H5D_VIRTUAL_DEF_LIST_SIZE * sizeof(H5O_storage_virtual_ent_t))))
-            HGOTO_ERROR(H5E_PLIST, H5E_RESOURCE, FAIL, "can't allocate virtual dataset mapping list")
-        adding_entry = TRUE;
-        layout.storage.u.virt.list_nalloc = H5D_VIRTUAL_DEF_LIST_SIZE;
+    if(virtual_layout.storage.u.virt.list_nused == virtual_layout.storage.u.virt.list_nalloc) {
+        H5O_storage_virtual_ent_t *x;           /* Pointer to the new list */
+        size_t new_alloc = MAX(H5D_VIRTUAL_DEF_LIST_SIZE, virtual_layout.storage.u.virt.list_nalloc * 2);
+
+        /* Expand size of entry list */
+        if(NULL == (x = (H5O_storage_virtual_ent_t *)H5MM_realloc(virtual_layout.storage.u.virt.list, new_alloc * sizeof(H5O_storage_virtual_ent_t))))
+            HGOTO_ERROR(H5E_PLIST, H5E_RESOURCE, FAIL, "can't reallocate virtual dataset mapping list")
+        virtual_layout.storage.u.virt.list = x;
+        virtual_layout.storage.u.virt.list_nalloc = new_alloc;
     } /* end if */
-    else if(layout.storage.u.virt.list_nused
-            == layout.storage.u.virt.list_nalloc) {
-        /* Double size of entry list.  Make sure to zero out new memory. */
-        if(NULL == (layout.storage.u.virt.list = (H5O_storage_virtual_ent_t *)H5MM_realloc(layout.storage.u.virt.list, (size_t)2 * layout.storage.u.virt.list_nalloc * sizeof(H5O_storage_virtual_ent_t))))
-            HGOTO_ERROR(H5E_PLIST, H5E_RESOURCE, FAIL, "can't reallocate virtual dataset mapping list")
-        adding_entry = TRUE;
-        (void)HDmemset(layout.storage.u.virt.list + layout.storage.u.virt.list_nalloc, 0, layout.storage.u.virt.list_nalloc * sizeof(H5O_storage_virtual_ent_t));
-        layout.storage.u.virt.list_nalloc *= (size_t)2;
-    } /* end if */
 
     /* Add virtual dataset mapping entry */
-    ent = &layout.storage.u.virt.list[layout.storage.u.virt.list_nused];
+    ent = &virtual_layout.storage.u.virt.list[virtual_layout.storage.u.virt.list_nused];
+    HDmemset(ent, 0, sizeof(H5O_storage_virtual_ent_t));        /* Clear before starting to set up */
     if(NULL == (ent->source_dset.virtual_select = H5S_copy(vspace, FALSE, TRUE)))
         HGOTO_ERROR(H5E_PLIST, H5E_CANTCOPY, FAIL, "unable to copy virtual selection")
     adding_entry = TRUE;
@@ -2396,59 +2277,42 @@
         HGOTO_ERROR(H5E_ARGS, H5E_BADVALUE, FAIL, "invalid mapping entry")
 
     /* Update min_dims */
-    if(H5D_virtual_update_min_dims(&layout, layout.storage.u.virt.list_nused) < 0)
+    if(H5D_virtual_update_min_dims(&virtual_layout, virtual_layout.storage.u.virt.list_nused) < 0)
         HGOTO_ERROR(H5E_PLIST, H5E_CANTINIT, FAIL, "unable to update virtual dataset minimum dimensions")
 
     /* Finish adding entry */
-    layout.storage.u.virt.list_nused++;
-
-done:
-    /* Only need to do things if we started to add an entry */
-    if(adding_entry) {
-        hbool_t free_list = FALSE;
-
-        /* Set VDS layout information in property list.  If we are adding a new
-         * layout, use H5P__set_layout so other fields are initialized properly.
-         * If we are extending the layout, just use H5P_set directly so we don't
-         * mess with anything else.  Put this after the done: label because the
-         * original list may no longer be valid due to the use of realloc(), so
-         * we want to make sure the list is available if possible. */
-        if(new_layout) {
-            if(H5P__set_layout(plist, &layout) < 0) {
-                HDONE_ERROR(H5E_PLIST, H5E_CANTSET, FAIL, "can't set layout")
-                free_list = TRUE;
-            } /* end if */
+    virtual_layout.storage.u.virt.list_nused++;
+
+    /* Set VDS layout information in property list */
+    if(H5P_poke(plist, H5D_CRT_LAYOUT_NAME, &virtual_layout) < 0) {
+        HGOTO_ERROR(H5E_PLIST, H5E_CANTSET, FAIL, "can't set layout")
+        if(old_list != virtual_layout.storage.u.virt.list)
+            free_list = TRUE;
+    } /* end if */
+
+done:
+    /* Check if the entry has been partly allocated but not added to the
+     * property list or not included in list_nused */
+    if(ret_value < 0) {
+        /* Free incomplete entry if present */
+        if(ent) {
+            ent->source_file_name = (char *)H5MM_xfree(ent->source_file_name);
+            ent->source_dset_name = (char *)H5MM_xfree(ent->source_dset_name);
+            if(ent->source_dset.virtual_select && H5S_close(ent->source_dset.virtual_select) < 0)
+                HDONE_ERROR(H5E_DATASET, H5E_CLOSEERROR, FAIL, "unable to release virtual selection")
+            ent->source_dset.virtual_select = NULL;
+            if(ent->source_select && H5S_close(ent->source_select) < 0)
+                HDONE_ERROR(H5E_DATASET, H5E_CLOSEERROR, FAIL, "unable to release source selection")
+            ent->source_select = NULL;
+            H5D_virtual_free_parsed_name(ent->parsed_source_file_name);
+            ent->parsed_source_file_name = NULL;
+            H5D_virtual_free_parsed_name(ent->parsed_source_dset_name);
+            ent->parsed_source_dset_name = NULL;
         } /* end if */
-        else
-            if(H5P_set(plist, H5D_CRT_LAYOUT_NAME, &layout) < 0) {
-                HDONE_ERROR(H5E_PLIST, H5E_CANTSET, FAIL, "can't set layout")
-                if(old_list != layout.storage.u.virt.list)
-                    free_list = TRUE;
-            } /* end if */
-
-        /* Check if the entry has been partly allocated but not added to the
-         * property list or not included in list_nused */
-        if(ret_value < 0) {
-            /* Free incomplete entry if present */
-            if(ent) {
-                ent->source_file_name = (char *)H5MM_xfree(ent->source_file_name);
-                ent->source_dset_name = (char *)H5MM_xfree(ent->source_dset_name);
-                if(ent->source_dset.virtual_select && H5S_close(ent->source_dset.virtual_select) < 0)
-                    HDONE_ERROR(H5E_DATASET, H5E_CLOSEERROR, FAIL, "unable to release virtual selection")
-                ent->source_dset.virtual_select = NULL;
-                if(ent->source_select && H5S_close(ent->source_select) < 0)
-                    HDONE_ERROR(H5E_DATASET, H5E_CLOSEERROR, FAIL, "unable to release source selection")
-                ent->source_select = NULL;
-                H5D_virtual_free_parsed_name(ent->parsed_source_file_name);
-                ent->parsed_source_file_name = NULL;
-                H5D_virtual_free_parsed_name(ent->parsed_source_dset_name);
-                ent->parsed_source_dset_name = NULL;
-            } /* end if */
-
-            /* Free list if necessary */
-            if(free_list)
-                layout.storage.u.virt.list = (H5O_storage_virtual_ent_t *)H5MM_xfree(layout.storage.u.virt.list);
-        } /* end if */
+
+        /* Free list if necessary */
+        if(free_list)
+            virtual_layout.storage.u.virt.list = (H5O_storage_virtual_ent_t *)H5MM_xfree(virtual_layout.storage.u.virt.list);
     } /* end if */
 
     FUNC_LEAVE_API(ret_value)
@@ -2486,7 +2350,7 @@
             HGOTO_ERROR(H5E_ATOM, H5E_BADATOM, FAIL, "can't find object for ID")
 
         /* Retrieve the layout property */
-        if(H5P_get(plist, H5D_CRT_LAYOUT_NAME, &layout) < 0)
+        if(H5P_peek(plist, H5D_CRT_LAYOUT_NAME, &layout) < 0)
             HGOTO_ERROR(H5E_PLIST, H5E_BADVALUE, FAIL, "can't get layout")
         if(H5D_VIRTUAL != layout.type)
             HGOTO_ERROR(H5E_ARGS, H5E_BADVALUE, FAIL, "not a virtual storage layout")
@@ -2533,7 +2397,7 @@
         HGOTO_ERROR(H5E_ATOM, H5E_BADATOM, FAIL, "can't find object for ID")
 
     /* Retrieve the layout property */
-    if(H5P_get(plist, H5D_CRT_LAYOUT_NAME, &layout) < 0)
+    if(H5P_peek(plist, H5D_CRT_LAYOUT_NAME, &layout) < 0)
         HGOTO_ERROR(H5E_PLIST, H5E_BADVALUE, FAIL, "can't get layout")
     if(H5D_VIRTUAL != layout.type)
         HGOTO_ERROR(H5E_ARGS, H5E_BADVALUE, FAIL, "not a virtual storage layout")
@@ -2582,7 +2446,7 @@
     H5P_genplist_t *plist;      /* Property list pointer */
     H5O_layout_t layout;        /* Layout information */
     H5S_t *space = NULL;        /* Dataspace pointer */
-    hid_t ret_value;            /* Return value */
+    hid_t ret_value = FAIL;     /* Return value */
 
     FUNC_ENTER_API(FAIL)
     H5TRACE2("i", "iz", dcpl_id, index);
@@ -2592,7 +2456,7 @@
         HGOTO_ERROR(H5E_ATOM, H5E_BADATOM, FAIL, "can't find object for ID")
 
     /* Retrieve the layout property */
-    if(H5P_get(plist, H5D_CRT_LAYOUT_NAME, &layout) < 0)
+    if(H5P_peek(plist, H5D_CRT_LAYOUT_NAME, &layout) < 0)
         HGOTO_ERROR(H5E_PLIST, H5E_BADVALUE, FAIL, "can't get layout")
     if(H5D_VIRTUAL != layout.type)
         HGOTO_ERROR(H5E_ARGS, H5E_BADVALUE, FAIL, "not a virtual storage layout")
@@ -2606,8 +2470,7 @@
      * H5O_VIRTUAL_STATUS_CORRECT?  -NAF */
     /* If source space status is H5O_VIRTUAL_STATUS_INVALID, patch with bounds
      * of selection */
-    if((layout.storage.u.virt.list[index].source_space_status
-            == H5O_VIRTUAL_STATUS_INVALID)
+    if((H5O_VIRTUAL_STATUS_INVALID == layout.storage.u.virt.list[index].source_space_status)
             && (layout.storage.u.virt.list[index].unlim_dim_source < 0)) {
         hsize_t bounds_start[H5S_MAX_RANK];
         hsize_t bounds_end[H5S_MAX_RANK];
@@ -2698,7 +2561,7 @@
         HGOTO_ERROR(H5E_ATOM, H5E_BADATOM, FAIL, "can't find object for ID")
 
     /* Retrieve the layout property */
-    if(H5P_get(plist, H5D_CRT_LAYOUT_NAME, &layout) < 0)
+    if(H5P_peek(plist, H5D_CRT_LAYOUT_NAME, &layout) < 0)
         HGOTO_ERROR(H5E_PLIST, H5E_BADVALUE, FAIL, "can't get layout")
     if(H5D_VIRTUAL != layout.type)
         HGOTO_ERROR(H5E_ARGS, H5E_BADVALUE, FAIL, "not a virtual storage layout")
@@ -2762,7 +2625,7 @@
         HGOTO_ERROR(H5E_ATOM, H5E_BADATOM, FAIL, "can't find object for ID")
 
     /* Retrieve the layout property */
-    if(H5P_get(plist, H5D_CRT_LAYOUT_NAME, &layout) < 0)
+    if(H5P_peek(plist, H5D_CRT_LAYOUT_NAME, &layout) < 0)
         HGOTO_ERROR(H5E_PLIST, H5E_BADVALUE, FAIL, "can't get layout")
     if(H5D_VIRTUAL != layout.type)
         HGOTO_ERROR(H5E_ARGS, H5E_BADVALUE, FAIL, "not a virtual storage layout")
